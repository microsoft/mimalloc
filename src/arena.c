/* ----------------------------------------------------------------------------
Copyright (c) 2019-2024, Microsoft Research, Daan Leijen
This is free software; you can redistribute it and/or modify it under the
terms of the MIT license. A copy of the license can be found in the file
"LICENSE" at the root of this distribution.
-----------------------------------------------------------------------------*/

/* ----------------------------------------------------------------------------
"Arenas" are fixed area's of OS memory from which we can allocate
large blocks (>= MI_ARENA_MIN_BLOCK_SIZE, 4MiB).
In contrast to the rest of mimalloc, the arenas are shared between
threads and need to be accessed using atomic operations.

Arenas are also used to for huge OS page (1GiB) reservations or for reserving
OS memory upfront which can be improve performance or is sometimes needed
on embedded devices. We can also employ this with WASI or `sbrk` systems
to reserve large arenas upfront and be able to reuse the memory more effectively.

The arena allocation needs to be thread safe and we use an atomic bitmap to allocate.
-----------------------------------------------------------------------------*/

#include "mimalloc.h"
#include "mimalloc/internal.h"
#include "bitmap.h"


/* -----------------------------------------------------------
  Arena allocation
----------------------------------------------------------- */

#define MI_ARENA_BIN_COUNT      (MI_BIN_COUNT)
#define MI_ARENA_MIN_SIZE       (MI_BCHUNK_BITS * MI_ARENA_SLICE_SIZE)           // 32 MiB (or 8 MiB on 32-bit)
#define MI_ARENA_MAX_SIZE       (MI_BITMAP_MAX_BIT_COUNT * MI_ARENA_SLICE_SIZE)

// A memory arena descriptor
typedef struct mi_arena_s {
  mi_memid_t          memid;                // memid of the memory area
  mi_subproc_t*       subproc;              // subprocess this arena belongs to (`this 'in' this->subproc->arenas`)

  size_t              slice_count;          // total size of the area in arena slices (of `MI_ARENA_SLICE_SIZE`)
  size_t              info_slices;          // initial slices reserved for the arena bitmaps
  int                 numa_node;            // associated NUMA node
  bool                is_exclusive;         // only allow allocations if specifically for this arena
  _Atomic(mi_msecs_t) purge_expire;         // expiration time when slices can be purged from `slices_purge`.

  mi_bitmap_t*        slices_free;          // is the slice free?
  mi_bitmap_t*        slices_committed;     // is the slice committed? (i.e. accessible)
  mi_bitmap_t*        slices_dirty;         // is the slice potentially non-zero?
  mi_bitmap_t*        slices_purge;         // slices that can be purged
  mi_bitmap_t*        pages;                // all registered pages (abandoned and owned)
  mi_bitmap_t*        pages_abandoned[MI_BIN_COUNT];  // abandoned pages per size bin (a set bit means the start of the page)
                                            // the full queue contains abandoned full pages
  // followed by the bitmaps (whose sizes depend on the arena size)
  // note: when adding bitmaps revise `mi_arena_info_slices_needed`
} mi_arena_t;


/* -----------------------------------------------------------
  Arena id's
----------------------------------------------------------- */

mi_arena_id_t _mi_arena_id_none(void) {
  return NULL;
}

mi_arena_t* _mi_arena_from_id(mi_arena_id_t id) {
  return (mi_arena_t*)id;
}


static bool mi_arena_id_is_suitable(mi_arena_t* arena, mi_arena_t* req_arena) {
  return ((arena == req_arena) ||                        // they match,
          (req_arena == NULL && !arena->is_exclusive));  // or the arena is not exclusive, and we didn't request a specific one
}

bool _mi_arena_memid_is_suitable(mi_memid_t memid, mi_arena_t* request_arena) {
  if (memid.memkind == MI_MEM_ARENA) {
    return mi_arena_id_is_suitable(memid.mem.arena.arena, request_arena);
  }
  else {
    return mi_arena_id_is_suitable(NULL, request_arena);
  }
}

size_t mi_arenas_get_count(mi_subproc_t* subproc) {
  return mi_atomic_load_relaxed(&subproc->arena_count);
}

mi_arena_t* mi_arena_from_index(mi_subproc_t* subproc, size_t idx) {
  mi_assert_internal(idx < mi_arenas_get_count(subproc));
  return mi_atomic_load_ptr_relaxed(mi_arena_t, &subproc->arenas[idx]);
}

static size_t mi_arena_info_slices(mi_arena_t* arena) {
  return arena->info_slices;
}

#if MI_DEBUG > 1
static bool mi_arena_has_page(mi_arena_t* arena, mi_page_t* page) {
  return (page->memid.memkind == MI_MEM_ARENA &&
          page->memid.mem.arena.arena == arena &&
          mi_bitmap_is_setN(arena->pages, page->memid.mem.arena.slice_index, 1));
}
#endif

/* -----------------------------------------------------------
  Util
----------------------------------------------------------- */


// Size of an arena
static size_t mi_arena_size(mi_arena_t* arena) {
  return mi_size_of_slices(arena->slice_count);
}

// Start of the arena memory area
static uint8_t* mi_arena_start(mi_arena_t* arena) {
  return ((uint8_t*)arena);
}

// Start of a slice
uint8_t* mi_arena_slice_start(mi_arena_t* arena, size_t slice_index) {
  return (mi_arena_start(arena) + mi_size_of_slices(slice_index));
}

// Arena area
void* mi_arena_area(mi_arena_id_t arena_id, size_t* size) {
  if (size != NULL) *size = 0;
  mi_arena_t* arena = _mi_arena_from_id(arena_id);
  if (arena == NULL) return NULL;
  if (size != NULL) { *size = mi_size_of_slices(arena->slice_count); }
  return mi_arena_start(arena);
}


// Create an arena memid
static mi_memid_t mi_memid_create_arena(mi_arena_t* arena, size_t slice_index, size_t slice_count) {
  mi_assert_internal(slice_index < UINT32_MAX);
  mi_assert_internal(slice_count < UINT32_MAX);
  mi_assert_internal(slice_count > 0);
  mi_assert_internal(slice_index < arena->slice_count);
  mi_memid_t memid = _mi_memid_create(MI_MEM_ARENA);
  memid.mem.arena.arena = arena;
  memid.mem.arena.slice_index = (uint32_t)slice_index;
  memid.mem.arena.slice_count = (uint32_t)slice_count;
  return memid;
}

// get the arena and slice span
static mi_arena_t* mi_arena_from_memid(mi_memid_t memid, size_t* slice_index, size_t* slice_count) {
  mi_assert_internal(memid.memkind == MI_MEM_ARENA);
  mi_arena_t* arena = memid.mem.arena.arena;
  if (slice_index) *slice_index = memid.mem.arena.slice_index;
  if (slice_count) *slice_count = memid.mem.arena.slice_count;
  return arena;
}

static mi_arena_t* mi_page_arena(mi_page_t* page, size_t* slice_index, size_t* slice_count) {
  // todo: maybe store the arena* directly in the page?
  return mi_arena_from_memid(page->memid, slice_index, slice_count);
}

static size_t mi_memid_size(mi_memid_t memid) {
  if (memid.memkind == MI_MEM_ARENA) {
    return memid.mem.arena.slice_count * MI_ARENA_SLICE_SIZE;
  }
  else if (mi_memid_is_os(memid) || memid.memkind == MI_MEM_EXTERNAL) {
    return memid.mem.os.size;
  }
  else {
    return 0;
  }
}

/* -----------------------------------------------------------
  Arena Allocation
----------------------------------------------------------- */

static mi_decl_noinline void* mi_arena_try_alloc_at(
  mi_arena_t* arena, size_t slice_count, bool commit, size_t tseq, mi_memid_t* memid)
{
  size_t slice_index;
  if (!mi_bitmap_try_find_and_clearN(arena->slices_free, slice_count, tseq, &slice_index)) return NULL;

  // claimed it!
  void* p = mi_arena_slice_start(arena, slice_index);
  *memid = mi_memid_create_arena(arena, slice_index, slice_count);
  memid->is_pinned = arena->memid.is_pinned;

  // set the dirty bits and track which slices become accessible
  size_t touched_slices = slice_count;
  if (arena->memid.initially_zero) {
    size_t already_dirty = 0;
    memid->initially_zero = mi_bitmap_setN(arena->slices_dirty, slice_index, slice_count, &already_dirty);
    mi_assert_internal(already_dirty <= touched_slices);
    touched_slices -= already_dirty;
  }

  // set commit state
  if (commit) {
    memid->initially_committed = true;

    // commit requested, but the range may not be committed as a whole: ensure it is committed now
    if (!mi_bitmap_is_setN(arena->slices_committed, slice_index, slice_count)) {
      // not fully committed: commit the full range and set the commit bits
      // we set the bits first since we own these slices (they are no longer free)
      size_t already_committed_count = 0;
      mi_bitmap_setN(arena->slices_committed, slice_index, slice_count, &already_committed_count);
      // adjust the stats so we don't double count the commits
      //if (already_committed_count > 0) {
      //  mi_subproc_stat_adjust_decrease(arena->subproc, committed, mi_size_of_slices(already_committed_count), true /* on alloc */);
      //}
      // now actually commit
      bool commit_zero = false;
      if (!_mi_os_commit_ex(p, mi_size_of_slices(slice_count), &commit_zero, mi_size_of_slices(slice_count - already_committed_count))) {
        memid->initially_committed = false;
      }
      else {
        // committed
        if (commit_zero) { memid->initially_zero = true; }
        #if MI_DEBUG > 1
        if (memid->initially_zero) {
          if (!mi_mem_is_zero(p, mi_size_of_slices(slice_count))) {
            _mi_error_message(EFAULT, "interal error: arena allocation was not zero-initialized!\n");
            memid->initially_zero = false;
          }
        }
        #endif
      }
    }
    else {
      // already fully commited.
      // if the OS has overcommit, and this is the first time we access these pages, then
      // count the commit now (as at arena reserve we didn't count those commits as these are on-demand)
      if (_mi_os_has_overcommit() && touched_slices > 0) {
        mi_subproc_stat_increase( arena->subproc, committed, mi_size_of_slices(touched_slices));
      }
    }
    // tool support
    if (memid->initially_zero) {
      mi_track_mem_defined(p, slice_count * MI_ARENA_SLICE_SIZE);
    }
    else {
      mi_track_mem_undefined(p, slice_count * MI_ARENA_SLICE_SIZE);
    }
  }
  else {
    // no need to commit, but check if already fully committed
    memid->initially_committed = mi_bitmap_is_setN(arena->slices_committed, slice_index, slice_count);
  }

  mi_assert_internal(mi_bitmap_is_clearN(arena->slices_free, slice_index, slice_count));
  if (commit) { mi_assert_internal(mi_bitmap_is_setN(arena->slices_committed, slice_index, slice_count)); }
  mi_assert_internal(mi_bitmap_is_setN(arena->slices_dirty, slice_index, slice_count));

  return p;
}


static int mi_reserve_os_memory_ex2(mi_subproc_t* subproc, size_t size, bool commit, bool allow_large, bool exclusive, mi_arena_id_t* arena_id);

// try to reserve a fresh arena space
static bool mi_arena_reserve(mi_subproc_t* subproc, size_t req_size, bool allow_large, mi_arena_id_t* arena_id)
{
  const size_t arena_count = mi_arenas_get_count(subproc);
  if (arena_count > (MI_MAX_ARENAS - 4)) return false;

  // calc reserve
  size_t arena_reserve = mi_option_get_size(mi_option_arena_reserve);
  if (arena_reserve == 0) return false;

  if (!_mi_os_has_virtual_reserve()) {
    arena_reserve = arena_reserve/4;  // be conservative if virtual reserve is not supported (for WASM for example)
  }
  arena_reserve = _mi_align_up(arena_reserve, MI_ARENA_SLICE_SIZE);

  if (arena_count >= 1 && arena_count <= 128) {
    // scale up the arena sizes exponentially every 4 entries
    const size_t multiplier = (size_t)1 << _mi_clamp(arena_count/4, 0, 16);
    size_t reserve = 0;
    if (!mi_mul_overflow(multiplier, arena_reserve, &reserve)) {
      arena_reserve = reserve;
    }
  }

  // check arena bounds
  const size_t min_reserve = MI_ARENA_MIN_SIZE;
  const size_t max_reserve = MI_ARENA_MAX_SIZE;   // 16 GiB
  if (arena_reserve < min_reserve) {
    arena_reserve = min_reserve;
  }
  else if (arena_reserve > max_reserve) {
    arena_reserve = max_reserve;
  }

  if (arena_reserve < req_size) return false;  // should be able to at least handle the current allocation size

  // commit eagerly?
  bool arena_commit = false;
  const bool overcommit = _mi_os_has_overcommit();
  if (mi_option_get(mi_option_arena_eager_commit) == 2) { arena_commit = overcommit; }
  else if (mi_option_get(mi_option_arena_eager_commit) == 1) { arena_commit = true; }

  // on an OS with overcommit (Linux) we don't count the commit yet as it is on-demand. Once a slice
  // is actually allocated for the first time it will be counted.
  const bool adjust = (overcommit && arena_commit);
  if (adjust) { 
    mi_subproc_stat_adjust_decrease( subproc, committed, arena_reserve, true /* on alloc */); 
  }
  // and try to reserve the arena
  int err = mi_reserve_os_memory_ex2(subproc, arena_reserve, arena_commit, allow_large, false /* exclusive? */, arena_id);
  if (err != 0) {
    if (adjust) { mi_subproc_stat_adjust_increase( subproc, committed, arena_reserve, true); } // roll back
    // failed, try a smaller size?
    const size_t small_arena_reserve = (MI_SIZE_BITS == 32 ? 128*MI_MiB : 1*MI_GiB);
    if (adjust) { mi_subproc_stat_adjust_decrease( subproc, committed, arena_reserve, true); }
    if (arena_reserve > small_arena_reserve) {
      // try again
      err = mi_reserve_os_memory_ex(small_arena_reserve, arena_commit, allow_large, false /* exclusive? */, arena_id);
      if (err != 0 && adjust) { mi_subproc_stat_adjust_increase( subproc, committed, arena_reserve, true); } // roll back
    }
  }
  return (err==0);
}




/* -----------------------------------------------------------
  Arena iteration
----------------------------------------------------------- */

static inline bool mi_arena_is_suitable(mi_arena_t* arena, mi_arena_t* req_arena, int numa_node, bool allow_pinned) {
  if (!allow_pinned && arena->memid.is_pinned) return false;
  if (!mi_arena_id_is_suitable(arena, req_arena)) return false;
  if (req_arena == NULL) { // if not specific, check numa affinity
    const bool numa_suitable = (numa_node < 0 || arena->numa_node < 0 || arena->numa_node == numa_node);
    if (!numa_suitable) return false;
  }
  return true;
}

#define mi_forall_arenas(subproc, req_arena, tseq, name_arena) { \
  const size_t _arena_count = mi_arenas_get_count(subproc); \
  const size_t _arena_cycle = (_arena_count == 0 ? 0 : _arena_count - 1); /* first search the arenas below the last one */ \
  /* always start searching in the arena's below the max */ \
  size_t _start = (_arena_cycle <= 1 ? 0 : (tseq % _arena_cycle)); \
  for (size_t _i = 0; _i < _arena_count; _i++) { \
    mi_arena_t* name_arena; \
    if (req_arena != NULL) { \
      name_arena = req_arena; /* if there is a specific req_arena, only search that one */\
      if (_i > 0) break;       /* only once */ \
    } \
    else { \
      size_t _idx; \
      if (_i < _arena_cycle) { \
        _idx = _i + _start; \
        if (_idx >= _arena_cycle) { _idx -= _arena_cycle; } /* adjust so we rotate through the cycle */ \
      } \
      else { \
        _idx = _i; /* remaining arena's */ \
      } \
      name_arena = mi_arena_from_index(subproc,_idx); \
    } \
    if (name_arena != NULL) \
    {

#define mi_forall_arenas_end()  \
    } \
  } \
  }

#define mi_forall_suitable_arenas(subproc, req_arena, tseq, allow_large, name_arena) \
  mi_forall_arenas(subproc, req_arena,tseq,name_arena) { \
    if (mi_arena_is_suitable(name_arena, req_arena, -1 /* todo: numa node */, allow_large)) { \

#define mi_forall_suitable_arenas_end() \
  }} \
  mi_forall_arenas_end()

/* -----------------------------------------------------------
  Arena allocation
----------------------------------------------------------- */

// allocate slices from the arenas
static mi_decl_noinline void* mi_arenas_try_find_free(
  mi_subproc_t* subproc, size_t slice_count, size_t alignment,
  bool commit, bool allow_large, mi_arena_t* req_arena, size_t tseq, mi_memid_t* memid)
{
  mi_assert_internal(slice_count <= mi_slice_count_of_size(MI_ARENA_MAX_OBJ_SIZE));
  mi_assert(alignment <= MI_ARENA_SLICE_ALIGN);
  if (alignment > MI_ARENA_SLICE_ALIGN) return NULL;

  // search arena's
  mi_forall_suitable_arenas(subproc, req_arena, tseq, allow_large, arena)
  {
    void* p = mi_arena_try_alloc_at(arena, slice_count, commit, tseq, memid);
    if (p != NULL) return p;
  }
  mi_forall_suitable_arenas_end();
  return NULL;
}

// Allocate slices from the arena's -- potentially allocating a fresh arena
static mi_decl_noinline void* mi_arenas_try_alloc(
  mi_subproc_t* subproc,
  size_t slice_count, size_t alignment,
  bool commit, bool allow_large,
  mi_arena_t* req_arena, size_t tseq, mi_memid_t* memid)
{
  mi_assert(slice_count <= MI_ARENA_MAX_OBJ_SLICES);
  mi_assert(alignment <= MI_ARENA_SLICE_ALIGN);
  void* p;

  // try to find free slices in the arena's
  p = mi_arenas_try_find_free(subproc, slice_count, alignment, commit, allow_large, req_arena, tseq, memid);
  if (p != NULL) return p;

  // did we need a specific arena?
  if (req_arena != NULL) return NULL;

  // don't create arena's while preloading (todo: or should we?)
  if (_mi_preloading()) return NULL;

  // otherwise, try to reserve a new arena -- but one thread at a time.. (todo: allow 2 or 4 to reduce contention?)
  const size_t arena_count = mi_arenas_get_count(subproc);
  mi_lock(&subproc->arena_reserve_lock) {
    if (arena_count == mi_arenas_get_count(subproc)) {
      // we are the first to enter the lock, reserve a fresh arena
      mi_arena_id_t arena_id = 0;
      mi_arena_reserve(subproc, mi_size_of_slices(slice_count), allow_large, &arena_id);
    }
    else {
      // another thread already reserved a new arena
    }
  }
  // try once more to allocate in the new arena
  mi_assert_internal(req_arena == NULL);
  p = mi_arenas_try_find_free(subproc, slice_count, alignment, commit, allow_large, req_arena, tseq, memid);
  if (p != NULL) return p;

  return NULL;
}

// Allocate from the OS (if allowed)
static void* mi_arena_os_alloc_aligned(
  size_t size, size_t alignment, size_t align_offset,
  bool commit, bool allow_large,
  mi_arena_id_t req_arena_id, mi_memid_t* memid)
{
  // if we cannot use OS allocation, return NULL
  if (mi_option_is_enabled(mi_option_disallow_os_alloc) || req_arena_id != _mi_arena_id_none()) {
    errno = ENOMEM;
    return NULL;
  }

  if (align_offset > 0) {
    return _mi_os_alloc_aligned_at_offset(size, alignment, align_offset, commit, allow_large, memid);
  }
  else {
    return _mi_os_alloc_aligned(size, alignment, commit, allow_large, memid);
  }
}


// Allocate large sized memory
void* _mi_arenas_alloc_aligned( mi_subproc_t* subproc,
  size_t size, size_t alignment, size_t align_offset,
  bool commit, bool allow_large,
  mi_arena_t* req_arena, size_t tseq, mi_memid_t* memid)
{
  mi_assert_internal(memid != NULL);
  mi_assert_internal(size > 0);

  // *memid = _mi_memid_none();
  // const int numa_node = _mi_os_numa_node(&tld->os); // current numa node

  // try to allocate in an arena if the alignment is small enough and the object is not too small (as for heap meta data)
  if (!mi_option_is_enabled(mi_option_disallow_arena_alloc) &&           // is arena allocation allowed?
      size >= MI_ARENA_MIN_OBJ_SIZE && size <= MI_ARENA_MAX_OBJ_SIZE &&  // and not too small/large
      alignment <= MI_ARENA_SLICE_ALIGN && align_offset == 0)            // and good alignment
  {
    const size_t slice_count = mi_slice_count_of_size(size);
    void* p = mi_arenas_try_alloc(subproc,slice_count, alignment, commit, allow_large, req_arena, tseq, memid);
    if (p != NULL) return p;
  }

  // fall back to the OS
  void* p = mi_arena_os_alloc_aligned(size, alignment, align_offset, commit, allow_large, req_arena, memid);
  return p;
}

void* _mi_arenas_alloc(mi_subproc_t* subproc, size_t size, bool commit, bool allow_large, mi_arena_t* req_arena, size_t tseq, mi_memid_t* memid)
{
  return _mi_arenas_alloc_aligned(subproc, size, MI_ARENA_SLICE_SIZE, 0, commit, allow_large, req_arena, tseq, memid);
}



/* -----------------------------------------------------------
  Arena page allocation
----------------------------------------------------------- */

static bool mi_arena_try_claim_abandoned(size_t slice_index, mi_arena_t* arena, mi_heaptag_t heap_tag, bool* keep_abandoned) {
  // found an abandoned page of the right size
  mi_page_t* const page  = (mi_page_t*)mi_arena_slice_start(arena, slice_index);
  // can we claim ownership?
  if (!mi_page_try_claim_ownership(page)) {
    // there was a concurrent free ..
    // we need to keep it in the abandoned map as the free will call `mi_arena_page_unabandon`,
    // and wait for readers (us!) to finish. This is why it is very important to set the abandoned
    // bit again (or otherwise the unabandon will never stop waiting).
    *keep_abandoned = true;
    return false;
  }
  if (heap_tag != page->heap_tag) {
    // wrong heap_tag.. we need to unown again
    // note: this normally never happens unless heaptags are actually used.
    // (an unown might free the page, and depending on that we can keep it in the abandoned map or not)
    // note: a minor wrinkle: the page will still be mapped but the abandoned map entry is (temporarily) clear at this point.
    //       so we cannot check in `mi_arenas_free` for this invariant to hold.
    const bool freed = _mi_page_unown(page);
    *keep_abandoned = !freed;
    return false;
  }
  // yes, we can reclaim it, keep the abandoned map entry clear
  *keep_abandoned = false;
  return true;
}

static mi_page_t* mi_arenas_page_try_find_abandoned(mi_subproc_t* subproc, size_t slice_count, size_t block_size, mi_arena_t* req_arena, mi_heaptag_t heaptag, size_t tseq)
{
  MI_UNUSED(slice_count);
  const size_t bin = _mi_bin(block_size);
  mi_assert_internal(bin < MI_BIN_COUNT);

  // any abandoned in our size class?
  mi_assert_internal(subproc != NULL);
  if (mi_atomic_load_relaxed(&subproc->abandoned_count[bin]) == 0) {
    return NULL;
  }
<<<<<<< HEAD

  // search arena's
  const bool allow_large = true;
  mi_forall_suitable_arenas(subproc, req_arena, tseq, allow_large, arena)
  {
    size_t slice_index;
    mi_bitmap_t* const bitmap = arena->pages_abandoned[bin];

    if (mi_bitmap_try_find_and_claim(bitmap, tseq, &slice_index, &mi_arena_try_claim_abandoned, arena, heaptag)) {
      // found an abandoned page of the right size
      // and claimed ownership.
      mi_page_t* page = (mi_page_t*)mi_arena_slice_start(arena, slice_index);
      mi_assert_internal(mi_page_is_owned(page));
      mi_assert_internal(mi_page_is_abandoned(page));
      mi_assert_internal(mi_arena_has_page(arena,page));
      mi_atomic_decrement_relaxed(&subproc->abandoned_count[bin]);
      mi_subproc_stat_decrease( arena->subproc, pages_abandoned, 1);
      mi_subproc_stat_counter_increase(arena->subproc, pages_reclaim_on_alloc, 1);

      _mi_page_free_collect(page, false);  // update `used` count
      mi_assert_internal(mi_bitmap_is_clearN(arena->slices_free, slice_index, slice_count));
      mi_assert_internal(page->slice_committed > 0 || mi_bitmap_is_setN(arena->slices_committed, slice_index, slice_count));
      mi_assert_internal(mi_bitmap_is_setN(arena->slices_dirty, slice_index, slice_count));
      mi_assert_internal(_mi_is_aligned(page, MI_PAGE_ALIGN));
      mi_assert_internal(_mi_ptr_page(page)==page);
      mi_assert_internal(_mi_ptr_page(mi_page_start(page))==page);
      mi_assert_internal(mi_page_block_size(page) == block_size);
      mi_assert_internal(!mi_page_is_full(page));
      return page;
    }
=======
  else {
    // some blocks are not committed -- this can happen when a partially committed block is freed
    // in `_mi_arena_free` and it is conservatively marked as uncommitted but still scheduled for a purge
    // we need to ensure we do not try to reset (as that may be invalid for uncommitted memory),
    // and also undo the decommit stats (as it was already adjusted)
    mi_assert_internal(mi_option_is_enabled(mi_option_purge_decommits));
    needs_recommit = _mi_os_purge_ex(p, size, false /* allow reset? */, 0);    
  }

  // clear the purged blocks
  _mi_bitmap_unclaim_across(arena->blocks_purge, arena->field_count, blocks, bitmap_idx);
  // update committed bitmap
  if (needs_recommit) {
    _mi_bitmap_unclaim_across(arena->blocks_committed, arena->field_count, blocks, bitmap_idx);
>>>>>>> 587e08cc
  }
  mi_forall_suitable_arenas_end();
  return NULL;
}

// Allocate a fresh page
static mi_page_t* mi_arenas_page_alloc_fresh(mi_subproc_t* subproc, size_t slice_count, size_t block_size, size_t block_alignment,
                                            mi_arena_t* req_arena, size_t tseq, bool commit)
{
  const bool allow_large = (MI_SECURE < 2); // 2 = guard page at end of each arena page
  const bool os_align = (block_alignment > MI_PAGE_MAX_OVERALLOC_ALIGN);
  const size_t page_alignment = MI_ARENA_SLICE_ALIGN;

  // try to allocate from free space in arena's
  mi_memid_t memid = _mi_memid_none();
  mi_page_t* page = NULL;
  const size_t alloc_size = mi_size_of_slices(slice_count);
  if (!mi_option_is_enabled(mi_option_disallow_arena_alloc) && // allowed to allocate from arena's?
      !os_align &&                            // not large alignment
      slice_count <= MI_ARENA_MAX_OBJ_SLICES) // and not too large
  {
    page = (mi_page_t*)mi_arenas_try_alloc(subproc, slice_count, page_alignment, commit, allow_large, req_arena, tseq, &memid);
    if (page != NULL) {
      mi_assert_internal(mi_bitmap_is_clearN(memid.mem.arena.arena->pages, memid.mem.arena.slice_index, memid.mem.arena.slice_count));
      mi_bitmap_set(memid.mem.arena.arena->pages, memid.mem.arena.slice_index);
    }
  }

  // otherwise fall back to the OS
  if (page == NULL) {
    if (os_align) {
      // note: slice_count already includes the page
      mi_assert_internal(slice_count >= mi_slice_count_of_size(block_size) + mi_slice_count_of_size(page_alignment));
      page = (mi_page_t*)mi_arena_os_alloc_aligned(alloc_size, block_alignment, page_alignment /* align offset */, commit, allow_large, req_arena, &memid);
    }
    else {
      page = (mi_page_t*)mi_arena_os_alloc_aligned(alloc_size, page_alignment, 0 /* align offset */, commit, allow_large, req_arena, &memid);
    }
  }

  if (page == NULL) return NULL;
  mi_assert_internal(_mi_is_aligned(page, MI_PAGE_ALIGN));
  mi_assert_internal(!os_align || _mi_is_aligned((uint8_t*)page + page_alignment, block_alignment));

  // guard page at the end of mimalloc page?
  #if MI_SECURE < 2
  const size_t page_noguard_size = alloc_size;
  #else
  mi_assert(alloc_size > _mi_os_secure_guard_page_size());
  const size_t page_noguard_size = alloc_size - _mi_os_secure_guard_page_size();
  if (memid.initially_committed) {
    _mi_os_secure_guard_page_set_at((uint8_t*)page + page_noguard_size, memid.is_pinned);
  }
  #endif

  // claimed free slices: initialize the page partly
  if (!memid.initially_zero && memid.initially_committed) {
    mi_track_mem_undefined(page, slice_count * MI_ARENA_SLICE_SIZE);
    _mi_memzero_aligned(page, sizeof(*page));
  }
  else if (memid.initially_committed) {
    mi_track_mem_defined(page, slice_count * MI_ARENA_SLICE_SIZE);
  }
  #if MI_DEBUG > 1
  if (memid.initially_zero && memid.initially_committed) {
    if (!mi_mem_is_zero(page, page_noguard_size)) {
      _mi_error_message(EFAULT, "internal error: page memory was not zero initialized.\n");
      memid.initially_zero = false;
      _mi_memzero_aligned(page, sizeof(*page));
    }
  }
  #endif
  mi_assert(MI_PAGE_INFO_SIZE >= mi_page_info_size());

  size_t block_start;
  #if MI_GUARDED
  // in a guarded build, we align pages with blocks a multiple of an OS page size, to the OS page size
  // this ensures that all blocks in such pages are OS page size aligned (which is needed for the guard pages)
  const size_t os_page_size = _mi_os_page_size();
  mi_assert_internal(MI_PAGE_ALIGN >= os_page_size);
  if (!os_align && block_size % os_page_size == 0 && block_size > os_page_size /* at least 2 or more */ ) {
    block_start = _mi_align_up(mi_page_info_size(), os_page_size);
  }
  else
  #endif
  if (os_align) {
    block_start = MI_PAGE_ALIGN;
  }
  else if (_mi_is_power_of_two(block_size) && block_size <= MI_PAGE_MAX_START_BLOCK_ALIGN2) {
    // naturally align all power-of-2 blocks
    block_start = _mi_align_up(mi_page_info_size(), block_size);
  }
  else {
    // otherwise start after the info
    block_start = mi_page_info_size();
  }
  const size_t reserved    = (os_align ? 1 : (page_noguard_size - block_start) / block_size);
  mi_assert_internal(reserved > 0 && reserved <= UINT16_MAX);

  // commit first block?
  size_t commit_size = 0;
  if (!memid.initially_committed) {
    commit_size = _mi_align_up(block_start + block_size, MI_PAGE_MIN_COMMIT_SIZE);
    if (commit_size > page_noguard_size) { commit_size = page_noguard_size; }
    bool is_zero;
    _mi_os_commit(page, commit_size, &is_zero);
    if (!memid.initially_zero && !is_zero) {
      _mi_memzero_aligned(page, commit_size);
    }
  }

  // initialize
  page->reserved = (uint16_t)reserved;
  page->page_start = (uint8_t*)page + block_start;
  page->block_size = block_size;
  page->slice_committed = commit_size;
  page->memid = memid;
  page->free_is_zero = memid.initially_zero;
  if (block_size > 0 && _mi_is_power_of_two(block_size)) {
    page->block_size_shift = (uint8_t)mi_ctz(block_size);
  }
  else {
    page->block_size_shift = 0;
  }
  // and own it
  mi_page_try_claim_ownership(page);

  // register in the page map
  _mi_page_map_register(page);
  mi_assert_internal(_mi_ptr_page(page)==page);
  mi_assert_internal(_mi_ptr_page(mi_page_start(page))==page);
  mi_assert_internal(mi_page_block_size(page) == block_size);
  mi_assert_internal(mi_page_is_abandoned(page));
  mi_assert_internal(mi_page_is_owned(page));
  return page;
}

// Allocate a regular small/medium/large page.
static mi_page_t* mi_arenas_page_regular_alloc(mi_heap_t* heap, size_t slice_count, size_t block_size) {
  mi_arena_t* req_arena = heap->exclusive_arena;
  mi_tld_t* const tld = heap->tld;

  // 1. look for an abandoned page
  mi_page_t* page = mi_arenas_page_try_find_abandoned(tld->subproc, slice_count, block_size, req_arena, heap->tag, tld->thread_seq);
  if (page != NULL) {
    return page;  // return as abandoned
  }

  // 2. find a free block, potentially allocating a new arena
  const long commit_on_demand = mi_option_get(mi_option_page_commit_on_demand);
  const bool commit = (slice_count <= mi_slice_count_of_size(MI_PAGE_MIN_COMMIT_SIZE) ||  // always commit small pages
                       (commit_on_demand == 2 && _mi_os_has_overcommit()) || (commit_on_demand == 0));
  page = mi_arenas_page_alloc_fresh(tld->subproc, slice_count, block_size, 1, req_arena, tld->thread_seq, commit);
  if (page != NULL) {
    mi_assert_internal(page->memid.memkind != MI_MEM_ARENA || page->memid.mem.arena.slice_count == slice_count);
    _mi_page_init(heap, page);
    return page;
  }

  return NULL;
}

// Allocate a page containing one block (very large, or with large alignment)
static mi_page_t* mi_arenas_page_singleton_alloc(mi_heap_t* heap, size_t block_size, size_t block_alignment) {
  mi_arena_t* req_arena = heap->exclusive_arena;
  mi_tld_t* const tld = heap->tld;
  const bool os_align = (block_alignment > MI_PAGE_MAX_OVERALLOC_ALIGN);
  const size_t info_size = (os_align ? MI_PAGE_ALIGN : mi_page_info_size());
  #if MI_SECURE < 2
  const size_t slice_count = mi_slice_count_of_size(info_size + block_size);
  #else
  const size_t slice_count = mi_slice_count_of_size(_mi_align_up(info_size + block_size, _mi_os_secure_guard_page_size()) + _mi_os_secure_guard_page_size());
  #endif

  mi_page_t* page = mi_arenas_page_alloc_fresh(tld->subproc, slice_count, block_size, block_alignment, req_arena, tld->thread_seq, true /* commit singletons always */);
  if (page == NULL) return NULL;

  mi_assert(page->reserved == 1);
  _mi_page_init(heap, page);

  return page;
}


mi_page_t* _mi_arenas_page_alloc(mi_heap_t* heap, size_t block_size, size_t block_alignment) {
  mi_page_t* page;
  if mi_unlikely(block_alignment > MI_PAGE_MAX_OVERALLOC_ALIGN) {
    mi_assert_internal(_mi_is_power_of_two(block_alignment));
    page = mi_arenas_page_singleton_alloc(heap, block_size, block_alignment);
  }
  else if (block_size <= MI_SMALL_MAX_OBJ_SIZE) {
    page = mi_arenas_page_regular_alloc(heap, mi_slice_count_of_size(MI_SMALL_PAGE_SIZE), block_size);
  }
  else if (block_size <= MI_MEDIUM_MAX_OBJ_SIZE) {
    page = mi_arenas_page_regular_alloc(heap, mi_slice_count_of_size(MI_MEDIUM_PAGE_SIZE), block_size);
  }
  else if (block_size <= MI_LARGE_MAX_OBJ_SIZE) {
    page = mi_arenas_page_regular_alloc(heap, mi_slice_count_of_size(MI_LARGE_PAGE_SIZE), block_size);
  }
  else {
    page = mi_arenas_page_singleton_alloc(heap, block_size, block_alignment);
  }
  // mi_assert_internal(page == NULL || _mi_page_segment(page)->subproc == tld->subproc);
  mi_assert_internal(_mi_is_aligned(page, MI_PAGE_ALIGN));
  mi_assert_internal(_mi_ptr_page(page)==page);
  mi_assert_internal(_mi_ptr_page(mi_page_start(page))==page);
  mi_assert_internal(block_alignment <= MI_PAGE_MAX_OVERALLOC_ALIGN || _mi_is_aligned(mi_page_start(page), block_alignment));

  return page;
}

void _mi_arenas_page_free(mi_page_t* page) {
  mi_assert_internal(_mi_is_aligned(page, MI_PAGE_ALIGN));
  mi_assert_internal(_mi_ptr_page(page)==page);
  mi_assert_internal(mi_page_is_owned(page));
  mi_assert_internal(mi_page_all_free(page));
  mi_assert_internal(mi_page_is_abandoned(page));
  mi_assert_internal(page->next==NULL && page->prev==NULL);

  #if MI_DEBUG>1
  if (page->memid.memkind==MI_MEM_ARENA && !mi_page_is_full(page)) {
    size_t bin = _mi_bin(mi_page_block_size(page));
    size_t slice_index;
    size_t slice_count;
    mi_arena_t* arena = mi_page_arena(page, &slice_index, &slice_count);

    mi_assert_internal(mi_bitmap_is_clearN(arena->slices_free, slice_index, slice_count));
    mi_assert_internal(page->slice_committed > 0 || mi_bitmap_is_setN(arena->slices_committed, slice_index, slice_count));
    mi_assert_internal(mi_bitmap_is_clearN(arena->pages_abandoned[bin], slice_index, 1));
    mi_assert_internal(mi_bitmap_is_setN(page->memid.mem.arena.arena->pages, page->memid.mem.arena.slice_index, 1));
    // note: we cannot check for `!mi_page_is_abandoned_and_mapped` since that may
    // be (temporarily) not true if the free happens while trying to reclaim
    // see `mi_arana_try_claim_abandoned`
  }
  #endif

  // recommit guard page at the end?
  // we must do this since we may later allocate large spans over this page and cannot have a guard page in between
  #if MI_SECURE >= 2
  if (!page->memid.is_pinned) {
    _mi_os_secure_guard_page_reset_before((uint8_t*)page + mi_memid_size(page->memid));
  }
  #endif

  // unregister page
  _mi_page_map_unregister(page);
  if (page->memid.memkind == MI_MEM_ARENA) {
    mi_arena_t* arena = page->memid.mem.arena.arena;
    mi_bitmap_clear(arena->pages, page->memid.mem.arena.slice_index);
    if (page->slice_committed > 0) {
      // if committed on-demand, set the commit bits to account commit properly
      mi_assert_internal(mi_memid_size(page->memid) >= page->slice_committed);
      const size_t total_slices = page->slice_committed / MI_ARENA_SLICE_SIZE;  // conservative
      //mi_assert_internal(mi_bitmap_is_clearN(arena->slices_committed, page->memid.mem.arena.slice_index, total_slices));
      mi_assert_internal(page->memid.mem.arena.slice_count >= total_slices);
      if (total_slices > 0) {
        mi_bitmap_setN(arena->slices_committed, page->memid.mem.arena.slice_index, total_slices, NULL);
      }
    }
    else {
      mi_assert_internal(mi_bitmap_is_setN(arena->slices_committed, page->memid.mem.arena.slice_index, page->memid.mem.arena.slice_count));
    }
  }
  _mi_arenas_free(page, mi_memid_size(page->memid), page->memid);
}

/* -----------------------------------------------------------
  Arena abandon
----------------------------------------------------------- */

void _mi_arenas_page_abandon(mi_page_t* page) {
  mi_assert_internal(_mi_is_aligned(page, MI_PAGE_ALIGN));
  mi_assert_internal(_mi_ptr_page(page)==page);
  mi_assert_internal(mi_page_is_owned(page));
  mi_assert_internal(mi_page_is_abandoned(page));
  mi_assert_internal(!mi_page_all_free(page));
  mi_assert_internal(page->next==NULL && page->prev == NULL);

  if (page->memid.memkind==MI_MEM_ARENA && !mi_page_is_full(page)) {
    // make available for allocations
    size_t bin = _mi_bin(mi_page_block_size(page));
    size_t slice_index;
    size_t slice_count;
    mi_arena_t* arena = mi_page_arena(page, &slice_index, &slice_count);
    mi_assert_internal(!mi_page_is_singleton(page));
    mi_assert_internal(mi_bitmap_is_clearN(arena->slices_free, slice_index, slice_count));
    mi_assert_internal(page->slice_committed > 0 || mi_bitmap_is_setN(arena->slices_committed, slice_index, slice_count));
    mi_assert_internal(mi_bitmap_is_setN(arena->slices_dirty, slice_index, slice_count));

    mi_page_set_abandoned_mapped(page);
    const bool wasclear = mi_bitmap_set(arena->pages_abandoned[bin], slice_index);
    MI_UNUSED(wasclear); mi_assert_internal(wasclear);
    mi_atomic_increment_relaxed(&arena->subproc->abandoned_count[bin]);
    mi_subproc_stat_increase(arena->subproc, pages_abandoned, 1);
  }
  else {
    // page is full (or a singleton), or the page is OS/externally allocated
    // leave as is; it will be reclaimed when an object is free'd in the page
    mi_subproc_t* subproc = _mi_subproc();
    // but for non-arena pages, add to the subproc list so these can be visited
    if (page->memid.memkind != MI_MEM_ARENA && mi_option_is_enabled(mi_option_visit_abandoned)) {
      mi_lock(&subproc->os_abandoned_pages_lock) {
        // push in front
        page->prev = NULL;
        page->next = subproc->os_abandoned_pages;
        if (page->next != NULL) { page->next->prev = page; }
        subproc->os_abandoned_pages = page;
      }
    }
    mi_subproc_stat_increase(_mi_subproc(), pages_abandoned, 1);
  }
  _mi_page_unown(page);
}

bool _mi_arenas_page_try_reabandon_to_mapped(mi_page_t* page) {
  mi_assert_internal(_mi_is_aligned(page, MI_PAGE_ALIGN));
  mi_assert_internal(_mi_ptr_page(page)==page);
  mi_assert_internal(mi_page_is_owned(page));
  mi_assert_internal(mi_page_is_abandoned(page));
  mi_assert_internal(!mi_page_is_abandoned_mapped(page));
  mi_assert_internal(!mi_page_is_full(page));
  mi_assert_internal(!mi_page_all_free(page));
  mi_assert_internal(!mi_page_is_singleton(page));
  if (mi_page_is_full(page) || mi_page_is_abandoned_mapped(page) || page->memid.memkind != MI_MEM_ARENA) {
    return false;
  }
  else {
    mi_subproc_t* subproc = _mi_subproc();
    mi_subproc_stat_counter_increase( subproc, pages_reabandon_full, 1);
    mi_subproc_stat_adjust_decrease( subproc, pages_abandoned, 1, true /* on alloc */);  // adjust as we are not abandoning fresh
    _mi_arenas_page_abandon(page);
    return true;
  }
}

// called from `mi_free` if trying to unabandon an abandoned page
void _mi_arenas_page_unabandon(mi_page_t* page) {
  mi_assert_internal(_mi_is_aligned(page, MI_PAGE_ALIGN));
  mi_assert_internal(_mi_ptr_page(page)==page);
  mi_assert_internal(mi_page_is_owned(page));
  mi_assert_internal(mi_page_is_abandoned(page));

  if (mi_page_is_abandoned_mapped(page)) {
    mi_assert_internal(page->memid.memkind==MI_MEM_ARENA);
    // remove from the abandoned map
    size_t bin = _mi_bin(mi_page_block_size(page));
    size_t slice_index;
    size_t slice_count;
    mi_arena_t* arena = mi_page_arena(page, &slice_index, &slice_count);

    mi_assert_internal(mi_bitmap_is_clearN(arena->slices_free, slice_index, slice_count));
    mi_assert_internal(page->slice_committed > 0 || mi_bitmap_is_setN(arena->slices_committed, slice_index, slice_count));

    // this busy waits until a concurrent reader (from alloc_abandoned) is done
    mi_bitmap_clear_once_set(arena->pages_abandoned[bin], slice_index);
    mi_page_clear_abandoned_mapped(page);
    mi_atomic_decrement_relaxed(&arena->subproc->abandoned_count[bin]);
    mi_subproc_stat_decrease(arena->subproc, pages_abandoned, 1);
  }
  else {
    // page is full (or a singleton), page is OS allocated
    mi_subproc_t* subproc = _mi_subproc();
    mi_subproc_stat_decrease(_mi_subproc(), pages_abandoned, 1);
    // if not an arena page, remove from the subproc os pages list
    if (page->memid.memkind != MI_MEM_ARENA && mi_option_is_enabled(mi_option_visit_abandoned)) {
      mi_lock(&subproc->os_abandoned_pages_lock) {
        if (page->prev != NULL) { page->prev->next = page->next; }
        if (page->next != NULL) { page->next->prev = page->prev; }
        if (subproc->os_abandoned_pages == page) { subproc->os_abandoned_pages = page->next; }
        page->next = NULL;
        page->prev = NULL;
      }
    }
  }
}


/* -----------------------------------------------------------
  Arena free
----------------------------------------------------------- */
static void mi_arena_schedule_purge(mi_arena_t* arena, size_t slice_index, size_t slices);
static void mi_arenas_try_purge(bool force, bool visit_all, mi_tld_t* tld);

void _mi_arenas_free(void* p, size_t size, mi_memid_t memid) {
  if (p==NULL) return;
  if (size==0) return;

  // need to set all memory to undefined as some parts may still be marked as no_access (like padding etc.)
  mi_track_mem_undefined(p, size);

  if (mi_memkind_is_os(memid.memkind)) {
    // was a direct OS allocation, pass through
    _mi_os_free(p, size, memid);
  }
  else if (memid.memkind == MI_MEM_ARENA) {
    // allocated in an arena
    size_t slice_count;
    size_t slice_index;
    mi_arena_t* arena = mi_arena_from_memid(memid, &slice_index, &slice_count);
    mi_assert_internal((size%MI_ARENA_SLICE_SIZE)==0);
    mi_assert_internal((slice_count*MI_ARENA_SLICE_SIZE)==size);
    mi_assert_internal(mi_arena_slice_start(arena,slice_index) <= (uint8_t*)p);
    mi_assert_internal(mi_arena_slice_start(arena,slice_index) + mi_size_of_slices(slice_count) > (uint8_t*)p);
    // checks
    if (arena == NULL) {
      _mi_error_message(EINVAL, "trying to free from an invalid arena: %p, size %zu, memid: 0x%zx\n", p, size, memid);
      return;
    }
    mi_assert_internal(slice_index < arena->slice_count);
    mi_assert_internal(slice_index >= mi_arena_info_slices(arena));
    if (slice_index < mi_arena_info_slices(arena) || slice_index > arena->slice_count) {
      _mi_error_message(EINVAL, "trying to free from an invalid arena block: %p, size %zu, memid: 0x%zx\n", p, size, memid);
      return;
    }

    // potentially decommit
    if (!arena->memid.is_pinned /* && !arena->memid.initially_committed */) { // todo: allow decommit even if initially committed?
      // (delay) purge the page
      mi_arena_schedule_purge(arena, slice_index, slice_count);
    }

    // and make it available to others again
    bool all_inuse = mi_bitmap_setN(arena->slices_free, slice_index, slice_count, NULL);
    if (!all_inuse) {
      _mi_error_message(EAGAIN, "trying to free an already freed arena block: %p, size %zu\n", mi_arena_slice_start(arena,slice_index), mi_size_of_slices(slice_count));
      return;
    };
  }
  else if (memid.memkind == MI_MEM_META) {
    _mi_meta_free(p, size, memid);
  }
  else {
    // arena was none, external, or static; nothing to do
    mi_assert_internal(mi_memid_needs_no_free(memid));
  }

  // try to purge expired decommits
  // mi_arenas_try_purge(false, false, NULL);
}

// Purge the arenas; if `force_purge` is true, amenable parts are purged even if not yet expired
void _mi_arenas_collect(bool force_purge, bool visit_all, mi_tld_t* tld) {
  mi_arenas_try_purge(force_purge, visit_all, tld);
}


// Is a pointer contained in the given arena area?
bool mi_arena_contains(mi_arena_id_t arena_id, const void* p) {
  mi_arena_t* arena = _mi_arena_from_id(arena_id);
  return (mi_arena_start(arena) <= (const uint8_t*)p &&
          mi_arena_start(arena) + mi_size_of_slices(arena->slice_count) >(const uint8_t*)p);
}

// Is a pointer inside any of our arenas?
bool _mi_arenas_contain(const void* p) {
  mi_subproc_t* subproc = _mi_subproc();
  const size_t max_arena = mi_arenas_get_count(subproc);
  for (size_t i = 0; i < max_arena; i++) {
    mi_arena_t* arena = mi_atomic_load_ptr_acquire(mi_arena_t, &subproc->arenas[i]);
    if (arena != NULL && mi_arena_contains(arena,p)) {
      return true;
    }
  }
  return false;
}



/* -----------------------------------------------------------
  Remove an arena.
----------------------------------------------------------- */

// destroy owned arenas; this is unsafe and should only be done using `mi_option_destroy_on_exit`
// for dynamic libraries that are unloaded and need to release all their allocated memory.
static void mi_arenas_unsafe_destroy(mi_subproc_t* subproc) {
  const size_t max_arena = mi_arenas_get_count(subproc);
  size_t new_max_arena = 0;
  for (size_t i = 0; i < max_arena; i++) {
    mi_arena_t* arena = mi_atomic_load_ptr_acquire(mi_arena_t, &subproc->arenas[i]);
    if (arena != NULL) {
      // mi_lock_done(&arena->abandoned_visit_lock);
      mi_atomic_store_ptr_release(mi_arena_t, &subproc->arenas[i], NULL);
      if (mi_memkind_is_os(arena->memid.memkind)) {
        _mi_os_free(mi_arena_start(arena), mi_arena_size(arena), arena->memid);
      }
    }
  }

  // try to lower the max arena.
  size_t expected = max_arena;
  mi_atomic_cas_strong_acq_rel(&subproc->arena_count, &expected, new_max_arena);
}


// destroy owned arenas; this is unsafe and should only be done using `mi_option_destroy_on_exit`
// for dynamic libraries that are unloaded and need to release all their allocated memory.
void _mi_arenas_unsafe_destroy_all(mi_tld_t* tld) {
  mi_arenas_unsafe_destroy(_mi_subproc());
  _mi_arenas_collect(true /* force purge */, true /* visit all*/, tld);  // purge non-owned arenas
}


/* -----------------------------------------------------------
  Add an arena.
----------------------------------------------------------- */

static bool mi_arenas_add(mi_subproc_t* subproc, mi_arena_t* arena, mi_arena_id_t* arena_id) {
  mi_assert_internal(arena != NULL);
  mi_assert_internal(arena->slice_count > 0);
  if (arena_id != NULL) { *arena_id = NULL; }

  // first try to find a NULL entry
  const size_t count = mi_arenas_get_count(subproc);
  size_t i;
  for (i = 0; i < count; i++) {
    if (mi_arena_from_index(subproc,i) == NULL) {
      mi_arena_t* expected = NULL;
      if (mi_atomic_cas_ptr_strong_release(mi_arena_t, &subproc->arenas[i], &expected, arena)) {
        // success
        if (arena_id != NULL) { *arena_id = arena; }
        return true;
      }
    }
  }

  // otherwise increase the max
  i = mi_atomic_increment_acq_rel(&subproc->arena_count);
  if (i >= MI_MAX_ARENAS) {
    mi_atomic_decrement_acq_rel(&subproc->arena_count);
    arena->subproc = NULL;
    return false;
  }

  mi_subproc_stat_counter_increase(arena->subproc, arena_count, 1);
  mi_atomic_store_ptr_release(mi_arena_t,&subproc->arenas[i], arena);
  if (arena_id != NULL) { *arena_id = arena; }
  return true;
}

static size_t mi_arena_info_slices_needed(size_t slice_count, size_t* bitmap_base) {
  if (slice_count == 0) slice_count = MI_BCHUNK_BITS;
  mi_assert_internal((slice_count % MI_BCHUNK_BITS) == 0);
  const size_t base_size = _mi_align_up(sizeof(mi_arena_t), MI_BCHUNK_SIZE);
  const size_t bitmaps_count = 5 + MI_ARENA_BIN_COUNT; // free, commit, dirty, purge, pages, and abandoned
  const size_t bitmaps_size = bitmaps_count * mi_bitmap_size(slice_count,NULL);
  const size_t size = base_size + bitmaps_size;

  const size_t os_page_size = _mi_os_page_size();
  const size_t info_size = _mi_align_up(size, os_page_size) + _mi_os_secure_guard_page_size();
  const size_t info_slices = mi_slice_count_of_size(info_size);

  if (bitmap_base != NULL) *bitmap_base = base_size;
  return info_slices;
}

static mi_bitmap_t* mi_arena_bitmap_init(size_t slice_count, uint8_t** base) {
  mi_bitmap_t* bitmap = (mi_bitmap_t*)(*base);
  *base = (*base) + mi_bitmap_init(bitmap, slice_count, true /* already zero */);
  return bitmap;
}


static bool mi_manage_os_memory_ex2(mi_subproc_t* subproc, void* start, size_t size, int numa_node, bool exclusive, mi_memid_t memid, mi_arena_id_t* arena_id) mi_attr_noexcept
{
  mi_assert(_mi_is_aligned(start,MI_ARENA_SLICE_SIZE));
  mi_assert(start!=NULL);
  if (start==NULL) return false;
  if (!_mi_is_aligned(start,MI_ARENA_SLICE_SIZE)) {
    // todo: use alignment in memid to align to slice size first?
    _mi_warning_message("cannot use OS memory since it is not aligned to %zu KiB (address %p)", MI_ARENA_SLICE_SIZE/MI_KiB, start);
    return false;
  }

  if (arena_id != NULL) { *arena_id = _mi_arena_id_none(); }

  const size_t slice_count = _mi_align_down(size / MI_ARENA_SLICE_SIZE, MI_BCHUNK_BITS);
  if (slice_count > MI_BITMAP_MAX_BIT_COUNT) {  // 16 GiB for now
    // todo: allow larger areas (either by splitting it up in arena's or having larger arena's)
    _mi_warning_message("cannot use OS memory since it is too large (size %zu MiB, maximum is %zu MiB)", size/MI_MiB, mi_size_of_slices(MI_BITMAP_MAX_BIT_COUNT)/MI_MiB);
    return false;
  }
  size_t bitmap_base;
  const size_t info_slices = mi_arena_info_slices_needed(slice_count, &bitmap_base);
  if (slice_count < info_slices+1) {
    _mi_warning_message("cannot use OS memory since it is not large enough (size %zu KiB, minimum required is %zu KiB)", size/MI_KiB, mi_size_of_slices(info_slices+1)/MI_KiB);
    return false;
  }

  mi_arena_t* arena = (mi_arena_t*)start;

  // commit & zero if needed
  if (!memid.initially_committed) {
    // leave a guard OS page decommitted at the end
    _mi_os_commit(arena, mi_size_of_slices(info_slices) - _mi_os_secure_guard_page_size(), NULL);
  }
  else {
    // if MI_SECURE, set a guard page at the end
    _mi_os_secure_guard_page_set_before((uint8_t*)arena + mi_size_of_slices(info_slices), memid.is_pinned);
  }
  if (!memid.initially_zero) {
    _mi_memzero(arena, mi_size_of_slices(info_slices) - _mi_os_secure_guard_page_size());
  }

  // init
  arena->subproc      = subproc;
  arena->memid        = memid;
  arena->is_exclusive = exclusive;
  arena->slice_count  = slice_count;
  arena->info_slices  = info_slices;
  arena->numa_node    = numa_node; // TODO: or get the current numa node if -1? (now it allows anyone to allocate on -1)
  arena->purge_expire = 0;
  // mi_lock_init(&arena->abandoned_visit_lock);

  // init bitmaps
  uint8_t* base = mi_arena_start(arena) + bitmap_base;
  arena->slices_free = mi_arena_bitmap_init(slice_count,&base);
  arena->slices_committed = mi_arena_bitmap_init(slice_count,&base);
  arena->slices_dirty = mi_arena_bitmap_init(slice_count,&base);
  arena->slices_purge = mi_arena_bitmap_init(slice_count, &base);
  arena->pages = mi_arena_bitmap_init(slice_count, &base);
  for( size_t i = 0; i < MI_ARENA_BIN_COUNT; i++) {
    arena->pages_abandoned[i] = mi_arena_bitmap_init(slice_count,&base);
  }
  mi_assert_internal(mi_size_of_slices(info_slices) >= (size_t)(base - mi_arena_start(arena)));

  // reserve our meta info (and reserve slices outside the memory area)
  mi_bitmap_unsafe_setN(arena->slices_free, info_slices /* start */, arena->slice_count - info_slices);
  if (memid.initially_committed) {
    mi_bitmap_unsafe_setN(arena->slices_committed, 0, arena->slice_count);
  }
  else {
    mi_bitmap_setN(arena->slices_committed, 0, info_slices, NULL);
  }
  if (!memid.initially_zero) {
    mi_bitmap_unsafe_setN(arena->slices_dirty, 0, arena->slice_count);
  }
  else {
    mi_bitmap_setN(arena->slices_dirty, 0, info_slices, NULL);
  }

  return mi_arenas_add(subproc, arena, arena_id);
}


bool mi_manage_os_memory_ex(void* start, size_t size, bool is_committed, bool is_pinned, bool is_zero, int numa_node, bool exclusive, mi_arena_id_t* arena_id) mi_attr_noexcept {
  mi_memid_t memid = _mi_memid_create(MI_MEM_EXTERNAL);
  memid.mem.os.base = start;
  memid.mem.os.size = size;
  memid.initially_committed = is_committed;
  memid.initially_zero = is_zero;
  memid.is_pinned = is_pinned;
  return mi_manage_os_memory_ex2(_mi_subproc(), start, size, numa_node, exclusive, memid, arena_id);
}

// Reserve a range of regular OS memory
static int mi_reserve_os_memory_ex2(mi_subproc_t* subproc, size_t size, bool commit, bool allow_large, bool exclusive, mi_arena_id_t* arena_id) {
  if (arena_id != NULL) *arena_id = _mi_arena_id_none();
  size = _mi_align_up(size, MI_ARENA_SLICE_SIZE); // at least one slice
  mi_memid_t memid;
  void* start = _mi_os_alloc_aligned(size, MI_ARENA_SLICE_ALIGN, commit, allow_large, &memid);
  if (start == NULL) return ENOMEM;
  if (!mi_manage_os_memory_ex2(subproc, start, size, -1 /* numa node */, exclusive, memid, arena_id)) {
    _mi_os_free_ex(start, size, commit, memid);
    _mi_verbose_message("failed to reserve %zu KiB memory\n", _mi_divide_up(size, 1024));
    return ENOMEM;
  }
  _mi_verbose_message("reserved %zu KiB memory%s\n", _mi_divide_up(size, 1024), memid.is_pinned ? " (in large os pages)" : "");
  // mi_debug_show_arenas(true, true, false);

  return 0;
}

// Reserve a range of regular OS memory
int mi_reserve_os_memory_ex(size_t size, bool commit, bool allow_large, bool exclusive, mi_arena_id_t* arena_id) mi_attr_noexcept {
  return mi_reserve_os_memory_ex2(_mi_subproc(), size, commit, allow_large, exclusive, arena_id);
}

// Manage a range of regular OS memory
bool mi_manage_os_memory(void* start, size_t size, bool is_committed, bool is_large, bool is_zero, int numa_node) mi_attr_noexcept {
  return mi_manage_os_memory_ex(start, size, is_committed, is_large, is_zero, numa_node, false /* exclusive? */, NULL);
}

// Reserve a range of regular OS memory
int mi_reserve_os_memory(size_t size, bool commit, bool allow_large) mi_attr_noexcept {
  return mi_reserve_os_memory_ex(size, commit, allow_large, false, NULL);
}


/* -----------------------------------------------------------
  Debugging
----------------------------------------------------------- */
static size_t mi_debug_show_bfield(mi_bfield_t field, char* buf, size_t* k) {
  size_t bit_set_count = 0;
  for (int bit = 0; bit < MI_BFIELD_BITS; bit++) {
    bool is_set = ((((mi_bfield_t)1 << bit) & field) != 0);
    if (is_set) bit_set_count++;
    buf[*k++] = (is_set ? 'x' : '.');
  }
  return bit_set_count;
}

typedef enum mi_ansi_color_e {
  MI_BLACK = 30,
  MI_MAROON,
  MI_DARKGREEN,
  MI_ORANGE,
  MI_NAVY,
  MI_PURPLE,
  MI_TEAL,
  MI_GRAY,
  MI_DARKGRAY = 90,
  MI_RED,
  MI_GREEN,
  MI_YELLOW,
  MI_BLUE,
  MI_MAGENTA,
  MI_CYAN,
  MI_WHITE
} mi_ansi_color_t;

static void mi_debug_color(char* buf, size_t* k, mi_ansi_color_t color) {
  buf[*k] = '\x1b';
  buf[*k+1] = '[';
  buf[*k+2] = (char)(((int)color / 10) + '0');
  buf[*k+3] = (char)(((int)color % 10) + '0');
  buf[*k+4] = 'm';
  *k += 5;
}

static int mi_page_commit_usage(mi_page_t* page) {
  if (mi_page_size(page) <= MI_PAGE_MIN_COMMIT_SIZE) return 100;
  const size_t committed_size = mi_page_committed(page);
  const size_t used_size = page->used * mi_page_block_size(page);
  return (int)(used_size * 100 / committed_size);
}

static size_t mi_debug_show_page_bfield(mi_bfield_t field, char* buf, size_t* k, mi_arena_t* arena, size_t slice_index) {
  size_t bit_set_count = 0;
  long bit_of_page = 0;
  mi_ansi_color_t color = MI_GRAY;
  mi_ansi_color_t prev_color = MI_GRAY;
  for (int bit = 0; bit < MI_BFIELD_BITS; bit++, bit_of_page--) {
    bool is_set = ((((mi_bfield_t)1 << bit) & field) != 0);
    void* start = mi_arena_slice_start(arena, slice_index + bit);
    char c = ' ';
    if (is_set) {
      mi_assert_internal(bit_of_page <= 0);
      bit_set_count++;
      mi_page_t* page = (mi_page_t*)start;
      c = 'p';
      color = MI_GRAY;
      if (mi_page_is_abandoned_mapped(page)) { c = 'a'; }
      else if (mi_page_is_abandoned(page)) { c = (mi_page_is_singleton(page) ? 's' : 'f'); }
      int commit_usage = mi_page_commit_usage(page);
      if (commit_usage < 25) { color = MI_MAROON; }
      else if (commit_usage < 50) { color = MI_ORANGE; }
      else if (commit_usage < 75) { color = MI_TEAL; }
      else color = MI_DARKGREEN;
      bit_of_page = (long)page->memid.mem.arena.slice_count;
    }
    else {
      c = '?';
      if (bit_of_page > 0) { c = '-'; }
      else if (_mi_meta_is_meta_page(start)) { c = 'm'; color = MI_GRAY; }
      else if (slice_index + bit < arena->info_slices) { c = 'i'; color = MI_GRAY; }
      // else if (mi_bitmap_is_setN(arena->pages_purge, slice_index + bit, NULL)) { c = '*'; }
      else if (mi_bitmap_is_set(arena->slices_free, slice_index+bit)) {
        if (mi_bitmap_is_set(arena->slices_purge, slice_index + bit)) { c = '~'; color = MI_ORANGE; }
        else if (mi_bitmap_is_setN(arena->slices_committed, slice_index + bit, 1)) { c = '_'; color = MI_GRAY; }
        else { c = '.'; color = MI_GRAY; }
      }
      if (bit==MI_BFIELD_BITS-1 && bit_of_page > 1) { c = '>'; }
    }
    if (color != prev_color) {
      mi_debug_color(buf, k, color);
      prev_color = color;
    }
    buf[*k] = c; *k += 1;
  }
  mi_debug_color(buf, k, MI_GRAY);
  return bit_set_count;
}

#define MI_FIELDS_PER_LINE  (4)

static size_t mi_debug_show_bitmap(const char* header, size_t slice_count, mi_bitmap_t* bitmap, bool invert, mi_arena_t* arena) {
  _mi_output_message("\x1B[37m%s (use/commit: \x1B[31m0 - 25%%\x1B[33m - 50%%\x1B[36m - 75%%\x1B[32m - 100%%\x1B[0m)\n", header);
  size_t bit_count = 0;
  size_t bit_set_count = 0;
  for (size_t i = 0; i < mi_bitmap_chunk_count(bitmap) && bit_count < slice_count; i++) {
    char buf[10*MI_BCHUNK_BITS + 64]; _mi_memzero(buf, sizeof(buf));
    size_t k = 0;
    mi_bchunk_t* chunk = &bitmap->chunks[i];

    if (i<10)        { buf[k++] = ('0' + (char)i); buf[k++] = ' '; buf[k++] = ' '; }
    else if (i<100)  { buf[k++] = ('0' + (char)(i/10)); buf[k++] = ('0' + (char)(i%10)); buf[k++] = ' '; }
    else if (i<1000) { buf[k++] = ('0' + (char)(i/100)); buf[k++] = ('0' + (char)((i%100)/10)); buf[k++] = ('0' + (char)(i%10)); }

    for (size_t j = 0; j < MI_BCHUNK_FIELDS; j++) {
      if (j > 0 && (j % MI_FIELDS_PER_LINE) == 0) {
        _mi_output_message("  %s\n\x1B[37m", buf);
        _mi_memzero(buf, sizeof(buf));
        k = 0; buf[k++] = ' '; buf[k++] = ' ';  buf[k++] = ' ';
      }
      if (bit_count < slice_count) {
        mi_bfield_t bfield = chunk->bfields[j];
        if (invert) bfield = ~bfield;
        size_t xcount = (arena!=NULL ? mi_debug_show_page_bfield(bfield, buf, &k, arena, bit_count)
                                     : mi_debug_show_bfield(bfield, buf, &k));
        if (invert) xcount = MI_BFIELD_BITS - xcount;
        bit_set_count += xcount;
        buf[k++] = ' ';
      }
      else {
        _mi_memset(buf + k, 'o', MI_BFIELD_BITS);
        k += MI_BFIELD_BITS;
      }
      bit_count += MI_BFIELD_BITS;
    }
    _mi_output_message("  %s\n\x1B[37m", buf);
  }
  _mi_output_message("\x1B[0m  total ('x'): %zu\n", bit_set_count);
  return bit_set_count;
}

void mi_debug_show_arenas(bool show_pages) mi_attr_noexcept {
  mi_subproc_t* subproc = _mi_subproc();
  size_t max_arenas = mi_arenas_get_count(subproc);
  //size_t free_total = 0;
  //size_t slice_total = 0;
  //size_t abandoned_total = 0;
  size_t page_total = 0;
  for (size_t i = 0; i < max_arenas; i++) {
    mi_arena_t* arena = mi_atomic_load_ptr_acquire(mi_arena_t, &subproc->arenas[i]);
    if (arena == NULL) break;
    mi_assert(arena->subproc == subproc);
    // slice_total += arena->slice_count;
    _mi_output_message("arena %zu at %p: %zu slices (%zu MiB)%s, subproc: %p\n", i, arena, arena->slice_count, mi_size_of_slices(arena->slice_count)/MI_MiB, (arena->memid.is_pinned ? ", pinned" : ""), arena->subproc);
    //if (show_inuse) {
    //  free_total += mi_debug_show_bitmap("in-use slices", arena->slice_count, arena->slices_free, true, NULL);
    //}
    //if (show_committed) {
    //  mi_debug_show_bitmap("committed slices", arena->slice_count, arena->slices_committed, false, NULL);
    //}
    // todo: abandoned slices
    //if (show_purge) {
    //  purge_total += mi_debug_show_bitmap("purgeable slices", arena->slice_count, arena->slices_purge, false, NULL);
    //}
    if (show_pages) {
      page_total += mi_debug_show_bitmap("pages (p:page, a:abandoned, f:full-abandoned, s:singleton-abandoned, i:arena-info, m:heap-meta-data, ~:free-purgable, _:free-committed, .:free-reserved)", arena->slice_count, arena->pages, false, arena);
    }
  }
  // if (show_inuse)     _mi_output_message("total inuse slices    : %zu\n", slice_total - free_total);
  // if (show_abandoned) _mi_verbose_message("total abandoned slices: %zu\n", abandoned_total);
  if (show_pages)     _mi_output_message("total pages in arenas: %zu\n", page_total);
}


/* -----------------------------------------------------------
  Reserve a huge page arena.
----------------------------------------------------------- */
// reserve at a specific numa node
int mi_reserve_huge_os_pages_at_ex(size_t pages, int numa_node, size_t timeout_msecs, bool exclusive, mi_arena_id_t* arena_id) mi_attr_noexcept {
  if (arena_id != NULL) *arena_id = NULL;
  if (pages==0) return 0;
  if (numa_node < -1) numa_node = -1;
  if (numa_node >= 0) numa_node = numa_node % _mi_os_numa_node_count();
  size_t hsize = 0;
  size_t pages_reserved = 0;
  mi_memid_t memid;
  void* p = _mi_os_alloc_huge_os_pages(pages, numa_node, timeout_msecs, &pages_reserved, &hsize, &memid);
  if (p==NULL || pages_reserved==0) {
    _mi_warning_message("failed to reserve %zu GiB huge pages\n", pages);
    return ENOMEM;
  }
  _mi_verbose_message("numa node %i: reserved %zu GiB huge pages (of the %zu GiB requested)\n", numa_node, pages_reserved, pages);

  if (!mi_manage_os_memory_ex2(_mi_subproc(), p, hsize, numa_node, exclusive, memid, arena_id)) {
    _mi_os_free(p, hsize, memid);
    return ENOMEM;
  }
  return 0;
}

int mi_reserve_huge_os_pages_at(size_t pages, int numa_node, size_t timeout_msecs) mi_attr_noexcept {
  return mi_reserve_huge_os_pages_at_ex(pages, numa_node, timeout_msecs, false, NULL);
}

// reserve huge pages evenly among the given number of numa nodes (or use the available ones as detected)
int mi_reserve_huge_os_pages_interleave(size_t pages, size_t numa_nodes, size_t timeout_msecs) mi_attr_noexcept {
  if (pages == 0) return 0;

  // pages per numa node
  size_t numa_count = (numa_nodes > 0 ? numa_nodes : _mi_os_numa_node_count());
  if (numa_count <= 0) numa_count = 1;
  const size_t pages_per = pages / numa_count;
  const size_t pages_mod = pages % numa_count;
  const size_t timeout_per = (timeout_msecs==0 ? 0 : (timeout_msecs / numa_count) + 50);

  // reserve evenly among numa nodes
  for (size_t numa_node = 0; numa_node < numa_count && pages > 0; numa_node++) {
    size_t node_pages = pages_per;  // can be 0
    if (numa_node < pages_mod) node_pages++;
    int err = mi_reserve_huge_os_pages_at(node_pages, (int)numa_node, timeout_per);
    if (err) return err;
    if (pages < node_pages) {
      pages = 0;
    }
    else {
      pages -= node_pages;
    }
  }

  return 0;
}

int mi_reserve_huge_os_pages(size_t pages, double max_secs, size_t* pages_reserved) mi_attr_noexcept {
  MI_UNUSED(max_secs);
  _mi_warning_message("mi_reserve_huge_os_pages is deprecated: use mi_reserve_huge_os_pages_interleave/at instead\n");
  if (pages_reserved != NULL) *pages_reserved = 0;
  int err = mi_reserve_huge_os_pages_interleave(pages, 0, (size_t)(max_secs * 1000.0));
  if (err==0 && pages_reserved!=NULL) *pages_reserved = pages;
  return err;
}





/* -----------------------------------------------------------
  Arena purge
----------------------------------------------------------- */

static long mi_arena_purge_delay(void) {
  // <0 = no purging allowed, 0=immediate purging, >0=milli-second delay
  return (mi_option_get(mi_option_purge_delay) * mi_option_get(mi_option_arena_purge_mult));
}

// reset or decommit in an arena and update the commit bitmap
// assumes we own the area (i.e. slices_free is claimed by us)
// returns if the memory is no longer committed (versus reset which keeps the commit)
static bool mi_arena_purge(mi_arena_t* arena, size_t slice_index, size_t slice_count) {
  mi_assert_internal(!arena->memid.is_pinned);
  mi_assert_internal(mi_bitmap_is_clearN(arena->slices_free, slice_index, slice_count)); // we own it?

  const size_t size = mi_size_of_slices(slice_count);
  void* const p = mi_arena_slice_start(arena, slice_index);
  //const bool all_committed = mi_bitmap_is_setN(arena->slices_committed, slice_index, slice_count);
  size_t already_committed;
  mi_bitmap_setN(arena->slices_committed, slice_index, slice_count, &already_committed); // pretend all committed.. (as we lack a clearN call that counts the already set bits..)
  const bool all_committed = (already_committed == slice_count);
  const bool needs_recommit = _mi_os_purge_ex(p, size, all_committed /* allow reset? */, mi_size_of_slices(already_committed));

  if (needs_recommit) {
    // no longer committed
    mi_bitmap_clearN(arena->slices_committed, slice_index, slice_count);
    // we just counted in the purge to decommit all, but the some part was not committed so adjust that here
    // mi_os_stat_decrease(committed, mi_size_of_slices(slice_count - already_committed));
  }
  else if (!all_committed) {
    // we cannot assume any of these are committed any longer (even with reset since we did setN and may have marked uncommitted slices as committed)
    mi_bitmap_clearN(arena->slices_committed, slice_index, slice_count);
    // we adjust the commit count as parts will be re-committed
    // mi_os_stat_decrease(committed, mi_size_of_slices(already_committed));
  }

  return needs_recommit;
}


// Schedule a purge. This is usually delayed to avoid repeated decommit/commit calls.
// Note: assumes we (still) own the area as we may purge immediately
static void mi_arena_schedule_purge(mi_arena_t* arena, size_t slice_index, size_t slice_count) {
  const long delay = mi_arena_purge_delay();
  if (arena->memid.is_pinned || delay < 0 || _mi_preloading()) return;  // is purging allowed at all?

  mi_assert_internal(mi_bitmap_is_clearN(arena->slices_free, slice_index, slice_count)); // we still own it?
  if (delay == 0) {
    // purge directly
    mi_arena_purge(arena, slice_index, slice_count);
  }
  else {
    // schedule purge
    const mi_msecs_t expire = _mi_clock_now() + delay;
    mi_msecs_t expire0 = 0;
    if (mi_atomic_casi64_strong_acq_rel(&arena->purge_expire, &expire0, expire)) {
      // expiration was not yet set
      // maybe set the global arenas expire as well (if it wasn't set already)
      mi_assert_internal(expire0==0);
      mi_atomic_casi64_strong_acq_rel(&arena->subproc->purge_expire, &expire0, expire);
    }
    else {
      // already an expiration was set
    }
    mi_bitmap_setN(arena->slices_purge, slice_index, slice_count, NULL);
  }
}

typedef struct mi_purge_visit_info_s {
  mi_msecs_t now;
  mi_msecs_t delay;
  bool all_purged;
  bool any_purged;
} mi_purge_visit_info_t;

static bool mi_arena_try_purge_range(mi_arena_t* arena, size_t slice_index, size_t slice_count) {
  if (mi_bitmap_try_clearN(arena->slices_free, slice_index, slice_count)) {
    // purge
    bool decommitted = mi_arena_purge(arena, slice_index, slice_count); MI_UNUSED(decommitted);
    mi_assert_internal(!decommitted || mi_bitmap_is_clearN(arena->slices_committed, slice_index, slice_count));
    // and reset the free range
    mi_bitmap_setN(arena->slices_free, slice_index, slice_count, NULL);
    return true;
  }
  else {
    // was allocated again already
    return false;
  }
}

static bool mi_arena_try_purge_visitor(size_t slice_index, size_t slice_count, mi_arena_t* arena, void* arg) {
  mi_purge_visit_info_t* vinfo = (mi_purge_visit_info_t*)arg;
  // try to purge: first claim the free blocks
  if (mi_arena_try_purge_range(arena, slice_index, slice_count)) {
    vinfo->any_purged = true;
    vinfo->all_purged = true;
  }
  else {
    // failed to claim the full range, try per slice instead
    for (size_t i = 0; i < slice_count; i++) {
      const bool purged = mi_arena_try_purge_range(arena, slice_index + i, 1);
      vinfo->any_purged = vinfo->any_purged || purged;
      vinfo->all_purged = vinfo->all_purged && purged;
    }
  }
  // don't clear the purge bits as that is done atomically be the _bitmap_forall_set_ranges
  // mi_bitmap_clearN(arena->slices_purge, slice_index, slice_count);
  return true; // continue
}

// returns true if anything was purged
static bool mi_arena_try_purge(mi_arena_t* arena, mi_msecs_t now, bool force)
{
  // check pre-conditions
  if (arena->memid.is_pinned) return false;

  // expired yet?
  mi_msecs_t expire = mi_atomic_loadi64_relaxed(&arena->purge_expire);
  if (!force && (expire == 0 || expire > now)) return false;

  // reset expire
  mi_atomic_store_release(&arena->purge_expire, (mi_msecs_t)0);
  mi_subproc_stat_counter_increase(arena->subproc, arena_purges, 1);

  // go through all purge info's  (with max MI_BFIELD_BITS ranges at a time)
  // this also clears those ranges atomically (so any newly freed blocks will get purged next
  // time around)
  mi_purge_visit_info_t vinfo = { now, mi_arena_purge_delay(), true /*all?*/, false /*any?*/};
  _mi_bitmap_forall_setc_ranges(arena->slices_purge, &mi_arena_try_purge_visitor, arena, &vinfo);

  return vinfo.any_purged;
}


static void mi_arenas_try_purge(bool force, bool visit_all, mi_tld_t* tld)
{
  // try purge can be called often so try to only run when needed
  const long delay = mi_arena_purge_delay();
  if (_mi_preloading() || delay <= 0) return;  // nothing will be scheduled

  // check if any arena needs purging?
  mi_subproc_t* subproc = tld->subproc;
  const mi_msecs_t now = _mi_clock_now();
  const mi_msecs_t arenas_expire = mi_atomic_load_acquire(&subproc->purge_expire);
  if (!visit_all && !force && (arenas_expire == 0 || arenas_expire > now)) return;

  const size_t max_arena = mi_arenas_get_count(subproc);
  if (max_arena == 0) return;

  // allow only one thread to purge at a time (todo: allow concurrent purging?)
  static mi_atomic_guard_t purge_guard;
  mi_atomic_guard(&purge_guard)
  {
    // increase global expire: at most one purge per delay cycle
    if (arenas_expire > now) { mi_atomic_store_release(&subproc->purge_expire, now + (delay/10)); }
    const size_t arena_start = tld->thread_seq % max_arena;
    size_t max_purge_count = (visit_all ? max_arena : (max_arena/4)+1);
    bool all_visited = true;
    bool any_purged = false;
    for (size_t _i = 0; _i < max_arena; _i++) {
      size_t i = _i + arena_start;
      if (i >= max_arena) { i -= max_arena; }
      mi_arena_t* arena = mi_arena_from_index(subproc,i);
      if (arena != NULL) {
        if (mi_arena_try_purge(arena, now, force)) {
          any_purged = true;
          if (max_purge_count <= 1) {
            all_visited = false;
            break;
          }
          max_purge_count--;
        }
      }
    }
    if (all_visited && !any_purged) {
      mi_atomic_store_release(&subproc->purge_expire, 0);
    }
  }
}

/* -----------------------------------------------------------
  Visit abandoned pages
----------------------------------------------------------- */

typedef struct mi_abandoned_page_visit_info_s {
  int heap_tag;
  mi_block_visit_fun* visitor;
  void* arg;
  bool visit_blocks;
} mi_abandoned_page_visit_info_t;

static bool abandoned_page_visit(mi_page_t* page, mi_abandoned_page_visit_info_t* vinfo) {
  if (page->heap_tag != vinfo->heap_tag) { return true; } // continue
  mi_heap_area_t area;
  _mi_heap_area_init(&area, page);
  if (!vinfo->visitor(NULL, &area, NULL, area.block_size, vinfo->arg)) {
    return false;
  }
  if (vinfo->visit_blocks) {
    return _mi_heap_area_visit_blocks(&area, page, vinfo->visitor, vinfo->arg);
  }
  else {
    return true;
  }
}

static bool abandoned_page_visit_at(size_t slice_index, size_t slice_count, mi_arena_t* arena, void* arg) {
  MI_UNUSED(slice_count);
  mi_abandoned_page_visit_info_t* vinfo = (mi_abandoned_page_visit_info_t*)arg;
  mi_page_t* page = (mi_page_t*)mi_arena_slice_start(arena, slice_index);
  mi_assert_internal(mi_page_is_abandoned_mapped(page));
  return abandoned_page_visit(page, vinfo);
}

// Visit all abandoned pages in this subproc.
bool mi_abandoned_visit_blocks(mi_subproc_id_t subproc_id, int heap_tag, bool visit_blocks, mi_block_visit_fun* visitor, void* arg) {
  mi_abandoned_page_visit_info_t visit_info = { heap_tag, visitor, arg, visit_blocks };
  MI_UNUSED(subproc_id); MI_UNUSED(heap_tag); MI_UNUSED(visit_blocks); MI_UNUSED(visitor); MI_UNUSED(arg);

  // visit abandoned pages in the arenas
  // we don't have to claim because we assume we are the only thread running (in this subproc).
  // (but we could atomically claim as well by first doing abandoned_reclaim and afterwards reabandoning).
  bool ok = true;
  mi_subproc_t* subproc = _mi_subproc_from_id(subproc_id);
  mi_forall_arenas(subproc, NULL, 0, arena) {
    mi_assert_internal(arena->subproc == subproc);
    for (size_t bin = 0; ok && bin < MI_BIN_COUNT; bin++) {
      // todo: if we had a single abandoned page map as well, this can be faster.
      if (mi_atomic_load_relaxed(&subproc->abandoned_count[bin]) > 0) {
        ok = _mi_bitmap_forall_set(arena->pages_abandoned[bin], &abandoned_page_visit_at, arena, &visit_info);
      }
    }
  }
  mi_forall_arenas_end();
  if (!ok) return false;

  // visit abandoned pages in OS allocated memory
  // (technically we don't need the lock as we assume we are the only thread running in this subproc)
  mi_lock(&subproc->os_abandoned_pages_lock) {
    for (mi_page_t* page = subproc->os_abandoned_pages; ok && page != NULL; page = page->next) {
      ok = abandoned_page_visit(page, &visit_info);
    }
  }

  return ok;
}


/* -----------------------------------------------------------
  Unloading and reloading an arena.
----------------------------------------------------------- */
static bool mi_arena_page_register(size_t slice_index, size_t slice_count, mi_arena_t* arena, void* arg) {
  MI_UNUSED(arg); MI_UNUSED(slice_count);
  mi_assert_internal(slice_count == 1);
  mi_page_t* page = (mi_page_t*)mi_arena_slice_start(arena, slice_index);
  mi_assert_internal(mi_bitmap_is_setN(page->memid.mem.arena.arena->pages, page->memid.mem.arena.slice_index, 1));
  _mi_page_map_register(page);
  mi_assert_internal(_mi_ptr_page(page)==page);
  return true;
}

static bool mi_arena_pages_reregister(mi_arena_t* arena) {
  return _mi_bitmap_forall_set(arena->pages, &mi_arena_page_register, arena, NULL);
}

mi_decl_export bool mi_arena_unload(mi_arena_id_t arena_id, void** base, size_t* accessed_size, size_t* full_size) {
  mi_arena_t* arena = _mi_arena_from_id(arena_id);
  if (arena==NULL) {
    return false;
  }
  else if (!arena->is_exclusive) {
    _mi_warning_message("cannot unload a non-exclusive arena (id %zu at %p)\n", arena_id, arena);
    return false;
  }
  else if (arena->memid.memkind != MI_MEM_EXTERNAL) {
    _mi_warning_message("can only unload managed arena's for external memory (id %zu at %p)\n", arena_id, arena);
    return false;
  }

  // find accessed size
  size_t asize;
  // scan the commit map for the highest entry
  size_t idx;
  if (mi_bitmap_bsr(arena->slices_committed, &idx)) {
    asize = (idx + 1)* MI_ARENA_SLICE_SIZE;
  }
  else {
    asize = mi_arena_info_slices(arena) * MI_ARENA_SLICE_SIZE;
  }
  if (base != NULL) { *base = (void*)arena; }
  if (full_size != NULL) { *full_size = arena->memid.mem.os.size;  }
  if (accessed_size != NULL) { *accessed_size = asize; }

  // unregister the pages
  _mi_page_map_unregister_range(arena, asize);

  // set the entry to NULL
  mi_subproc_t* subproc = arena->subproc;
  const size_t count = mi_arenas_get_count(subproc);
  for(size_t i = 0; i < count; i++) {
    if (mi_arena_from_index(subproc, i) == arena) {
      mi_atomic_store_ptr_release(mi_arena_t, &subproc->arenas[i], NULL);
      if (i + 1 == count) { // try adjust the count?
        size_t expected = count;
        mi_atomic_cas_strong_acq_rel(&subproc->arena_count, &expected, count-1);
      }
      break;
    }
  }
  return true;
}

mi_decl_export bool mi_arena_reload(void* start, size_t size, mi_arena_id_t* arena_id) {
  // assume the memory area is already containing the arena
  if (arena_id != NULL) { *arena_id = _mi_arena_id_none(); }
  if (start == NULL || size == 0) return false;
  mi_arena_t* arena = (mi_arena_t*)start;
  mi_memid_t memid = arena->memid;
  if (memid.memkind != MI_MEM_EXTERNAL) {
    _mi_warning_message("can only reload arena's from external memory (%p)\n", arena);
    return false;
  }
  if (memid.mem.os.base != start) {
    _mi_warning_message("the reloaded arena base address differs from the external memory (arena: %p, external: %p)\n", arena, start);
    return false;
  }
  if (memid.mem.os.size != size) {
    _mi_warning_message("the reloaded arena size differs from the external memory (arena size: %zu, external size: %zu)\n", arena->memid.mem.os.size, size);
    return false;
  }
  if (!arena->is_exclusive) {
    _mi_warning_message("the reloaded arena is not exclusive\n");
    return false;
  }

  arena->is_exclusive = true;
  arena->subproc = _mi_subproc();
  if (!mi_arenas_add(arena->subproc, arena, arena_id)) {
    return false;
  }
  mi_arena_pages_reregister(arena);
  return true;
}

<|MERGE_RESOLUTION|>--- conflicted
+++ resolved
@@ -246,7 +246,15 @@
   }
   else {
     // no need to commit, but check if already fully committed
+    // commit requested, but the range may not be committed as a whole: ensure it is committed now
     memid->initially_committed = mi_bitmap_is_setN(arena->slices_committed, slice_index, slice_count);
+    if (!memid->initially_committed) {
+      // partly committed.. adjust stats
+      size_t already_committed_count = 0;
+      mi_bitmap_setN(arena->slices_committed, slice_index, slice_count, &already_committed_count);
+      mi_bitmap_clearN(arena->slices_committed, slice_index, slice_count);
+      mi_os_stat_decrease(committed, mi_size_of_slices(already_committed_count));
+    }
   }
 
   mi_assert_internal(mi_bitmap_is_clearN(arena->slices_free, slice_index, slice_count));
@@ -304,8 +312,8 @@
   // on an OS with overcommit (Linux) we don't count the commit yet as it is on-demand. Once a slice
   // is actually allocated for the first time it will be counted.
   const bool adjust = (overcommit && arena_commit);
-  if (adjust) { 
-    mi_subproc_stat_adjust_decrease( subproc, committed, arena_reserve, true /* on alloc */); 
+  if (adjust) {
+    mi_subproc_stat_adjust_decrease( subproc, committed, arena_reserve, true /* on alloc */);
   }
   // and try to reserve the arena
   int err = mi_reserve_os_memory_ex2(subproc, arena_reserve, arena_commit, allow_large, false /* exclusive? */, arena_id);
@@ -539,7 +547,6 @@
   if (mi_atomic_load_relaxed(&subproc->abandoned_count[bin]) == 0) {
     return NULL;
   }
-<<<<<<< HEAD
 
   // search arena's
   const bool allow_large = true;
@@ -570,22 +577,6 @@
       mi_assert_internal(!mi_page_is_full(page));
       return page;
     }
-=======
-  else {
-    // some blocks are not committed -- this can happen when a partially committed block is freed
-    // in `_mi_arena_free` and it is conservatively marked as uncommitted but still scheduled for a purge
-    // we need to ensure we do not try to reset (as that may be invalid for uncommitted memory),
-    // and also undo the decommit stats (as it was already adjusted)
-    mi_assert_internal(mi_option_is_enabled(mi_option_purge_decommits));
-    needs_recommit = _mi_os_purge_ex(p, size, false /* allow reset? */, 0);    
-  }
-
-  // clear the purged blocks
-  _mi_bitmap_unclaim_across(arena->blocks_purge, arena->field_count, blocks, bitmap_idx);
-  // update committed bitmap
-  if (needs_recommit) {
-    _mi_bitmap_unclaim_across(arena->blocks_committed, arena->field_count, blocks, bitmap_idx);
->>>>>>> 587e08cc
   }
   mi_forall_suitable_arenas_end();
   return NULL;
@@ -841,6 +832,7 @@
       const size_t total_slices = page->slice_committed / MI_ARENA_SLICE_SIZE;  // conservative
       //mi_assert_internal(mi_bitmap_is_clearN(arena->slices_committed, page->memid.mem.arena.slice_index, total_slices));
       mi_assert_internal(page->memid.mem.arena.slice_count >= total_slices);
+      mi_assert_internal(total_slices > 0);
       if (total_slices > 0) {
         mi_bitmap_setN(arena->slices_committed, page->memid.mem.arena.slice_index, total_slices, NULL);
       }
