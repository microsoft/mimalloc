--- conflicted
+++ resolved
@@ -1424,11 +1424,7 @@
   void* const p = mi_arena_slice_start(arena, slice_index);
   const bool all_committed = mi_bitmap_is_setN(arena->slices_committed, slice_index, slice_count);
   const bool needs_recommit = _mi_os_purge_ex(p, size, all_committed);
-<<<<<<< HEAD
-  
-=======
-
->>>>>>> c585753d
+
   // update committed bitmap
   if (needs_recommit) {
     mi_bitmap_clearN(arena->slices_committed, slice_index, slice_count);
@@ -1487,11 +1483,7 @@
   mi_purge_visit_info_t* vinfo = (mi_purge_visit_info_t*)arg;  
   // try to purge: first claim the free blocks
   if (mi_arena_try_purge_range(arena, slice_index, slice_count)) {
-<<<<<<< HEAD
-    vinfo->any_purged = true;  
-=======
     vinfo->any_purged = true;
->>>>>>> c585753d
     vinfo->all_purged = true;
   }
   else if (slice_count > 1)
