/* ----------------------------------------------------------------------------
Copyright (c) 2019-2024, Microsoft Research, Daan Leijen
This is free software; you can redistribute it and/or modify it under the
terms of the MIT license. A copy of the license can be found in the file
"LICENSE" at the root of this distribution.
-----------------------------------------------------------------------------*/

/* ----------------------------------------------------------------------------
"Arenas" are fixed area's of OS memory from which we can allocate
large blocks (>= MI_ARENA_MIN_BLOCK_SIZE, 4MiB).
In contrast to the rest of mimalloc, the arenas are shared between
threads and need to be accessed using atomic operations.

Arenas are also used to for huge OS page (1GiB) reservations or for reserving
OS memory upfront which can be improve performance or is sometimes needed
on embedded devices. We can also employ this with WASI or `sbrk` systems
to reserve large arenas upfront and be able to reuse the memory more effectively.

The arena allocation needs to be thread safe and we use an atomic bitmap to allocate.
-----------------------------------------------------------------------------*/

#include "mimalloc.h"
#include "mimalloc/internal.h"
#include "bitmap.h"


/* -----------------------------------------------------------
  Arena allocation
----------------------------------------------------------- */

#define MI_ARENA_BIN_COUNT      (MI_BIN_COUNT)
#define MI_ARENA_MIN_SIZE       (MI_BCHUNK_BITS * MI_ARENA_SLICE_SIZE)           // 32 MiB (or 8 MiB on 32-bit)
#define MI_ARENA_MAX_SIZE       (MI_BITMAP_MAX_BIT_COUNT * MI_ARENA_SLICE_SIZE)

// A memory arena descriptor
typedef struct mi_arena_s {
  mi_memid_t          memid;                // memid of the memory area
  mi_subproc_t*       subproc;              // subprocess this arena belongs to (`this 'in' this->subproc->arenas`)

  size_t              slice_count;          // total size of the area in arena slices (of `MI_ARENA_SLICE_SIZE`)
  size_t              info_slices;          // initial slices reserved for the arena bitmaps
  int                 numa_node;            // associated NUMA node
  bool                is_exclusive;         // only allow allocations if specifically for this arena
  _Atomic(mi_msecs_t) purge_expire;         // expiration time when slices can be purged from `slices_purge`.

  mi_bbitmap_t*       slices_free;          // is the slice free? (a binned bitmap with size classes)
  mi_bitmap_t*        slices_committed;     // is the slice committed? (i.e. accessible)
  mi_bitmap_t*        slices_dirty;         // is the slice potentially non-zero?
  mi_bitmap_t*        slices_purge;         // slices that can be purged
  mi_bitmap_t*        pages;                // all registered pages (abandoned and owned)
  mi_bitmap_t*        pages_abandoned[MI_BIN_COUNT];  // abandoned pages per size bin (a set bit means the start of the page)
                                            // the full queue contains abandoned full pages
  // followed by the bitmaps (whose sizes depend on the arena size)
  // note: when adding bitmaps revise `mi_arena_info_slices_needed`
} mi_arena_t;


/* -----------------------------------------------------------
  Arena id's
----------------------------------------------------------- */

mi_arena_id_t _mi_arena_id_none(void) {
  return NULL;
}

mi_arena_t* _mi_arena_from_id(mi_arena_id_t id) {
  return (mi_arena_t*)id;
}


static bool mi_arena_id_is_suitable(mi_arena_t* arena, mi_arena_t* req_arena) {
  return ((arena == req_arena) ||                        // they match,
          (req_arena == NULL && !arena->is_exclusive));  // or the arena is not exclusive, and we didn't request a specific one
}

bool _mi_arena_memid_is_suitable(mi_memid_t memid, mi_arena_t* request_arena) {
  if (memid.memkind == MI_MEM_ARENA) {
    return mi_arena_id_is_suitable(memid.mem.arena.arena, request_arena);
  }
  else {
    return mi_arena_id_is_suitable(NULL, request_arena);
  }
}

size_t mi_arenas_get_count(mi_subproc_t* subproc) {
  return mi_atomic_load_relaxed(&subproc->arena_count);
}

mi_arena_t* mi_arena_from_index(mi_subproc_t* subproc, size_t idx) {
  mi_assert_internal(idx < mi_arenas_get_count(subproc));
  return mi_atomic_load_ptr_relaxed(mi_arena_t, &subproc->arenas[idx]);
}

static size_t mi_arena_info_slices(mi_arena_t* arena) {
  return arena->info_slices;
}

#if MI_DEBUG > 1
static bool mi_arena_has_page(mi_arena_t* arena, mi_page_t* page) {
  return (page->memid.memkind == MI_MEM_ARENA &&
          page->memid.mem.arena.arena == arena &&
          mi_bitmap_is_setN(arena->pages, page->memid.mem.arena.slice_index, 1));
}
#endif

/* -----------------------------------------------------------
  Util
----------------------------------------------------------- */


// Size of an arena
static size_t mi_arena_size(mi_arena_t* arena) {
  return mi_size_of_slices(arena->slice_count);
}

// Start of the arena memory area
static uint8_t* mi_arena_start(mi_arena_t* arena) {
  return ((uint8_t*)arena);
}

// Start of a slice
uint8_t* mi_arena_slice_start(mi_arena_t* arena, size_t slice_index) {
  return (mi_arena_start(arena) + mi_size_of_slices(slice_index));
}

// Arena area
void* mi_arena_area(mi_arena_id_t arena_id, size_t* size) {
  if (size != NULL) *size = 0;
  mi_arena_t* arena = _mi_arena_from_id(arena_id);
  if (arena == NULL) return NULL;
  if (size != NULL) { *size = mi_size_of_slices(arena->slice_count); }
  return mi_arena_start(arena);
}


// Create an arena memid
static mi_memid_t mi_memid_create_arena(mi_arena_t* arena, size_t slice_index, size_t slice_count) {
  mi_assert_internal(slice_index < UINT32_MAX);
  mi_assert_internal(slice_count < UINT32_MAX);
  mi_assert_internal(slice_count > 0);
  mi_assert_internal(slice_index < arena->slice_count);
  mi_memid_t memid = _mi_memid_create(MI_MEM_ARENA);
  memid.mem.arena.arena = arena;
  memid.mem.arena.slice_index = (uint32_t)slice_index;
  memid.mem.arena.slice_count = (uint32_t)slice_count;
  return memid;
}

// get the arena and slice span
static mi_arena_t* mi_arena_from_memid(mi_memid_t memid, size_t* slice_index, size_t* slice_count) {
  mi_assert_internal(memid.memkind == MI_MEM_ARENA);
  mi_arena_t* arena = memid.mem.arena.arena;
  if (slice_index) *slice_index = memid.mem.arena.slice_index;
  if (slice_count) *slice_count = memid.mem.arena.slice_count;
  return arena;
}

static mi_arena_t* mi_page_arena(mi_page_t* page, size_t* slice_index, size_t* slice_count) {
  // todo: maybe store the arena* directly in the page?
  return mi_arena_from_memid(page->memid, slice_index, slice_count);
}

static size_t mi_memid_size(mi_memid_t memid) {
  if (memid.memkind == MI_MEM_ARENA) {
    return memid.mem.arena.slice_count * MI_ARENA_SLICE_SIZE;
  }
  else if (mi_memid_is_os(memid) || memid.memkind == MI_MEM_EXTERNAL) {
    return memid.mem.os.size;
  }
  else {
    return 0;
  }
}

/* -----------------------------------------------------------
  Arena Allocation
----------------------------------------------------------- */

static mi_decl_noinline void* mi_arena_try_alloc_at(
  mi_arena_t* arena, size_t slice_count, bool commit, size_t tseq, mi_memid_t* memid)
{
  size_t slice_index;
  if (!mi_bbitmap_try_find_and_clearN(arena->slices_free, slice_count, tseq, &slice_index)) return NULL;
  
  // claimed it!
  void* p = mi_arena_slice_start(arena, slice_index);
  *memid = mi_memid_create_arena(arena, slice_index, slice_count);
  memid->is_pinned = arena->memid.is_pinned;

  // set the dirty bits and track which slices become accessible
  size_t touched_slices = slice_count;
  if (arena->memid.initially_zero) {
    size_t already_dirty = 0;
    memid->initially_zero = mi_bitmap_setN(arena->slices_dirty, slice_index, slice_count, &already_dirty);
    mi_assert_internal(already_dirty <= touched_slices);
    touched_slices -= already_dirty;
  }

  // set commit state
  if (commit) {
    memid->initially_committed = true;

    // commit requested, but the range may not be committed as a whole: ensure it is committed now
    if (!mi_bitmap_is_setN(arena->slices_committed, slice_index, slice_count)) {
      // not fully committed: commit the full range and set the commit bits
      // we set the bits first since we own these slices (they are no longer free)
      size_t already_committed_count = 0;
      mi_bitmap_setN(arena->slices_committed, slice_index, slice_count, &already_committed_count);
      // adjust the stats so we don't double count the commits
      //if (already_committed_count > 0) {
      //  mi_subproc_stat_adjust_decrease(arena->subproc, committed, mi_size_of_slices(already_committed_count), true /* on alloc */);
      //}
      // now actually commit
      bool commit_zero = false;
      if (!_mi_os_commit_ex(p, mi_size_of_slices(slice_count), &commit_zero, mi_size_of_slices(slice_count - already_committed_count))) {
        memid->initially_committed = false;
      }
      else {
        // committed
        if (commit_zero) { memid->initially_zero = true; }
        #if MI_DEBUG > 1
        if (memid->initially_zero) {
          if (!mi_mem_is_zero(p, mi_size_of_slices(slice_count))) {
            _mi_error_message(EFAULT, "interal error: arena allocation was not zero-initialized!\n");
            memid->initially_zero = false;
          }
        }
        #endif
      }
    }
    else {
      // already fully commited.
      // if the OS has overcommit, and this is the first time we access these pages, then
      // count the commit now (as at arena reserve we didn't count those commits as these are on-demand)
      if (_mi_os_has_overcommit() && touched_slices > 0) {
        mi_subproc_stat_increase( arena->subproc, committed, mi_size_of_slices(touched_slices));
      }
    }
    // tool support
    if (memid->initially_zero) {
      mi_track_mem_defined(p, slice_count * MI_ARENA_SLICE_SIZE);
    }
    else {
      mi_track_mem_undefined(p, slice_count * MI_ARENA_SLICE_SIZE);
    }
  }
  else {
    // no need to commit, but check if already fully committed
    // commit requested, but the range may not be committed as a whole: ensure it is committed now
    memid->initially_committed = mi_bitmap_is_setN(arena->slices_committed, slice_index, slice_count);
    if (!memid->initially_committed) {
      // partly committed.. adjust stats
      size_t already_committed_count = 0;
      mi_bitmap_setN(arena->slices_committed, slice_index, slice_count, &already_committed_count);
      mi_bitmap_clearN(arena->slices_committed, slice_index, slice_count);
      mi_os_stat_decrease(committed, mi_size_of_slices(already_committed_count));
    }
  }

  mi_assert_internal(mi_bbitmap_is_clearN(arena->slices_free, slice_index, slice_count));
  if (commit) { mi_assert_internal(mi_bitmap_is_setN(arena->slices_committed, slice_index, slice_count)); }
  mi_assert_internal(mi_bitmap_is_setN(arena->slices_dirty, slice_index, slice_count));

  return p;
}


static int mi_reserve_os_memory_ex2(mi_subproc_t* subproc, size_t size, bool commit, bool allow_large, bool exclusive, mi_arena_id_t* arena_id);

// try to reserve a fresh arena space
static bool mi_arena_reserve(mi_subproc_t* subproc, size_t req_size, bool allow_large, mi_arena_id_t* arena_id)
{
  const size_t arena_count = mi_arenas_get_count(subproc);
  if (arena_count > (MI_MAX_ARENAS - 4)) return false;

  // calc reserve
  size_t arena_reserve = mi_option_get_size(mi_option_arena_reserve);
  if (arena_reserve == 0) return false;

  if (!_mi_os_has_virtual_reserve()) {
    arena_reserve = arena_reserve/4;  // be conservative if virtual reserve is not supported (for WASM for example)
  }
  arena_reserve = _mi_align_up(arena_reserve, MI_ARENA_SLICE_SIZE);

  if (arena_count >= 1 && arena_count <= 128) {
    // scale up the arena sizes exponentially every 4 entries
    const size_t multiplier = (size_t)1 << _mi_clamp(arena_count/4, 0, 16);
    size_t reserve = 0;
    if (!mi_mul_overflow(multiplier, arena_reserve, &reserve)) {
      arena_reserve = reserve;
    }
  }

  // check arena bounds
  const size_t min_reserve = MI_ARENA_MIN_SIZE;
  const size_t max_reserve = MI_ARENA_MAX_SIZE;   // 16 GiB
  if (arena_reserve < min_reserve) {
    arena_reserve = min_reserve;
  }
  else if (arena_reserve > max_reserve) {
    arena_reserve = max_reserve;
  }

  if (arena_reserve < req_size) return false;  // should be able to at least handle the current allocation size

  // commit eagerly?
  bool arena_commit = false;
  const bool overcommit = _mi_os_has_overcommit();
  if (mi_option_get(mi_option_arena_eager_commit) == 2) { arena_commit = overcommit; }
  else if (mi_option_get(mi_option_arena_eager_commit) == 1) { arena_commit = true; }

  // on an OS with overcommit (Linux) we don't count the commit yet as it is on-demand. Once a slice
  // is actually allocated for the first time it will be counted.
  const bool adjust = (overcommit && arena_commit);
  if (adjust) {
    mi_subproc_stat_adjust_decrease( subproc, committed, arena_reserve, true /* on alloc */);
  }
  // and try to reserve the arena
  int err = mi_reserve_os_memory_ex2(subproc, arena_reserve, arena_commit, allow_large, false /* exclusive? */, arena_id);
  if (err != 0) {
    if (adjust) { mi_subproc_stat_adjust_increase( subproc, committed, arena_reserve, true); } // roll back
    // failed, try a smaller size?
    const size_t small_arena_reserve = (MI_SIZE_BITS == 32 ? 128*MI_MiB : 1*MI_GiB);
    if (adjust) { mi_subproc_stat_adjust_decrease( subproc, committed, arena_reserve, true); }
    if (arena_reserve > small_arena_reserve) {
      // try again
      err = mi_reserve_os_memory_ex(small_arena_reserve, arena_commit, allow_large, false /* exclusive? */, arena_id);
      if (err != 0 && adjust) { mi_subproc_stat_adjust_increase( subproc, committed, arena_reserve, true); } // roll back
    }
  }
  return (err==0);
}




/* -----------------------------------------------------------
  Arena iteration
----------------------------------------------------------- */

static inline bool mi_arena_is_suitable(mi_arena_t* arena, mi_arena_t* req_arena, int numa_node, bool allow_pinned) {
  if (!allow_pinned && arena->memid.is_pinned) return false;
  if (!mi_arena_id_is_suitable(arena, req_arena)) return false;
  if (req_arena == NULL) { // if not specific, check numa affinity
    const bool numa_suitable = (numa_node < 0 || arena->numa_node < 0 || arena->numa_node == numa_node);
    if (!numa_suitable) return false;
  }
  return true;
}

#define mi_forall_arenas(subproc, req_arena, tseq, name_arena) { \
  const size_t _arena_count = mi_arenas_get_count(subproc); \
  const size_t _arena_cycle = (_arena_count == 0 ? 0 : _arena_count - 1); /* first search the arenas below the last one */ \
  /* always start searching in the arena's below the max */ \
  size_t _start = (_arena_cycle <= 1 ? 0 : (tseq % _arena_cycle)); \
  for (size_t _i = 0; _i < _arena_count; _i++) { \
    mi_arena_t* name_arena; \
    if (req_arena != NULL) { \
      name_arena = req_arena; /* if there is a specific req_arena, only search that one */\
      if (_i > 0) break;       /* only once */ \
    } \
    else { \
      size_t _idx; \
      if (_i < _arena_cycle) { \
        _idx = _i + _start; \
        if (_idx >= _arena_cycle) { _idx -= _arena_cycle; } /* adjust so we rotate through the cycle */ \
      } \
      else { \
        _idx = _i; /* remaining arena's */ \
      } \
      name_arena = mi_arena_from_index(subproc,_idx); \
    } \
    if (name_arena != NULL) \
    {

#define mi_forall_arenas_end()  \
    } \
  } \
  }

#define mi_forall_suitable_arenas(subproc, req_arena, tseq, allow_large, name_arena) \
  mi_forall_arenas(subproc, req_arena,tseq,name_arena) { \
    if (mi_arena_is_suitable(name_arena, req_arena, -1 /* todo: numa node */, allow_large)) { \

#define mi_forall_suitable_arenas_end() \
  }} \
  mi_forall_arenas_end()

/* -----------------------------------------------------------
  Arena allocation
----------------------------------------------------------- */

// allocate slices from the arenas
static mi_decl_noinline void* mi_arenas_try_find_free(
  mi_subproc_t* subproc, size_t slice_count, size_t alignment,
  bool commit, bool allow_large, mi_arena_t* req_arena, size_t tseq, mi_memid_t* memid)
{
  mi_assert_internal(slice_count <= mi_slice_count_of_size(MI_ARENA_MAX_OBJ_SIZE));
  mi_assert(alignment <= MI_ARENA_SLICE_ALIGN);
  if (alignment > MI_ARENA_SLICE_ALIGN) return NULL;

  // search arena's
  mi_forall_suitable_arenas(subproc, req_arena, tseq, allow_large, arena)
  {
    void* p = mi_arena_try_alloc_at(arena, slice_count, commit, tseq, memid);
    if (p != NULL) return p;
  }
  mi_forall_suitable_arenas_end();
  return NULL;
}

// Allocate slices from the arena's -- potentially allocating a fresh arena
static mi_decl_noinline void* mi_arenas_try_alloc(
  mi_subproc_t* subproc,
  size_t slice_count, size_t alignment,
  bool commit, bool allow_large,
  mi_arena_t* req_arena, size_t tseq, mi_memid_t* memid)
{
  mi_assert(slice_count <= MI_ARENA_MAX_OBJ_SLICES);
  mi_assert(alignment <= MI_ARENA_SLICE_ALIGN);  
  void* p;

  // try to find free slices in the arena's
  p = mi_arenas_try_find_free(subproc, slice_count, alignment, commit, allow_large, req_arena, tseq, memid);
  if (p != NULL) return p;

  // did we need a specific arena?
  if (req_arena != NULL) return NULL;

  // don't create arena's while preloading (todo: or should we?)
  if (_mi_preloading()) return NULL;

  // otherwise, try to reserve a new arena -- but one thread at a time.. (todo: allow 2 or 4 to reduce contention?)
  const size_t arena_count = mi_arenas_get_count(subproc);
  mi_lock(&subproc->arena_reserve_lock) {
    if (arena_count == mi_arenas_get_count(subproc)) {
      // we are the first to enter the lock, reserve a fresh arena
      mi_arena_id_t arena_id = 0;
      mi_arena_reserve(subproc, mi_size_of_slices(slice_count), allow_large, &arena_id);
    }
    else {
      // another thread already reserved a new arena
    }
  }
  // try once more to allocate in the new arena
  mi_assert_internal(req_arena == NULL);
  p = mi_arenas_try_find_free(subproc, slice_count, alignment, commit, allow_large, req_arena, tseq, memid);
  if (p != NULL) return p;

  return NULL;
}

// Allocate from the OS (if allowed)
static void* mi_arena_os_alloc_aligned(
  size_t size, size_t alignment, size_t align_offset,
  bool commit, bool allow_large,
  mi_arena_id_t req_arena_id, mi_memid_t* memid)
{
  // if we cannot use OS allocation, return NULL
  if (mi_option_is_enabled(mi_option_disallow_os_alloc) || req_arena_id != _mi_arena_id_none()) {
    errno = ENOMEM;
    return NULL;
  }

  if (align_offset > 0) {
    return _mi_os_alloc_aligned_at_offset(size, alignment, align_offset, commit, allow_large, memid);
  }
  else {
    return _mi_os_alloc_aligned(size, alignment, commit, allow_large, memid);
  }
}


// Allocate large sized memory
void* _mi_arenas_alloc_aligned( mi_subproc_t* subproc,
  size_t size, size_t alignment, size_t align_offset,
  bool commit, bool allow_large,
  mi_arena_t* req_arena, size_t tseq, mi_memid_t* memid)
{
  mi_assert_internal(memid != NULL);
  mi_assert_internal(size > 0);

  // *memid = _mi_memid_none();
  // const int numa_node = _mi_os_numa_node(&tld->os); // current numa node

  // try to allocate in an arena if the alignment is small enough and the object is not too small (as for heap meta data)
  if (!mi_option_is_enabled(mi_option_disallow_arena_alloc) &&           // is arena allocation allowed?
      size >= MI_ARENA_MIN_OBJ_SIZE && size <= MI_ARENA_MAX_OBJ_SIZE &&  // and not too small/large
      alignment <= MI_ARENA_SLICE_ALIGN && align_offset == 0)            // and good alignment
  {
    const size_t slice_count = mi_slice_count_of_size(size);
    void* p = mi_arenas_try_alloc(subproc,slice_count, alignment, commit, allow_large, req_arena, tseq, memid);
    if (p != NULL) return p;
  }

  // fall back to the OS
  void* p = mi_arena_os_alloc_aligned(size, alignment, align_offset, commit, allow_large, req_arena, memid);
  return p;
}

void* _mi_arenas_alloc(mi_subproc_t* subproc, size_t size, bool commit, bool allow_large, mi_arena_t* req_arena, size_t tseq, mi_memid_t* memid)
{
  return _mi_arenas_alloc_aligned(subproc, size, MI_ARENA_SLICE_SIZE, 0, commit, allow_large, req_arena, tseq, memid);
}



/* -----------------------------------------------------------
  Arena page allocation
----------------------------------------------------------- */

static bool mi_arena_try_claim_abandoned(size_t slice_index, mi_arena_t* arena, mi_heaptag_t heap_tag, bool* keep_abandoned) {
  // found an abandoned page of the right size
  mi_page_t* const page  = (mi_page_t*)mi_arena_slice_start(arena, slice_index);
  // can we claim ownership?
  if (!mi_page_try_claim_ownership(page)) {
    // there was a concurrent free ..
    // we need to keep it in the abandoned map as the free will call `mi_arena_page_unabandon`,
    // and wait for readers (us!) to finish. This is why it is very important to set the abandoned
    // bit again (or otherwise the unabandon will never stop waiting).
    *keep_abandoned = true;
    return false;
  }
  if (heap_tag != page->heap_tag) {
    // wrong heap_tag.. we need to unown again
    // note: this normally never happens unless heaptags are actually used.
    // (an unown might free the page, and depending on that we can keep it in the abandoned map or not)
    // note: a minor wrinkle: the page will still be mapped but the abandoned map entry is (temporarily) clear at this point.
    //       so we cannot check in `mi_arenas_free` for this invariant to hold.
    const bool freed = _mi_page_unown(page);
    *keep_abandoned = !freed;
    return false;
  }
  // yes, we can reclaim it, keep the abandoned map entry clear
  *keep_abandoned = false;
  return true;
}

static mi_page_t* mi_arenas_page_try_find_abandoned(mi_subproc_t* subproc, size_t slice_count, size_t block_size, mi_arena_t* req_arena, mi_heaptag_t heaptag, size_t tseq)
{
  MI_UNUSED(slice_count);
  const size_t bin = _mi_bin(block_size);
  mi_assert_internal(bin < MI_BIN_COUNT);

  // any abandoned in our size class?
  mi_assert_internal(subproc != NULL);
  if (mi_atomic_load_relaxed(&subproc->abandoned_count[bin]) == 0) {
    return NULL;
  }

  // search arena's
  const bool allow_large = true;
  mi_forall_suitable_arenas(subproc, req_arena, tseq, allow_large, arena)
  {
    size_t slice_index;
    mi_bitmap_t* const bitmap = arena->pages_abandoned[bin];

    if (mi_bitmap_try_find_and_claim(bitmap, tseq, &slice_index, &mi_arena_try_claim_abandoned, arena, heaptag)) {
      // found an abandoned page of the right size
      // and claimed ownership.
      mi_page_t* page = (mi_page_t*)mi_arena_slice_start(arena, slice_index);
      mi_assert_internal(mi_page_is_owned(page));
      mi_assert_internal(mi_page_is_abandoned(page));
      mi_assert_internal(mi_arena_has_page(arena,page));
      mi_atomic_decrement_relaxed(&subproc->abandoned_count[bin]);
      mi_subproc_stat_decrease( arena->subproc, pages_abandoned, 1);
      mi_subproc_stat_counter_increase(arena->subproc, pages_reclaim_on_alloc, 1);

      _mi_page_free_collect(page, false);  // update `used` count
      mi_assert_internal(mi_bbitmap_is_clearN(arena->slices_free, slice_index, slice_count));
      mi_assert_internal(page->slice_committed > 0 || mi_bitmap_is_setN(arena->slices_committed, slice_index, slice_count));
      mi_assert_internal(mi_bitmap_is_setN(arena->slices_dirty, slice_index, slice_count));
      mi_assert_internal(_mi_is_aligned(page, MI_PAGE_ALIGN));
      mi_assert_internal(_mi_ptr_page(page)==page);
      mi_assert_internal(_mi_ptr_page(mi_page_start(page))==page);
      mi_assert_internal(mi_page_block_size(page) == block_size);
      mi_assert_internal(!mi_page_is_full(page));
      return page;
    }
  }
  mi_forall_suitable_arenas_end();
  return NULL;
}

// Allocate a fresh page
static mi_page_t* mi_arenas_page_alloc_fresh(mi_subproc_t* subproc, size_t slice_count, size_t block_size, size_t block_alignment,
                                            mi_arena_t* req_arena, size_t tseq, bool commit)
{
  const bool allow_large = (MI_SECURE < 2); // 2 = guard page at end of each arena page
  const bool os_align = (block_alignment > MI_PAGE_MAX_OVERALLOC_ALIGN);
  const size_t page_alignment = MI_ARENA_SLICE_ALIGN;

  // try to allocate from free space in arena's
  mi_memid_t memid = _mi_memid_none();
  mi_page_t* page = NULL;
  const size_t alloc_size = mi_size_of_slices(slice_count);
  if (!mi_option_is_enabled(mi_option_disallow_arena_alloc) && // allowed to allocate from arena's?
      !os_align &&                            // not large alignment
      slice_count <= MI_ARENA_MAX_OBJ_SLICES) // and not too large
  {
    page = (mi_page_t*)mi_arenas_try_alloc(subproc, slice_count, page_alignment, commit, allow_large, req_arena, tseq, &memid);
    if (page != NULL) {
      mi_assert_internal(mi_bitmap_is_clearN(memid.mem.arena.arena->pages, memid.mem.arena.slice_index, memid.mem.arena.slice_count));
      mi_bitmap_set(memid.mem.arena.arena->pages, memid.mem.arena.slice_index);
    }
  }

  // otherwise fall back to the OS
  if (page == NULL) {
    if (os_align) {
      // note: slice_count already includes the page
      mi_assert_internal(slice_count >= mi_slice_count_of_size(block_size) + mi_slice_count_of_size(page_alignment));
      page = (mi_page_t*)mi_arena_os_alloc_aligned(alloc_size, block_alignment, page_alignment /* align offset */, commit, allow_large, req_arena, &memid);
    }
    else {
      page = (mi_page_t*)mi_arena_os_alloc_aligned(alloc_size, page_alignment, 0 /* align offset */, commit, allow_large, req_arena, &memid);
    }
  }

  if (page == NULL) return NULL;
  mi_assert_internal(_mi_is_aligned(page, MI_PAGE_ALIGN));
  mi_assert_internal(!os_align || _mi_is_aligned((uint8_t*)page + page_alignment, block_alignment));

  // guard page at the end of mimalloc page?
  #if MI_SECURE < 2
  const size_t page_noguard_size = alloc_size;
  #else
  mi_assert(alloc_size > _mi_os_secure_guard_page_size());
  const size_t page_noguard_size = alloc_size - _mi_os_secure_guard_page_size();
  if (memid.initially_committed) {
    _mi_os_secure_guard_page_set_at((uint8_t*)page + page_noguard_size, memid.is_pinned);
  }
  #endif

  // claimed free slices: initialize the page partly
  if (!memid.initially_zero && memid.initially_committed) {
    mi_track_mem_undefined(page, slice_count * MI_ARENA_SLICE_SIZE);
    _mi_memzero_aligned(page, sizeof(*page));
  }
  else if (memid.initially_committed) {
    mi_track_mem_defined(page, slice_count * MI_ARENA_SLICE_SIZE);
  }
  #if MI_DEBUG > 1
  if (memid.initially_zero && memid.initially_committed) {
    if (!mi_mem_is_zero(page, page_noguard_size)) {
      _mi_error_message(EFAULT, "internal error: page memory was not zero initialized.\n");
      memid.initially_zero = false;
      _mi_memzero_aligned(page, sizeof(*page));
    }
  }
  #endif
  mi_assert(MI_PAGE_INFO_SIZE >= mi_page_info_size());

  size_t block_start;
  #if MI_GUARDED
  // in a guarded build, we align pages with blocks a multiple of an OS page size, to the OS page size
  // this ensures that all blocks in such pages are OS page size aligned (which is needed for the guard pages)
  const size_t os_page_size = _mi_os_page_size();
  mi_assert_internal(MI_PAGE_ALIGN >= os_page_size);
  if (!os_align && block_size % os_page_size == 0 && block_size > os_page_size /* at least 2 or more */ ) {
    block_start = _mi_align_up(mi_page_info_size(), os_page_size);
  }
  else
  #endif
  if (os_align) {
    block_start = MI_PAGE_ALIGN;
  }
  else if (_mi_is_power_of_two(block_size) && block_size <= MI_PAGE_MAX_START_BLOCK_ALIGN2) {
    // naturally align all power-of-2 blocks
    block_start = _mi_align_up(mi_page_info_size(), block_size);
  }
  else {
    // otherwise start after the info
    block_start = mi_page_info_size();
  }
  const size_t reserved    = (os_align ? 1 : (page_noguard_size - block_start) / block_size);
  mi_assert_internal(reserved > 0 && reserved <= UINT16_MAX);

  // commit first block?
  size_t commit_size = 0;
  if (!memid.initially_committed) {
    commit_size = _mi_align_up(block_start + block_size, MI_PAGE_MIN_COMMIT_SIZE);
    if (commit_size > page_noguard_size) { commit_size = page_noguard_size; }
    bool is_zero;
    _mi_os_commit(page, commit_size, &is_zero);
    if (!memid.initially_zero && !is_zero) {
      _mi_memzero_aligned(page, commit_size);
    }
  }

  // initialize
  page->reserved = (uint16_t)reserved;
  page->page_start = (uint8_t*)page + block_start;
  page->block_size = block_size;
  page->slice_committed = commit_size;
  page->memid = memid;
  page->free_is_zero = memid.initially_zero;
  if (block_size > 0 && _mi_is_power_of_two(block_size)) {
    page->block_size_shift = (uint8_t)mi_ctz(block_size);
  }
  else {
    page->block_size_shift = 0;
  }
  // and own it
  mi_page_try_claim_ownership(page);

  // register in the page map
  _mi_page_map_register(page);
  mi_assert_internal(_mi_ptr_page(page)==page);
  mi_assert_internal(_mi_ptr_page(mi_page_start(page))==page);
  mi_assert_internal(mi_page_block_size(page) == block_size);
  mi_assert_internal(mi_page_is_abandoned(page));
  mi_assert_internal(mi_page_is_owned(page));
  return page;
}

// Allocate a regular small/medium/large page.
static mi_page_t* mi_arenas_page_regular_alloc(mi_heap_t* heap, size_t slice_count, size_t block_size) {
  mi_arena_t* req_arena = heap->exclusive_arena;
  mi_tld_t* const tld = heap->tld;

  // 1. look for an abandoned page
  mi_page_t* page = mi_arenas_page_try_find_abandoned(tld->subproc, slice_count, block_size, req_arena, heap->tag, tld->thread_seq);
  if (page != NULL) {
    return page;  // return as abandoned
  }

  // 2. find a free block, potentially allocating a new arena
  const long commit_on_demand = mi_option_get(mi_option_page_commit_on_demand);
  const bool commit = (slice_count <= mi_slice_count_of_size(MI_PAGE_MIN_COMMIT_SIZE) ||  // always commit small pages
                       (commit_on_demand == 2 && _mi_os_has_overcommit()) || (commit_on_demand == 0));
  page = mi_arenas_page_alloc_fresh(tld->subproc, slice_count, block_size, 1, req_arena, tld->thread_seq, commit);
  if (page != NULL) {
    mi_assert_internal(page->memid.memkind != MI_MEM_ARENA || page->memid.mem.arena.slice_count == slice_count);
    _mi_page_init(heap, page);
    return page;
  }

  return NULL;
}

// Allocate a page containing one block (very large, or with large alignment)
static mi_page_t* mi_arenas_page_singleton_alloc(mi_heap_t* heap, size_t block_size, size_t block_alignment) {
  mi_arena_t* req_arena = heap->exclusive_arena;
  mi_tld_t* const tld = heap->tld;
  const bool os_align = (block_alignment > MI_PAGE_MAX_OVERALLOC_ALIGN);
  const size_t info_size = (os_align ? MI_PAGE_ALIGN : mi_page_info_size());
  #if MI_SECURE < 2
  const size_t slice_count = mi_slice_count_of_size(info_size + block_size);
  #else
  const size_t slice_count = mi_slice_count_of_size(_mi_align_up(info_size + block_size, _mi_os_secure_guard_page_size()) + _mi_os_secure_guard_page_size());
  #endif

  mi_page_t* page = mi_arenas_page_alloc_fresh(tld->subproc, slice_count, block_size, block_alignment, req_arena, tld->thread_seq, true /* commit singletons always */);
  if (page == NULL) return NULL;

  mi_assert(page->reserved == 1);
  _mi_page_init(heap, page);

  return page;
}

<<<<<<< HEAD
=======
  // check if any arena needs purging?
  const mi_msecs_t now = _mi_clock_now();
  mi_msecs_t arenas_expire = mi_atomic_loadi64_acquire(&mi_arenas_purge_expire);
  if (!force && (arenas_expire == 0 || arenas_expire < now)) return;
>>>>>>> 1711a827

mi_page_t* _mi_arenas_page_alloc(mi_heap_t* heap, size_t block_size, size_t block_alignment) {
  mi_page_t* page;
  if mi_unlikely(block_alignment > MI_PAGE_MAX_OVERALLOC_ALIGN) {
    mi_assert_internal(_mi_is_power_of_two(block_alignment));
    page = mi_arenas_page_singleton_alloc(heap, block_size, block_alignment);
  }
  else if (block_size <= MI_SMALL_MAX_OBJ_SIZE) {
    page = mi_arenas_page_regular_alloc(heap, mi_slice_count_of_size(MI_SMALL_PAGE_SIZE), block_size);
  }
  else if (block_size <= MI_MEDIUM_MAX_OBJ_SIZE) {
    page = mi_arenas_page_regular_alloc(heap, mi_slice_count_of_size(MI_MEDIUM_PAGE_SIZE), block_size);
  }
  #if MI_ENABLE_LARGE_PAGES
  else if (block_size <= MI_LARGE_MAX_OBJ_SIZE) {
    page = mi_arenas_page_regular_alloc(heap, mi_slice_count_of_size(MI_LARGE_PAGE_SIZE), block_size);
  }
  #endif
  else {
    page = mi_arenas_page_singleton_alloc(heap, block_size, block_alignment);
  }
  // mi_assert_internal(page == NULL || _mi_page_segment(page)->subproc == tld->subproc);
  mi_assert_internal(_mi_is_aligned(page, MI_PAGE_ALIGN));
  mi_assert_internal(_mi_ptr_page(page)==page);
  mi_assert_internal(_mi_ptr_page(mi_page_start(page))==page);
  mi_assert_internal(block_alignment <= MI_PAGE_MAX_OVERALLOC_ALIGN || _mi_is_aligned(mi_page_start(page), block_alignment));

<<<<<<< HEAD
  return page;
}

void _mi_arenas_page_free(mi_page_t* page) {
  mi_assert_internal(_mi_is_aligned(page, MI_PAGE_ALIGN));
  mi_assert_internal(_mi_ptr_page(page)==page);
  mi_assert_internal(mi_page_is_owned(page));
  mi_assert_internal(mi_page_all_free(page));
  mi_assert_internal(mi_page_is_abandoned(page));
  mi_assert_internal(page->next==NULL && page->prev==NULL);

  #if MI_DEBUG>1
  if (page->memid.memkind==MI_MEM_ARENA && !mi_page_is_full(page)) {
    size_t bin = _mi_bin(mi_page_block_size(page));
    size_t slice_index;
    size_t slice_count;
    mi_arena_t* arena = mi_page_arena(page, &slice_index, &slice_count);

    mi_assert_internal(mi_bbitmap_is_clearN(arena->slices_free, slice_index, slice_count));
    mi_assert_internal(page->slice_committed > 0 || mi_bitmap_is_setN(arena->slices_committed, slice_index, slice_count));
    mi_assert_internal(mi_bitmap_is_clearN(arena->pages_abandoned[bin], slice_index, 1));
    mi_assert_internal(mi_bitmap_is_setN(page->memid.mem.arena.arena->pages, page->memid.mem.arena.slice_index, 1));
    // note: we cannot check for `!mi_page_is_abandoned_and_mapped` since that may
    // be (temporarily) not true if the free happens while trying to reclaim
    // see `mi_arana_try_claim_abandoned`
  }
  #endif

  // recommit guard page at the end?
  // we must do this since we may later allocate large spans over this page and cannot have a guard page in between
  #if MI_SECURE >= 2
  if (!page->memid.is_pinned) {
    _mi_os_secure_guard_page_reset_before((uint8_t*)page + mi_memid_size(page->memid));
  }
  #endif

  // unregister page
  _mi_page_map_unregister(page);
  if (page->memid.memkind == MI_MEM_ARENA) {
    mi_arena_t* arena = page->memid.mem.arena.arena;
    mi_bitmap_clear(arena->pages, page->memid.mem.arena.slice_index);
    if (page->slice_committed > 0) {
      // if committed on-demand, set the commit bits to account commit properly
      mi_assert_internal(mi_memid_size(page->memid) >= page->slice_committed);
      const size_t total_slices = page->slice_committed / MI_ARENA_SLICE_SIZE;  // conservative
      //mi_assert_internal(mi_bitmap_is_clearN(arena->slices_committed, page->memid.mem.arena.slice_index, total_slices));
      mi_assert_internal(page->memid.mem.arena.slice_count >= total_slices);
      if (total_slices > 0) {
        mi_bitmap_setN(arena->slices_committed, page->memid.mem.arena.slice_index, total_slices, NULL);
      }
      // any left over?
      const size_t extra = page->slice_committed % MI_ARENA_SLICE_SIZE;
      if (extra > 0) {
        // pretend it was decommitted already
        mi_os_stat_decrease(committed, extra);
      }
    }
    else {
      mi_assert_internal(mi_bitmap_is_setN(arena->slices_committed, page->memid.mem.arena.slice_index, page->memid.mem.arena.slice_count));
    }
  }
  _mi_arenas_free(page, mi_memid_size(page->memid), page->memid);
}

/* -----------------------------------------------------------
  Arena abandon
----------------------------------------------------------- */

void _mi_arenas_page_abandon(mi_page_t* page) {
  mi_assert_internal(_mi_is_aligned(page, MI_PAGE_ALIGN));
  mi_assert_internal(_mi_ptr_page(page)==page);
  mi_assert_internal(mi_page_is_owned(page));
  mi_assert_internal(mi_page_is_abandoned(page));
  mi_assert_internal(!mi_page_all_free(page));
  mi_assert_internal(page->next==NULL && page->prev == NULL);

  if (page->memid.memkind==MI_MEM_ARENA && !mi_page_is_full(page)) {
    // make available for allocations
    size_t bin = _mi_bin(mi_page_block_size(page));
    size_t slice_index;
    size_t slice_count;
    mi_arena_t* arena = mi_page_arena(page, &slice_index, &slice_count);
    mi_assert_internal(!mi_page_is_singleton(page));
    mi_assert_internal(mi_bbitmap_is_clearN(arena->slices_free, slice_index, slice_count));
    mi_assert_internal(page->slice_committed > 0 || mi_bitmap_is_setN(arena->slices_committed, slice_index, slice_count));
    mi_assert_internal(mi_bitmap_is_setN(arena->slices_dirty, slice_index, slice_count));

    mi_page_set_abandoned_mapped(page);
    const bool wasclear = mi_bitmap_set(arena->pages_abandoned[bin], slice_index);
    MI_UNUSED(wasclear); mi_assert_internal(wasclear);
    mi_atomic_increment_relaxed(&arena->subproc->abandoned_count[bin]);
    mi_subproc_stat_increase(arena->subproc, pages_abandoned, 1);
  }
  else {
    // page is full (or a singleton), or the page is OS/externally allocated
    // leave as is; it will be reclaimed when an object is free'd in the page
    mi_subproc_t* subproc = _mi_subproc();
    // but for non-arena pages, add to the subproc list so these can be visited
    if (page->memid.memkind != MI_MEM_ARENA && mi_option_is_enabled(mi_option_visit_abandoned)) {
      mi_lock(&subproc->os_abandoned_pages_lock) {
        // push in front
        page->prev = NULL;
        page->next = subproc->os_abandoned_pages;
        if (page->next != NULL) { page->next->prev = page; }
        subproc->os_abandoned_pages = page;
      }
    }
    mi_subproc_stat_increase(_mi_subproc(), pages_abandoned, 1);
  }
  _mi_page_unown(page);
}

bool _mi_arenas_page_try_reabandon_to_mapped(mi_page_t* page) {
  mi_assert_internal(_mi_is_aligned(page, MI_PAGE_ALIGN));
  mi_assert_internal(_mi_ptr_page(page)==page);
  mi_assert_internal(mi_page_is_owned(page));
  mi_assert_internal(mi_page_is_abandoned(page));
  mi_assert_internal(!mi_page_is_abandoned_mapped(page));
  mi_assert_internal(!mi_page_is_full(page));
  mi_assert_internal(!mi_page_all_free(page));
  mi_assert_internal(!mi_page_is_singleton(page));
  if (mi_page_is_full(page) || mi_page_is_abandoned_mapped(page) || page->memid.memkind != MI_MEM_ARENA) {
    return false;
  }
  else {
    mi_subproc_t* subproc = _mi_subproc();
    mi_subproc_stat_counter_increase( subproc, pages_reabandon_full, 1);
    mi_subproc_stat_adjust_decrease( subproc, pages_abandoned, 1, true /* on alloc */);  // adjust as we are not abandoning fresh
    _mi_arenas_page_abandon(page);
    return true;
  }
}

// called from `mi_free` if trying to unabandon an abandoned page
void _mi_arenas_page_unabandon(mi_page_t* page) {
  mi_assert_internal(_mi_is_aligned(page, MI_PAGE_ALIGN));
  mi_assert_internal(_mi_ptr_page(page)==page);
  mi_assert_internal(mi_page_is_owned(page));
  mi_assert_internal(mi_page_is_abandoned(page));

  if (mi_page_is_abandoned_mapped(page)) {
    mi_assert_internal(page->memid.memkind==MI_MEM_ARENA);
    // remove from the abandoned map
    size_t bin = _mi_bin(mi_page_block_size(page));
    size_t slice_index;
    size_t slice_count;
    mi_arena_t* arena = mi_page_arena(page, &slice_index, &slice_count);

    mi_assert_internal(mi_bbitmap_is_clearN(arena->slices_free, slice_index, slice_count));
    mi_assert_internal(page->slice_committed > 0 || mi_bitmap_is_setN(arena->slices_committed, slice_index, slice_count));

    // this busy waits until a concurrent reader (from alloc_abandoned) is done
    mi_bitmap_clear_once_set(arena->pages_abandoned[bin], slice_index);
    mi_page_clear_abandoned_mapped(page);
    mi_atomic_decrement_relaxed(&arena->subproc->abandoned_count[bin]);
    mi_subproc_stat_decrease(arena->subproc, pages_abandoned, 1);
  }
  else {
    // page is full (or a singleton), page is OS allocated
    mi_subproc_t* subproc = _mi_subproc();
    mi_subproc_stat_decrease(_mi_subproc(), pages_abandoned, 1);
    // if not an arena page, remove from the subproc os pages list
    if (page->memid.memkind != MI_MEM_ARENA && mi_option_is_enabled(mi_option_visit_abandoned)) {
      mi_lock(&subproc->os_abandoned_pages_lock) {
        if (page->prev != NULL) { page->prev->next = page->next; }
        if (page->next != NULL) { page->next->prev = page->prev; }
        if (subproc->os_abandoned_pages == page) { subproc->os_abandoned_pages = page->next; }
        page->next = NULL;
        page->prev = NULL;
      }
=======
  // allow only one thread to purge at a time
  static mi_atomic_guard_t purge_guard;
  mi_atomic_guard(&purge_guard)
  {
    // increase global expire: at most one purge per delay cycle
    mi_atomic_storei64_release(&mi_arenas_purge_expire, now + mi_arena_purge_delay());  
    size_t max_purge_count = (visit_all ? max_arena : 2);
    bool all_visited = true;
    for (size_t i = 0; i < max_arena; i++) {
      mi_arena_t* arena = mi_atomic_load_ptr_acquire(mi_arena_t, &mi_arenas[i]);
      if (arena != NULL) {
        if (mi_arena_try_purge(arena, now, force)) {
          if (max_purge_count <= 1) {
            all_visited = false;
            break;
          }
          max_purge_count--;
        }
      }
    }
    if (all_visited) {
      // all arena's were visited and purged: reset global expire
      mi_atomic_storei64_release(&mi_arenas_purge_expire, 0);
>>>>>>> 1711a827
    }
  }
}


/* -----------------------------------------------------------
  Arena free
----------------------------------------------------------- */
static void mi_arena_schedule_purge(mi_arena_t* arena, size_t slice_index, size_t slices);
static void mi_arenas_try_purge(bool force, bool visit_all, mi_tld_t* tld);

void _mi_arenas_free(void* p, size_t size, mi_memid_t memid) {
  if (p==NULL) return;
  if (size==0) return;

  // need to set all memory to undefined as some parts may still be marked as no_access (like padding etc.)
  mi_track_mem_undefined(p, size);

  if (mi_memkind_is_os(memid.memkind)) {
    // was a direct OS allocation, pass through
    _mi_os_free(p, size, memid);
  }
  else if (memid.memkind == MI_MEM_ARENA) {
    // allocated in an arena
    size_t slice_count;
    size_t slice_index;
    mi_arena_t* arena = mi_arena_from_memid(memid, &slice_index, &slice_count);
    mi_assert_internal((size%MI_ARENA_SLICE_SIZE)==0);
    mi_assert_internal((slice_count*MI_ARENA_SLICE_SIZE)==size);
    mi_assert_internal(mi_arena_slice_start(arena,slice_index) <= (uint8_t*)p);
    mi_assert_internal(mi_arena_slice_start(arena,slice_index) + mi_size_of_slices(slice_count) > (uint8_t*)p);
    // checks
    if (arena == NULL) {
      _mi_error_message(EINVAL, "trying to free from an invalid arena: %p, size %zu, memid: 0x%zx\n", p, size, memid);
      return;
    }
    mi_assert_internal(slice_index < arena->slice_count);
    mi_assert_internal(slice_index >= mi_arena_info_slices(arena));
    if (slice_index < mi_arena_info_slices(arena) || slice_index > arena->slice_count) {
      _mi_error_message(EINVAL, "trying to free from an invalid arena block: %p, size %zu, memid: 0x%zx\n", p, size, memid);
      return;
    }

    // potentially decommit
    if (!arena->memid.is_pinned /* && !arena->memid.initially_committed */) { // todo: allow decommit even if initially committed?
      // (delay) purge the page
      mi_arena_schedule_purge(arena, slice_index, slice_count);
    }

    // and make it available to others again
    bool all_inuse = mi_bbitmap_setN(arena->slices_free, slice_index, slice_count);
    if (!all_inuse) {
      _mi_error_message(EAGAIN, "trying to free an already freed arena block: %p, size %zu\n", mi_arena_slice_start(arena,slice_index), mi_size_of_slices(slice_count));
      return;
    };
  }
  else if (memid.memkind == MI_MEM_META) {
    _mi_meta_free(p, size, memid);
  }
  else {
    // arena was none, external, or static; nothing to do
    mi_assert_internal(mi_memid_needs_no_free(memid));
  }

  // try to purge expired decommits
  // mi_arenas_try_purge(false, false, NULL);
}

// Purge the arenas; if `force_purge` is true, amenable parts are purged even if not yet expired
void _mi_arenas_collect(bool force_purge, bool visit_all, mi_tld_t* tld) {
  mi_arenas_try_purge(force_purge, visit_all, tld);
}


// Is a pointer contained in the given arena area?
bool mi_arena_contains(mi_arena_id_t arena_id, const void* p) {
  mi_arena_t* arena = _mi_arena_from_id(arena_id);
  return (mi_arena_start(arena) <= (const uint8_t*)p &&
          mi_arena_start(arena) + mi_size_of_slices(arena->slice_count) >(const uint8_t*)p);
}

// Is a pointer inside any of our arenas?
bool _mi_arenas_contain(const void* p) {
  mi_subproc_t* subproc = _mi_subproc();
  const size_t max_arena = mi_arenas_get_count(subproc);
  for (size_t i = 0; i < max_arena; i++) {
    mi_arena_t* arena = mi_atomic_load_ptr_acquire(mi_arena_t, &subproc->arenas[i]);
    if (arena != NULL && mi_arena_contains(arena,p)) {
      return true;
    }
  }
  return false;
}



/* -----------------------------------------------------------
  Remove an arena.
----------------------------------------------------------- */

// destroy owned arenas; this is unsafe and should only be done using `mi_option_destroy_on_exit`
// for dynamic libraries that are unloaded and need to release all their allocated memory.
static void mi_arenas_unsafe_destroy(mi_subproc_t* subproc) {
  const size_t max_arena = mi_arenas_get_count(subproc);
  size_t new_max_arena = 0;
  for (size_t i = 0; i < max_arena; i++) {
    mi_arena_t* arena = mi_atomic_load_ptr_acquire(mi_arena_t, &subproc->arenas[i]);
    if (arena != NULL) {
      // mi_lock_done(&arena->abandoned_visit_lock);
      mi_atomic_store_ptr_release(mi_arena_t, &subproc->arenas[i], NULL);
      if (mi_memkind_is_os(arena->memid.memkind)) {
        _mi_os_free(mi_arena_start(arena), mi_arena_size(arena), arena->memid);
      }
    }
  }

  // try to lower the max arena.
  size_t expected = max_arena;
  mi_atomic_cas_strong_acq_rel(&subproc->arena_count, &expected, new_max_arena);
}


// destroy owned arenas; this is unsafe and should only be done using `mi_option_destroy_on_exit`
// for dynamic libraries that are unloaded and need to release all their allocated memory.
void _mi_arenas_unsafe_destroy_all(mi_tld_t* tld) {
  mi_arenas_unsafe_destroy(_mi_subproc());
  _mi_arenas_collect(true /* force purge */, true /* visit all*/, tld);  // purge non-owned arenas
}


/* -----------------------------------------------------------
  Add an arena.
----------------------------------------------------------- */

static bool mi_arenas_add(mi_subproc_t* subproc, mi_arena_t* arena, mi_arena_id_t* arena_id) {
  mi_assert_internal(arena != NULL);
  mi_assert_internal(arena->slice_count > 0);
  if (arena_id != NULL) { *arena_id = NULL; }

  // first try to find a NULL entry
  const size_t count = mi_arenas_get_count(subproc);
  size_t i;
  for (i = 0; i < count; i++) {
    if (mi_arena_from_index(subproc,i) == NULL) {
      mi_arena_t* expected = NULL;
      if (mi_atomic_cas_ptr_strong_release(mi_arena_t, &subproc->arenas[i], &expected, arena)) {
        // success
        if (arena_id != NULL) { *arena_id = arena; }
        return true;
      }
    }
  }

  // otherwise increase the max
  i = mi_atomic_increment_acq_rel(&subproc->arena_count);
  if (i >= MI_MAX_ARENAS) {
    mi_atomic_decrement_acq_rel(&subproc->arena_count);
    arena->subproc = NULL;
    return false;
  }

  mi_subproc_stat_counter_increase(arena->subproc, arena_count, 1);
  mi_atomic_store_ptr_release(mi_arena_t,&subproc->arenas[i], arena);
  if (arena_id != NULL) { *arena_id = arena; }
  return true;
}

static size_t mi_arena_info_slices_needed(size_t slice_count, size_t* bitmap_base) {
  if (slice_count == 0) slice_count = MI_BCHUNK_BITS;
  mi_assert_internal((slice_count % MI_BCHUNK_BITS) == 0);
  const size_t base_size = _mi_align_up(sizeof(mi_arena_t), MI_BCHUNK_SIZE);
  const size_t bitmaps_count = 4 + MI_BIN_COUNT; // commit, dirty, purge, pages, and abandonded
  const size_t bitmaps_size = bitmaps_count * mi_bitmap_size(slice_count, NULL) + mi_bbitmap_size(slice_count, NULL); // + free
  const size_t size = base_size + bitmaps_size;

  const size_t os_page_size = _mi_os_page_size();
  const size_t info_size = _mi_align_up(size, os_page_size) + _mi_os_secure_guard_page_size();
  const size_t info_slices = mi_slice_count_of_size(info_size);

  if (bitmap_base != NULL) *bitmap_base = base_size;
  return info_slices;
}

static mi_bitmap_t* mi_arena_bitmap_init(size_t slice_count, uint8_t** base) {
  mi_bitmap_t* bitmap = (mi_bitmap_t*)(*base);
  *base = (*base) + mi_bitmap_init(bitmap, slice_count, true /* already zero */);
  return bitmap;
}

static mi_bbitmap_t* mi_arena_bbitmap_init(size_t slice_count, uint8_t** base) {
  mi_bbitmap_t* bbitmap = (mi_bbitmap_t*)(*base);
  *base = (*base) + mi_bbitmap_init(bbitmap, slice_count, true /* already zero */);
  return bbitmap;
}


static bool mi_manage_os_memory_ex2(mi_subproc_t* subproc, void* start, size_t size, int numa_node, bool exclusive, mi_memid_t memid, mi_arena_id_t* arena_id) mi_attr_noexcept
{
  mi_assert(_mi_is_aligned(start,MI_ARENA_SLICE_SIZE));
  mi_assert(start!=NULL);
  if (arena_id != NULL) { *arena_id = _mi_arena_id_none(); }
  if (start==NULL) return false;
  if (!_mi_is_aligned(start,MI_ARENA_SLICE_SIZE)) {
    // we can align the start since the memid tracks the real base of the memory.
    void* const aligned_start = _mi_align_up_ptr(start, MI_ARENA_SLICE_SIZE);
    const size_t diff = (uint8_t*)aligned_start - (uint8_t*)start;
    if (diff >= size || (size - diff) < MI_ARENA_SLICE_SIZE) {
      _mi_warning_message("after alignment, the size of the arena becomes too small (memory at %p with size %zu)\n", start, size);
      return false;
    }
    start = aligned_start;
    size = size - diff;
  }
  
  const size_t slice_count = _mi_align_down(size / MI_ARENA_SLICE_SIZE, MI_BCHUNK_BITS);
  if (slice_count > MI_BITMAP_MAX_BIT_COUNT) {  // 16 GiB for now
    // todo: allow larger areas (either by splitting it up in arena's or having larger arena's)
    _mi_warning_message("cannot use OS memory since it is too large (size %zu MiB, maximum is %zu MiB)", size/MI_MiB, mi_size_of_slices(MI_BITMAP_MAX_BIT_COUNT)/MI_MiB);
    return false;
  }
  size_t bitmap_base;
  const size_t info_slices = mi_arena_info_slices_needed(slice_count, &bitmap_base);
  if (slice_count < info_slices+1) {
    _mi_warning_message("cannot use OS memory since it is not large enough (size %zu KiB, minimum required is %zu KiB)", size/MI_KiB, mi_size_of_slices(info_slices+1)/MI_KiB);
    return false;
  }

  mi_arena_t* arena = (mi_arena_t*)start;

  // commit & zero if needed
  if (!memid.initially_committed) {
    // leave a guard OS page decommitted at the end
    _mi_os_commit(arena, mi_size_of_slices(info_slices) - _mi_os_secure_guard_page_size(), NULL);
  }
  else {
    // if MI_SECURE, set a guard page at the end
    _mi_os_secure_guard_page_set_before((uint8_t*)arena + mi_size_of_slices(info_slices), memid.is_pinned);
  }
  if (!memid.initially_zero) {
    _mi_memzero(arena, mi_size_of_slices(info_slices) - _mi_os_secure_guard_page_size());
  }

  // init
  arena->subproc      = subproc;
  arena->memid        = memid;
  arena->is_exclusive = exclusive;
  arena->slice_count  = slice_count;
  arena->info_slices  = info_slices;
  arena->numa_node    = numa_node; // TODO: or get the current numa node if -1? (now it allows anyone to allocate on -1)
  arena->purge_expire = 0;
  // mi_lock_init(&arena->abandoned_visit_lock);

  // init bitmaps
  uint8_t* base = mi_arena_start(arena) + bitmap_base;
  arena->slices_free = mi_arena_bbitmap_init(slice_count,&base);
  arena->slices_committed = mi_arena_bitmap_init(slice_count,&base);
  arena->slices_dirty = mi_arena_bitmap_init(slice_count,&base);
  arena->slices_purge = mi_arena_bitmap_init(slice_count, &base);
  arena->pages = mi_arena_bitmap_init(slice_count, &base);
  for( size_t i = 0; i < MI_ARENA_BIN_COUNT; i++) {
    arena->pages_abandoned[i] = mi_arena_bitmap_init(slice_count,&base);
  }
  mi_assert_internal(mi_size_of_slices(info_slices) >= (size_t)(base - mi_arena_start(arena)));

  // reserve our meta info (and reserve slices outside the memory area)
  mi_bbitmap_unsafe_setN(arena->slices_free, info_slices /* start */, arena->slice_count - info_slices);
  if (memid.initially_committed) {
    mi_bitmap_unsafe_setN(arena->slices_committed, 0, arena->slice_count);
  }
  else {
    mi_bitmap_setN(arena->slices_committed, 0, info_slices, NULL);
  }
  if (!memid.initially_zero) {
    mi_bitmap_unsafe_setN(arena->slices_dirty, 0, arena->slice_count);
  }
  else {
    mi_bitmap_setN(arena->slices_dirty, 0, info_slices, NULL);
  }

  return mi_arenas_add(subproc, arena, arena_id);
}


bool mi_manage_os_memory_ex(void* start, size_t size, bool is_committed, bool is_pinned, bool is_zero, int numa_node, bool exclusive, mi_arena_id_t* arena_id) mi_attr_noexcept {
  mi_memid_t memid = _mi_memid_create(MI_MEM_EXTERNAL);
  memid.mem.os.base = start;
  memid.mem.os.size = size;
  memid.initially_committed = is_committed;
  memid.initially_zero = is_zero;
  memid.is_pinned = is_pinned;
  return mi_manage_os_memory_ex2(_mi_subproc(), start, size, numa_node, exclusive, memid, arena_id);
}

// Reserve a range of regular OS memory
static int mi_reserve_os_memory_ex2(mi_subproc_t* subproc, size_t size, bool commit, bool allow_large, bool exclusive, mi_arena_id_t* arena_id) {
  if (arena_id != NULL) *arena_id = _mi_arena_id_none();
  size = _mi_align_up(size, MI_ARENA_SLICE_SIZE); // at least one slice
  mi_memid_t memid;
  void* start = _mi_os_alloc_aligned(size, MI_ARENA_SLICE_ALIGN, commit, allow_large, &memid);
  if (start == NULL) return ENOMEM;
  if (!mi_manage_os_memory_ex2(subproc, start, size, -1 /* numa node */, exclusive, memid, arena_id)) {
    _mi_os_free_ex(start, size, commit, memid);
    _mi_verbose_message("failed to reserve %zu KiB memory\n", _mi_divide_up(size, 1024));
    return ENOMEM;
  }
  _mi_verbose_message("reserved %zu KiB memory%s\n", _mi_divide_up(size, 1024), memid.is_pinned ? " (in large os pages)" : "");
  // mi_debug_show_arenas(true, true, false);

  return 0;
}

// Reserve a range of regular OS memory
int mi_reserve_os_memory_ex(size_t size, bool commit, bool allow_large, bool exclusive, mi_arena_id_t* arena_id) mi_attr_noexcept {
  return mi_reserve_os_memory_ex2(_mi_subproc(), size, commit, allow_large, exclusive, arena_id);
}

// Manage a range of regular OS memory
bool mi_manage_os_memory(void* start, size_t size, bool is_committed, bool is_large, bool is_zero, int numa_node) mi_attr_noexcept {
  return mi_manage_os_memory_ex(start, size, is_committed, is_large, is_zero, numa_node, false /* exclusive? */, NULL);
}

// Reserve a range of regular OS memory
int mi_reserve_os_memory(size_t size, bool commit, bool allow_large) mi_attr_noexcept {
  return mi_reserve_os_memory_ex(size, commit, allow_large, false, NULL);
}


/* -----------------------------------------------------------
  Debugging
----------------------------------------------------------- */
static size_t mi_debug_show_bfield(mi_bfield_t field, char* buf, size_t* k) {
  size_t bit_set_count = 0;
  for (int bit = 0; bit < MI_BFIELD_BITS; bit++) {
    bool is_set = ((((mi_bfield_t)1 << bit) & field) != 0);
    if (is_set) bit_set_count++;
    buf[*k++] = (is_set ? 'x' : '.');
  }
  return bit_set_count;
}

typedef enum mi_ansi_color_e {
  MI_BLACK = 30,
  MI_MAROON,
  MI_DARKGREEN,
  MI_ORANGE,
  MI_NAVY,
  MI_PURPLE,
  MI_TEAL,
  MI_GRAY,
  MI_DARKGRAY = 90,
  MI_RED,
  MI_GREEN,
  MI_YELLOW,
  MI_BLUE,
  MI_MAGENTA,
  MI_CYAN,
  MI_WHITE
} mi_ansi_color_t;

static void mi_debug_color(char* buf, size_t* k, mi_ansi_color_t color) {
  *k += _mi_snprintf(buf + *k, 32, "\x1B[%dm", (int)color);
}

static int mi_page_commit_usage(mi_page_t* page) {
  // if (mi_page_size(page) <= MI_PAGE_MIN_COMMIT_SIZE) return 100;
  const size_t committed_size = mi_page_committed(page);
  const size_t used_size = page->used * mi_page_block_size(page);
  return (int)(used_size * 100 / committed_size);
}

static size_t mi_debug_show_page_bfield(mi_bfield_t field, char* buf, size_t* k, mi_arena_t* arena, size_t slice_index, long* pbit_of_page, mi_ansi_color_t* pcolor_of_page ) {
  size_t bit_set_count = 0;
  long bit_of_page = *pbit_of_page;
  mi_ansi_color_t color = *pcolor_of_page;
  mi_ansi_color_t prev_color = MI_GRAY;
  for (int bit = 0; bit < MI_BFIELD_BITS; bit++, bit_of_page--) {
    bool is_set = ((((mi_bfield_t)1 << bit) & field) != 0);
    void* start = mi_arena_slice_start(arena, slice_index + bit);
    char c = ' ';
    if (is_set) {
      mi_assert_internal(bit_of_page <= 0);
      bit_set_count++;
      c = 'p';
      color = MI_GRAY;
      mi_page_t* page = (mi_page_t*)start;
      if (mi_page_is_singleton(page)) { c = 's'; }
      else if (mi_page_is_full(page)) { c = 'f'; }
      if (!mi_page_is_abandoned(page)) { c = _mi_toupper(c); }
      int commit_usage = mi_page_commit_usage(page);
      if (commit_usage < 25) { color = MI_MAROON; }
      else if (commit_usage < 50) { color = MI_ORANGE; }
      else if (commit_usage < 75) { color = MI_TEAL; }
      else color = MI_DARKGREEN; 
      bit_of_page = (long)page->memid.mem.arena.slice_count;
    }
    else {
      c = '?';
      if (bit_of_page > 0) { c = '-'; }
      else if (_mi_meta_is_meta_page(start)) { c = 'm'; color = MI_GRAY; }
      else if (slice_index + bit < arena->info_slices) { c = 'i'; color = MI_GRAY; }
      // else if (mi_bitmap_is_setN(arena->pages_purge, slice_index + bit, NULL)) { c = '*'; }
      else if (mi_bbitmap_is_setN(arena->slices_free, slice_index+bit,1)) {
        if (mi_bitmap_is_set(arena->slices_purge, slice_index + bit)) { c = '~'; color = MI_ORANGE; }
        else if (mi_bitmap_is_setN(arena->slices_committed, slice_index + bit, 1)) { c = '_'; color = MI_GRAY; }
        else { c = '.'; color = MI_GRAY; }
      }
      if (bit==MI_BFIELD_BITS-1 && bit_of_page > 1) { c = '>'; }
    }
    if (color != prev_color) {
      mi_debug_color(buf, k, color);
      prev_color = color;
    }
    buf[*k] = c; *k += 1;
  }
  mi_debug_color(buf, k, MI_GRAY);  
  *pbit_of_page = bit_of_page;
  *pcolor_of_page = color;
  return bit_set_count;
}

static size_t mi_debug_show_chunks(const char* header1, const char* header2, const char* header3, size_t slice_count, size_t chunk_count, mi_bchunk_t* chunks, _Atomic(uint8_t)* chunk_bins, bool invert, mi_arena_t* arena, bool narrow) {
  _mi_output_message("\x1B[37m%s%s%s (use/commit: \x1B[31m0 - 25%%\x1B[33m - 50%%\x1B[36m - 75%%\x1B[32m - 100%%\x1B[0m)\n", header1, header2, header3);
  const size_t fields_per_line = (narrow ? 2 : 4);
  size_t bit_count = 0;
  size_t bit_set_count = 0;
  for (size_t i = 0; i < chunk_count && bit_count < slice_count; i++) {
    char buf[5*MI_BCHUNK_BITS + 64]; _mi_memzero(buf, sizeof(buf));
    size_t k = 0;
    mi_bchunk_t* chunk = &chunks[i];

    if (i<10)        { buf[k++] = ('0' + (char)i); buf[k++] = ' '; buf[k++] = ' '; }
    else if (i<100)  { buf[k++] = ('0' + (char)(i/10)); buf[k++] = ('0' + (char)(i%10)); buf[k++] = ' '; }
    else if (i<1000) { buf[k++] = ('0' + (char)(i/100)); buf[k++] = ('0' + (char)((i%100)/10)); buf[k++] = ('0' + (char)(i%10)); }

    char chunk_kind = ' ';
    if (chunk_bins != NULL) {
      switch (mi_atomic_load_relaxed(&chunk_bins[i])) {
        case MI_BBIN_SMALL:  chunk_kind = 'S'; break;
        case MI_BBIN_MEDIUM: chunk_kind = 'M'; break;
        case MI_BBIN_LARGE:  chunk_kind = 'L'; break;
        case MI_BBIN_OTHER:  chunk_kind = 'X'; break;
        // case MI_BBIN_NONE: chunk_kind = 'N'; break;
      }
    }
    buf[k++] = chunk_kind;
    buf[k++] = ' ';

    long bit_of_page = 0;
    mi_ansi_color_t color_of_page = MI_GRAY;
    for (size_t j = 0; j < MI_BCHUNK_FIELDS; j++) {
      if (j > 0 && (j % fields_per_line) == 0) {
        // buf[k++] = '\n'; _mi_memset(buf+k,' ',7); k += 7;
        _mi_output_message("  %s\n\x1B[37m", buf);
        _mi_memzero(buf, sizeof(buf));
        _mi_memset(buf, ' ', 5); k = 5;
      }
      if (bit_count < slice_count) {
        mi_bfield_t bfield = chunk->bfields[j];
        if (invert) bfield = ~bfield;
        size_t xcount = (arena!=NULL ? mi_debug_show_page_bfield(bfield, buf, &k, arena, bit_count, &bit_of_page, &color_of_page)
                                     : mi_debug_show_bfield(bfield, buf, &k));
        if (invert) xcount = MI_BFIELD_BITS - xcount;
        bit_set_count += xcount;
        buf[k++] = ' ';
      }
      else {
        _mi_memset(buf + k, 'o', MI_BFIELD_BITS);
        k += MI_BFIELD_BITS;
      }
      bit_count += MI_BFIELD_BITS;
    }
    _mi_output_message("  %s\n\x1B[37m", buf);
  }
  _mi_output_message("\x1B[0m  total ('x'): %zu\n", bit_set_count);
  return bit_set_count;
}

static size_t mi_debug_show_bitmap_binned(const char* header1, const char* header2, const char* header3, size_t slice_count, mi_bitmap_t* bitmap, _Atomic(uint8_t)* chunk_bins, bool invert, mi_arena_t* arena, bool narrow) {
  return mi_debug_show_chunks(header1, header2, header3, slice_count, mi_bitmap_chunk_count(bitmap), &bitmap->chunks[0], chunk_bins, invert, arena, narrow);
}

static void mi_debug_show_arenas_ex(bool show_pages, bool narrow) mi_attr_noexcept {
  mi_subproc_t* subproc = _mi_subproc();
  size_t max_arenas = mi_arenas_get_count(subproc);
  //size_t free_total = 0;
  //size_t slice_total = 0;
  //size_t abandoned_total = 0;
  size_t page_total = 0;
  for (size_t i = 0; i < max_arenas; i++) {
    mi_arena_t* arena = mi_atomic_load_ptr_acquire(mi_arena_t, &subproc->arenas[i]);
    if (arena == NULL) break;
    mi_assert(arena->subproc == subproc);
    // slice_total += arena->slice_count;
    _mi_output_message("arena %zu at %p: %zu slices (%zu MiB)%s, subproc: %p\n", i, arena, arena->slice_count, mi_size_of_slices(arena->slice_count)/MI_MiB, (arena->memid.is_pinned ? ", pinned" : ""), arena->subproc);
    //if (show_inuse) {
    //  free_total += mi_debug_show_bbitmap("in-use slices", arena->slice_count, arena->slices_free, true, NULL);
    //}
    //if (show_committed) {
    //  mi_debug_show_bitmap("committed slices", arena->slice_count, arena->slices_committed, false, NULL);
    //}
    // todo: abandoned slices
    //if (show_purge) {
    //  purge_total += mi_debug_show_bitmap("purgeable slices", arena->slice_count, arena->slices_purge, false, NULL);
    //}
    if (show_pages) {
      const char* header1 = "pages (p:page, f:full, s:singleton, P,F,S:not abandoned, i:arena-info, m:meta-data, ~:free-purgable, _:free-committed, .:free-reserved)";
      const char* header2 = (narrow ? "\n      " : " ");
      const char* header3 = "(chunk bin: S:small, M : medium, L : large, X : other)";
      page_total += mi_debug_show_bitmap_binned(header1, header2, header3, arena->slice_count, arena->pages, arena->slices_free->chunk_bins, false, arena, narrow);
    }
  }
  // if (show_inuse)     _mi_output_message("total inuse slices    : %zu\n", slice_total - free_total);
  // if (show_abandoned) _mi_verbose_message("total abandoned slices: %zu\n", abandoned_total);
  if (show_pages)     _mi_output_message("total pages in arenas: %zu\n", page_total);
}

void mi_debug_show_arenas(void) mi_attr_noexcept {
  mi_debug_show_arenas_ex(true /* show pages */, false /* narrow? */);
}


/* -----------------------------------------------------------
  Reserve a huge page arena.
----------------------------------------------------------- */
// reserve at a specific numa node
int mi_reserve_huge_os_pages_at_ex(size_t pages, int numa_node, size_t timeout_msecs, bool exclusive, mi_arena_id_t* arena_id) mi_attr_noexcept {
  if (arena_id != NULL) *arena_id = NULL;
  if (pages==0) return 0;
  if (numa_node < -1) numa_node = -1;
  if (numa_node >= 0) numa_node = numa_node % _mi_os_numa_node_count();
  size_t hsize = 0;
  size_t pages_reserved = 0;
  mi_memid_t memid;
  void* p = _mi_os_alloc_huge_os_pages(pages, numa_node, timeout_msecs, &pages_reserved, &hsize, &memid);
  if (p==NULL || pages_reserved==0) {
    _mi_warning_message("failed to reserve %zu GiB huge pages\n", pages);
    return ENOMEM;
  }
  _mi_verbose_message("numa node %i: reserved %zu GiB huge pages (of the %zu GiB requested)\n", numa_node, pages_reserved, pages);

  if (!mi_manage_os_memory_ex2(_mi_subproc(), p, hsize, numa_node, exclusive, memid, arena_id)) {
    _mi_os_free(p, hsize, memid);
    return ENOMEM;
  }
  return 0;
}

int mi_reserve_huge_os_pages_at(size_t pages, int numa_node, size_t timeout_msecs) mi_attr_noexcept {
  return mi_reserve_huge_os_pages_at_ex(pages, numa_node, timeout_msecs, false, NULL);
}

// reserve huge pages evenly among the given number of numa nodes (or use the available ones as detected)
int mi_reserve_huge_os_pages_interleave(size_t pages, size_t numa_nodes, size_t timeout_msecs) mi_attr_noexcept {
  if (pages == 0) return 0;

  // pages per numa node
  size_t numa_count = (numa_nodes > 0 ? numa_nodes : _mi_os_numa_node_count());
  if (numa_count <= 0) numa_count = 1;
  const size_t pages_per = pages / numa_count;
  const size_t pages_mod = pages % numa_count;
  const size_t timeout_per = (timeout_msecs==0 ? 0 : (timeout_msecs / numa_count) + 50);

  // reserve evenly among numa nodes
  for (size_t numa_node = 0; numa_node < numa_count && pages > 0; numa_node++) {
    size_t node_pages = pages_per;  // can be 0
    if (numa_node < pages_mod) node_pages++;
    int err = mi_reserve_huge_os_pages_at(node_pages, (int)numa_node, timeout_per);
    if (err) return err;
    if (pages < node_pages) {
      pages = 0;
    }
    else {
      pages -= node_pages;
    }
  }

  return 0;
}

int mi_reserve_huge_os_pages(size_t pages, double max_secs, size_t* pages_reserved) mi_attr_noexcept {
  MI_UNUSED(max_secs);
  _mi_warning_message("mi_reserve_huge_os_pages is deprecated: use mi_reserve_huge_os_pages_interleave/at instead\n");
  if (pages_reserved != NULL) *pages_reserved = 0;
  int err = mi_reserve_huge_os_pages_interleave(pages, 0, (size_t)(max_secs * 1000.0));
  if (err==0 && pages_reserved!=NULL) *pages_reserved = pages;
  return err;
}





/* -----------------------------------------------------------
  Arena purge
----------------------------------------------------------- */

static long mi_arena_purge_delay(void) {
  // <0 = no purging allowed, 0=immediate purging, >0=milli-second delay
  return (mi_option_get(mi_option_purge_delay) * mi_option_get(mi_option_arena_purge_mult));
}

// reset or decommit in an arena and update the commit bitmap
// assumes we own the area (i.e. slices_free is claimed by us)
// returns if the memory is no longer committed (versus reset which keeps the commit)
static bool mi_arena_purge(mi_arena_t* arena, size_t slice_index, size_t slice_count) {
  mi_assert_internal(!arena->memid.is_pinned);
  mi_assert_internal(mi_bbitmap_is_clearN(arena->slices_free, slice_index, slice_count));

  const size_t size = mi_size_of_slices(slice_count);
  void* const p = mi_arena_slice_start(arena, slice_index);
  //const bool all_committed = mi_bitmap_is_setN(arena->slices_committed, slice_index, slice_count);
  size_t already_committed;
  mi_bitmap_setN(arena->slices_committed, slice_index, slice_count, &already_committed); // pretend all committed.. (as we lack a clearN call that counts the already set bits..)
  const bool all_committed = (already_committed == slice_count);
  const bool needs_recommit = _mi_os_purge_ex(p, size, all_committed /* allow reset? */, mi_size_of_slices(already_committed));

  if (needs_recommit) {
    // no longer committed
    mi_bitmap_clearN(arena->slices_committed, slice_index, slice_count);
    // we just counted in the purge to decommit all, but the some part was not committed so adjust that here
    // mi_os_stat_decrease(committed, mi_size_of_slices(slice_count - already_committed));
  }
  else if (!all_committed) {
    // we cannot assume any of these are committed any longer (even with reset since we did setN and may have marked uncommitted slices as committed)
    mi_bitmap_clearN(arena->slices_committed, slice_index, slice_count);
    // we adjust the commit count as parts will be re-committed
    // mi_os_stat_decrease(committed, mi_size_of_slices(already_committed));
  }

  return needs_recommit;
}


// Schedule a purge. This is usually delayed to avoid repeated decommit/commit calls.
// Note: assumes we (still) own the area as we may purge immediately
static void mi_arena_schedule_purge(mi_arena_t* arena, size_t slice_index, size_t slice_count) {
  const long delay = mi_arena_purge_delay();
  if (arena->memid.is_pinned || delay < 0 || _mi_preloading()) return;  // is purging allowed at all?

  mi_assert_internal(mi_bbitmap_is_clearN(arena->slices_free, slice_index, slice_count));
  if (delay == 0) {
    // purge directly
    mi_arena_purge(arena, slice_index, slice_count);
  }
  else {
    // schedule purge
    const mi_msecs_t expire = _mi_clock_now() + delay;
    mi_msecs_t expire0 = 0;
    if (mi_atomic_casi64_strong_acq_rel(&arena->purge_expire, &expire0, expire)) {
      // expiration was not yet set
      // maybe set the global arenas expire as well (if it wasn't set already)
      mi_assert_internal(expire0==0);
      mi_atomic_casi64_strong_acq_rel(&arena->subproc->purge_expire, &expire0, expire);
    }
    else {
      // already an expiration was set
    }
    mi_bitmap_setN(arena->slices_purge, slice_index, slice_count, NULL);
  }
}

typedef struct mi_purge_visit_info_s {
  mi_msecs_t now;
  mi_msecs_t delay;
  bool all_purged;
  bool any_purged;
} mi_purge_visit_info_t;

static bool mi_arena_try_purge_range(mi_arena_t* arena, size_t slice_index, size_t slice_count) {
  if (mi_bbitmap_try_clearN(arena->slices_free, slice_index, slice_count)) {
    // purge
    bool decommitted = mi_arena_purge(arena, slice_index, slice_count); MI_UNUSED(decommitted);
    mi_assert_internal(!decommitted || mi_bitmap_is_clearN(arena->slices_committed, slice_index, slice_count));
    // and reset the free range
    mi_bbitmap_setN(arena->slices_free, slice_index, slice_count);
    return true;
  }
  else {
    // was allocated again already
    return false;
  }
}

static bool mi_arena_try_purge_visitor(size_t slice_index, size_t slice_count, mi_arena_t* arena, void* arg) {
  mi_purge_visit_info_t* vinfo = (mi_purge_visit_info_t*)arg;
  // try to purge: first claim the free blocks
  if (mi_arena_try_purge_range(arena, slice_index, slice_count)) {
    vinfo->any_purged = true;
    vinfo->all_purged = true;
  }
  else if (slice_count > 1)
  {
    // failed to claim the full range, try per slice instead
    for (size_t i = 0; i < slice_count; i++) {
      const bool purged = mi_arena_try_purge_range(arena, slice_index + i, 1);
      vinfo->any_purged = vinfo->any_purged || purged;
      vinfo->all_purged = vinfo->all_purged && purged;
    }
  }
  // don't clear the purge bits as that is done atomically be the _bitmap_forall_set_ranges
  // mi_bitmap_clearN(arena->slices_purge, slice_index, slice_count);
  return true; // continue
}

// returns true if anything was purged
static bool mi_arena_try_purge(mi_arena_t* arena, mi_msecs_t now, bool force)
{
  // check pre-conditions
  if (arena->memid.is_pinned) return false;

  // expired yet?
  mi_msecs_t expire = mi_atomic_loadi64_relaxed(&arena->purge_expire);
  if (!force && (expire == 0 || expire > now)) return false;

  // reset expire
  mi_atomic_store_release(&arena->purge_expire, (mi_msecs_t)0);
  mi_subproc_stat_counter_increase(arena->subproc, arena_purges, 1);

  // go through all purge info's  (with max MI_BFIELD_BITS ranges at a time)
  // this also clears those ranges atomically (so any newly freed blocks will get purged next
  // time around)
  mi_purge_visit_info_t vinfo = { now, mi_arena_purge_delay(), true /*all?*/, false /*any?*/};
  _mi_bitmap_forall_setc_ranges(arena->slices_purge, &mi_arena_try_purge_visitor, arena, &vinfo);

  return vinfo.any_purged;
}


static void mi_arenas_try_purge(bool force, bool visit_all, mi_tld_t* tld)
{
  // try purge can be called often so try to only run when needed
  const long delay = mi_arena_purge_delay();
  if (_mi_preloading() || delay <= 0) return;  // nothing will be scheduled

  // check if any arena needs purging?
  mi_subproc_t* subproc = tld->subproc;
  const mi_msecs_t now = _mi_clock_now();
  const mi_msecs_t arenas_expire = mi_atomic_load_acquire(&subproc->purge_expire);
  if (!visit_all && !force && (arenas_expire == 0 || arenas_expire > now)) return;

  const size_t max_arena = mi_arenas_get_count(subproc);
  if (max_arena == 0) return;

  // allow only one thread to purge at a time (todo: allow concurrent purging?)
  static mi_atomic_guard_t purge_guard;
  mi_atomic_guard(&purge_guard)
  {
    // increase global expire: at most one purge per delay cycle
    if (arenas_expire > now) { mi_atomic_store_release(&subproc->purge_expire, now + (delay/10)); }
    const size_t arena_start = tld->thread_seq % max_arena;
    size_t max_purge_count = (visit_all ? max_arena : (max_arena/4)+1);
    bool all_visited = true;
    bool any_purged = false;
    for (size_t _i = 0; _i < max_arena; _i++) {
      size_t i = _i + arena_start;
      if (i >= max_arena) { i -= max_arena; }
      mi_arena_t* arena = mi_arena_from_index(subproc,i);
      if (arena != NULL) {
        if (mi_arena_try_purge(arena, now, force)) {
          any_purged = true;
          if (max_purge_count <= 1) {
            all_visited = false;
            break;
          }
          max_purge_count--;
        }
      }
    }
    if (all_visited && !any_purged) {
      mi_atomic_store_release(&subproc->purge_expire, 0);
    }
  }
}

/* -----------------------------------------------------------
  Visit abandoned pages
----------------------------------------------------------- */

typedef struct mi_abandoned_page_visit_info_s {
  int heap_tag;
  mi_block_visit_fun* visitor;
  void* arg;
  bool visit_blocks;
} mi_abandoned_page_visit_info_t;

static bool abandoned_page_visit(mi_page_t* page, mi_abandoned_page_visit_info_t* vinfo) {
  if (page->heap_tag != vinfo->heap_tag) { return true; } // continue
  mi_heap_area_t area;
  _mi_heap_area_init(&area, page);
  if (!vinfo->visitor(NULL, &area, NULL, area.block_size, vinfo->arg)) {
    return false;
  }
  if (vinfo->visit_blocks) {
    return _mi_heap_area_visit_blocks(&area, page, vinfo->visitor, vinfo->arg);
  }
  else {
    return true;
  }
}

static bool abandoned_page_visit_at(size_t slice_index, size_t slice_count, mi_arena_t* arena, void* arg) {
  MI_UNUSED(slice_count);
  mi_abandoned_page_visit_info_t* vinfo = (mi_abandoned_page_visit_info_t*)arg;
  mi_page_t* page = (mi_page_t*)mi_arena_slice_start(arena, slice_index);
  mi_assert_internal(mi_page_is_abandoned_mapped(page));
  return abandoned_page_visit(page, vinfo);
}

// Visit all abandoned pages in this subproc.
bool mi_abandoned_visit_blocks(mi_subproc_id_t subproc_id, int heap_tag, bool visit_blocks, mi_block_visit_fun* visitor, void* arg) {
  mi_abandoned_page_visit_info_t visit_info = { heap_tag, visitor, arg, visit_blocks };
  MI_UNUSED(subproc_id); MI_UNUSED(heap_tag); MI_UNUSED(visit_blocks); MI_UNUSED(visitor); MI_UNUSED(arg);

  // visit abandoned pages in the arenas
  // we don't have to claim because we assume we are the only thread running (in this subproc).
  // (but we could atomically claim as well by first doing abandoned_reclaim and afterwards reabandoning).
  bool ok = true;
  mi_subproc_t* subproc = _mi_subproc_from_id(subproc_id);
  mi_forall_arenas(subproc, NULL, 0, arena) {
    mi_assert_internal(arena->subproc == subproc);
    for (size_t bin = 0; ok && bin < MI_BIN_COUNT; bin++) {
      // todo: if we had a single abandoned page map as well, this can be faster.
      if (mi_atomic_load_relaxed(&subproc->abandoned_count[bin]) > 0) {
        ok = _mi_bitmap_forall_set(arena->pages_abandoned[bin], &abandoned_page_visit_at, arena, &visit_info);
      }
    }
  }
  mi_forall_arenas_end();
  if (!ok) return false;

  // visit abandoned pages in OS allocated memory
  // (technically we don't need the lock as we assume we are the only thread running in this subproc)
  mi_lock(&subproc->os_abandoned_pages_lock) {
    for (mi_page_t* page = subproc->os_abandoned_pages; ok && page != NULL; page = page->next) {
      ok = abandoned_page_visit(page, &visit_info);
    }
  }

  return ok;
}


/* -----------------------------------------------------------
  Unloading and reloading an arena.
----------------------------------------------------------- */
static bool mi_arena_page_register(size_t slice_index, size_t slice_count, mi_arena_t* arena, void* arg) {
  MI_UNUSED(arg); MI_UNUSED(slice_count);
  mi_assert_internal(slice_count == 1);
  mi_page_t* page = (mi_page_t*)mi_arena_slice_start(arena, slice_index);
  mi_assert_internal(mi_bitmap_is_setN(page->memid.mem.arena.arena->pages, page->memid.mem.arena.slice_index, 1));
  _mi_page_map_register(page);
  mi_assert_internal(_mi_ptr_page(page)==page);
  return true;
}

static bool mi_arena_pages_reregister(mi_arena_t* arena) {
  return _mi_bitmap_forall_set(arena->pages, &mi_arena_page_register, arena, NULL);
}

mi_decl_export bool mi_arena_unload(mi_arena_id_t arena_id, void** base, size_t* accessed_size, size_t* full_size) {
  mi_arena_t* arena = _mi_arena_from_id(arena_id);
  if (arena==NULL) {
    return false;
  }
  else if (!arena->is_exclusive) {
    _mi_warning_message("cannot unload a non-exclusive arena (id %zu at %p)\n", arena_id, arena);
    return false;
  }
  else if (arena->memid.memkind != MI_MEM_EXTERNAL) {
    _mi_warning_message("can only unload managed arena's for external memory (id %zu at %p)\n", arena_id, arena);
    return false;
  }

  // find accessed size
  size_t asize;
  // scan the commit map for the highest entry
  size_t idx;
  if (mi_bitmap_bsr(arena->slices_committed, &idx)) {
    asize = (idx + 1)* MI_ARENA_SLICE_SIZE;
  }
  else {
    asize = mi_arena_info_slices(arena) * MI_ARENA_SLICE_SIZE;
  }
  if (base != NULL) { *base = (void*)arena; }
  if (full_size != NULL) { *full_size = arena->memid.mem.os.size;  }
  if (accessed_size != NULL) { *accessed_size = asize; }

  // unregister the pages
  _mi_page_map_unregister_range(arena, asize);

  // set the entry to NULL
  mi_subproc_t* subproc = arena->subproc;
  const size_t count = mi_arenas_get_count(subproc);
  for(size_t i = 0; i < count; i++) {
    if (mi_arena_from_index(subproc, i) == arena) {
      mi_atomic_store_ptr_release(mi_arena_t, &subproc->arenas[i], NULL);
      if (i + 1 == count) { // try adjust the count?
        size_t expected = count;
        mi_atomic_cas_strong_acq_rel(&subproc->arena_count, &expected, count-1);
      }
      break;
    }
  }
  return true;
}

mi_decl_export bool mi_arena_reload(void* start, size_t size, mi_arena_id_t* arena_id) {
  // assume the memory area is already containing the arena
  if (arena_id != NULL) { *arena_id = _mi_arena_id_none(); }
  if (start == NULL || size == 0) return false;
  mi_arena_t* arena = (mi_arena_t*)start;
  mi_memid_t memid = arena->memid;
  if (memid.memkind != MI_MEM_EXTERNAL) {
    _mi_warning_message("can only reload arena's from external memory (%p)\n", arena);
    return false;
  }
  if (memid.mem.os.base != start) {
    _mi_warning_message("the reloaded arena base address differs from the external memory (arena: %p, external: %p)\n", arena, start);
    return false;
  }
  if (memid.mem.os.size != size) {
    _mi_warning_message("the reloaded arena size differs from the external memory (arena size: %zu, external size: %zu)\n", arena->memid.mem.os.size, size);
    return false;
  }
  if (!arena->is_exclusive) {
    _mi_warning_message("the reloaded arena is not exclusive\n");
    return false;
  }

  arena->is_exclusive = true;
  arena->subproc = _mi_subproc();
  if (!mi_arenas_add(arena->subproc, arena, arena_id)) {
    return false;
  }
  mi_arena_pages_reregister(arena);
  return true;
}

<|MERGE_RESOLUTION|>--- conflicted
+++ resolved
@@ -181,7 +181,7 @@
 {
   size_t slice_index;
   if (!mi_bbitmap_try_find_and_clearN(arena->slices_free, slice_count, tseq, &slice_index)) return NULL;
-  
+
   // claimed it!
   void* p = mi_arena_slice_start(arena, slice_index);
   *memid = mi_memid_create_arena(arena, slice_index, slice_count);
@@ -417,7 +417,7 @@
   mi_arena_t* req_arena, size_t tseq, mi_memid_t* memid)
 {
   mi_assert(slice_count <= MI_ARENA_MAX_OBJ_SLICES);
-  mi_assert(alignment <= MI_ARENA_SLICE_ALIGN);  
+  mi_assert(alignment <= MI_ARENA_SLICE_ALIGN);
   void* p;
 
   // try to find free slices in the arena's
@@ -760,13 +760,6 @@
   return page;
 }
 
-<<<<<<< HEAD
-=======
-  // check if any arena needs purging?
-  const mi_msecs_t now = _mi_clock_now();
-  mi_msecs_t arenas_expire = mi_atomic_loadi64_acquire(&mi_arenas_purge_expire);
-  if (!force && (arenas_expire == 0 || arenas_expire < now)) return;
->>>>>>> 1711a827
 
 mi_page_t* _mi_arenas_page_alloc(mi_heap_t* heap, size_t block_size, size_t block_alignment) {
   mi_page_t* page;
@@ -794,7 +787,6 @@
   mi_assert_internal(_mi_ptr_page(mi_page_start(page))==page);
   mi_assert_internal(block_alignment <= MI_PAGE_MAX_OVERALLOC_ALIGN || _mi_is_aligned(mi_page_start(page), block_alignment));
 
-<<<<<<< HEAD
   return page;
 }
 
@@ -965,31 +957,6 @@
         page->next = NULL;
         page->prev = NULL;
       }
-=======
-  // allow only one thread to purge at a time
-  static mi_atomic_guard_t purge_guard;
-  mi_atomic_guard(&purge_guard)
-  {
-    // increase global expire: at most one purge per delay cycle
-    mi_atomic_storei64_release(&mi_arenas_purge_expire, now + mi_arena_purge_delay());  
-    size_t max_purge_count = (visit_all ? max_arena : 2);
-    bool all_visited = true;
-    for (size_t i = 0; i < max_arena; i++) {
-      mi_arena_t* arena = mi_atomic_load_ptr_acquire(mi_arena_t, &mi_arenas[i]);
-      if (arena != NULL) {
-        if (mi_arena_try_purge(arena, now, force)) {
-          if (max_purge_count <= 1) {
-            all_visited = false;
-            break;
-          }
-          max_purge_count--;
-        }
-      }
-    }
-    if (all_visited) {
-      // all arena's were visited and purged: reset global expire
-      mi_atomic_storei64_release(&mi_arenas_purge_expire, 0);
->>>>>>> 1711a827
     }
   }
 }
@@ -1203,7 +1170,7 @@
     start = aligned_start;
     size = size - diff;
   }
-  
+
   const size_t slice_count = _mi_align_down(size / MI_ARENA_SLICE_SIZE, MI_BCHUNK_BITS);
   if (slice_count > MI_BITMAP_MAX_BIT_COUNT) {  // 16 GiB for now
     // todo: allow larger areas (either by splitting it up in arena's or having larger arena's)
@@ -1382,7 +1349,7 @@
       if (commit_usage < 25) { color = MI_MAROON; }
       else if (commit_usage < 50) { color = MI_ORANGE; }
       else if (commit_usage < 75) { color = MI_TEAL; }
-      else color = MI_DARKGREEN; 
+      else color = MI_DARKGREEN;
       bit_of_page = (long)page->memid.mem.arena.slice_count;
     }
     else {
@@ -1404,7 +1371,7 @@
     }
     buf[*k] = c; *k += 1;
   }
-  mi_debug_color(buf, k, MI_GRAY);  
+  mi_debug_color(buf, k, MI_GRAY);
   *pbit_of_page = bit_of_page;
   *pcolor_of_page = color;
   return bit_set_count;
