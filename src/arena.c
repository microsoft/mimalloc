--- conflicted
+++ resolved
@@ -671,11 +671,7 @@
   page->reserved = (uint16_t)reserved;
   page->page_start = (uint8_t*)page + block_start;
   page->block_size = block_size;
-<<<<<<< HEAD
   page->memid = memid;   
-=======
-  page->memid = memid; 
->>>>>>> 3010d589
   page->free_is_zero = memid.initially_zero;
   if (block_size > 0 && _mi_is_power_of_two(block_size)) {
     page->block_size_shift = (uint8_t)mi_ctz(block_size);
@@ -1429,9 +1425,9 @@
 // Note: assumes we (still) own the area as we may purge immediately
 static void mi_arena_schedule_purge(mi_arena_t* arena, size_t slice_index, size_t slices) {
   const long delay = mi_arena_purge_delay();
-  if (delay < 0) return;  // is purging allowed at all?
-
-  if (_mi_preloading() || delay == 0) {
+  if (delay < 0 || _mi_preloading()) return;  // is purging allowed at all?
+
+  if (delay == 0) {
     // decommit directly
     mi_arena_purge(arena, slice_index, slices);
   }
