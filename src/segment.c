/* ----------------------------------------------------------------------------
Copyright (c) 2018-2020, Microsoft Research, Daan Leijen
This is free software; you can redistribute it and/or modify it under the
terms of the MIT license. A copy of the license can be found in the file
"LICENSE" at the root of this distribution.
-----------------------------------------------------------------------------*/
#include "mimalloc.h"
#include "mimalloc-internal.h"
#include "mimalloc-atomic.h"

#include <string.h>  // memset
#include <stdio.h>

#define MI_PAGE_HUGE_ALIGN  (256*1024)

static void mi_segment_delayed_decommit(mi_segment_t* segment, bool force, mi_stats_t* stats);


// -------------------------------------------------------------------
// commit mask 
// -------------------------------------------------------------------

static bool mi_commit_mask_all_set(const mi_commit_mask_t* commit, const mi_commit_mask_t* cm) {
  for (size_t i = 0; i < MI_COMMIT_MASK_FIELD_COUNT; i++) {
    if ((commit->mask[i] & cm->mask[i]) != cm->mask[i]) return false;
  }
  return true;
}

static bool mi_commit_mask_any_set(const mi_commit_mask_t* commit, const mi_commit_mask_t* cm) {
  for (size_t i = 0; i < MI_COMMIT_MASK_FIELD_COUNT; i++) {
    if ((commit->mask[i] & cm->mask[i]) != 0) return true;
  }
  return false;
}

static void mi_commit_mask_create_intersect(const mi_commit_mask_t* commit, const mi_commit_mask_t* cm, mi_commit_mask_t* res) {
  for (size_t i = 0; i < MI_COMMIT_MASK_FIELD_COUNT; i++) {
    res->mask[i] = (commit->mask[i] & cm->mask[i]);
  }
}

static void mi_commit_mask_clear(mi_commit_mask_t* res, const mi_commit_mask_t* cm) {
  for (size_t i = 0; i < MI_COMMIT_MASK_FIELD_COUNT; i++) {
    res->mask[i] &= ~(cm->mask[i]);
  }
}

static void mi_commit_mask_set(mi_commit_mask_t* res, const mi_commit_mask_t* cm) {
  for (size_t i = 0; i < MI_COMMIT_MASK_FIELD_COUNT; i++) {
    res->mask[i] |= cm->mask[i];
  }
}

static void mi_commit_mask_create(size_t bitidx, size_t bitcount, mi_commit_mask_t* cm) {
  mi_assert_internal(bitidx < MI_COMMIT_MASK_BITS);
  mi_assert_internal((bitidx + bitcount) <= MI_COMMIT_MASK_BITS);
  if (bitcount == MI_COMMIT_MASK_BITS) {
    mi_assert_internal(bitidx==0);
    mi_commit_mask_create_full(cm);
  }
  else if (bitcount == 0) {
    mi_commit_mask_create_empty(cm);
  }
  else {
    mi_commit_mask_create_empty(cm);
    size_t i = bitidx / MI_COMMIT_MASK_FIELD_BITS;
    size_t ofs = bitidx % MI_COMMIT_MASK_FIELD_BITS;
    while (bitcount > 0) {
      mi_assert_internal(i < MI_COMMIT_MASK_FIELD_COUNT);
      size_t avail = MI_COMMIT_MASK_FIELD_BITS - ofs;
      size_t count = (bitcount > avail ? avail : bitcount);
      size_t mask = (count >= MI_COMMIT_MASK_FIELD_BITS ? ~((size_t)0) : (((size_t)1 << count) - 1) << ofs);
      cm->mask[i] = mask;
      bitcount -= count;
      ofs = 0;
      i++;
    }
  }
}

size_t _mi_commit_mask_committed_size(const mi_commit_mask_t* cm, size_t total) {
  mi_assert_internal((total%MI_COMMIT_MASK_BITS)==0);
  size_t count = 0;
  for (size_t i = 0; i < MI_COMMIT_MASK_FIELD_COUNT; i++) {
    size_t mask = cm->mask[i];
    if (~mask == 0) {
      count += MI_COMMIT_MASK_FIELD_BITS;
    }
    else {
      for (; mask != 0; mask >>= 1) {  // todo: use popcount
        if ((mask&1)!=0) count++;
      }
    }
  }
  // we use total since for huge segments each commit bit may represent a larger size
  return ((total / MI_COMMIT_MASK_BITS) * count);
}


size_t _mi_commit_mask_next_run(const mi_commit_mask_t* cm, size_t* idx) {
  size_t i = (*idx) / MI_COMMIT_MASK_FIELD_BITS;
  size_t ofs = (*idx) % MI_COMMIT_MASK_FIELD_BITS;
  size_t mask = 0;
  // find first ones
  while (i < MI_COMMIT_MASK_FIELD_COUNT) {
    mask = cm->mask[i];
    mask >>= ofs;
    if (mask != 0) {
      while ((mask&1) == 0) {
        mask >>= 1;
        ofs++;
      }
      break;
    }
    i++;
    ofs = 0;
  }
  if (i >= MI_COMMIT_MASK_FIELD_COUNT) {
    // not found
    *idx = MI_COMMIT_MASK_BITS;
    return 0;
  }
  else {
    // found, count ones
    size_t count = 0;
    *idx = (i*MI_COMMIT_MASK_FIELD_BITS) + ofs;
    do {
      mi_assert_internal(ofs < MI_COMMIT_MASK_FIELD_BITS && (mask&1) == 1);
      do {
        count++;
        mask >>= 1;
      } while ((mask&1) == 1);
      if ((((*idx + count) % MI_COMMIT_MASK_FIELD_BITS) == 0)) {
        i++;
        if (i >= MI_COMMIT_MASK_FIELD_COUNT) break;
        mask = cm->mask[i];
        ofs = 0;
      }
    } while ((mask&1) == 1);
    mi_assert_internal(count > 0);
    return count;
  }
}


/* --------------------------------------------------------------------------------
  Segment allocation

  If a  thread ends, it "abandons" pages with used blocks
  and there is an abandoned segment list whose segments can
  be reclaimed by still running threads, much like work-stealing.
-------------------------------------------------------------------------------- */


/* -----------------------------------------------------------
   Slices
----------------------------------------------------------- */


static const mi_slice_t* mi_segment_slices_end(const mi_segment_t* segment) {
  return &segment->slices[segment->slice_entries];
}

static uint8_t* mi_slice_start(const mi_slice_t* slice) {
  mi_segment_t* segment = _mi_ptr_segment(slice);
  mi_assert_internal(slice >= segment->slices && slice < mi_segment_slices_end(segment));
  return ((uint8_t*)segment + ((slice - segment->slices)*MI_SEGMENT_SLICE_SIZE));
}


/* -----------------------------------------------------------
   Bins
----------------------------------------------------------- */
// Use bit scan forward to quickly find the first zero bit if it is available

static inline size_t mi_slice_bin8(size_t slice_count) {
  if (slice_count<=1) return slice_count;
  mi_assert_internal(slice_count <= MI_SLICES_PER_SEGMENT);
  slice_count--;
  size_t s = mi_bsr(slice_count);  // slice_count > 1
  if (s <= 2) return slice_count + 1;
  size_t bin = ((s << 2) | ((slice_count >> (s - 2))&0x03)) - 4;
  return bin;
}

static inline size_t mi_slice_bin(size_t slice_count) {
  mi_assert_internal(slice_count*MI_SEGMENT_SLICE_SIZE <= MI_SEGMENT_SIZE);
  mi_assert_internal(mi_slice_bin8(MI_SLICES_PER_SEGMENT) <= MI_SEGMENT_BIN_MAX);
  size_t bin = mi_slice_bin8(slice_count);
  mi_assert_internal(bin <= MI_SEGMENT_BIN_MAX);
  return bin;
}

static inline size_t mi_slice_index(const mi_slice_t* slice) {
  mi_segment_t* segment = _mi_ptr_segment(slice);
  ptrdiff_t index = slice - segment->slices;
  mi_assert_internal(index >= 0 && index < (ptrdiff_t)segment->slice_entries);
  return index;
}


/* -----------------------------------------------------------
   Slice span queues
----------------------------------------------------------- */

static void mi_span_queue_push(mi_span_queue_t* sq, mi_slice_t* slice) {
  // todo: or push to the end?
  mi_assert_internal(slice->prev == NULL && slice->next==NULL);
  slice->prev = NULL; // paranoia
  slice->next = sq->first;
  sq->first = slice;
  if (slice->next != NULL) slice->next->prev = slice;
                     else sq->last = slice;
  slice->xblock_size = 0; // free
}

static mi_span_queue_t* mi_span_queue_for(size_t slice_count, mi_segments_tld_t* tld) {
  size_t bin = mi_slice_bin(slice_count);
  mi_span_queue_t* sq = &tld->spans[bin];
  mi_assert_internal(sq->slice_count >= slice_count);
  return sq;
}

static void mi_span_queue_delete(mi_span_queue_t* sq, mi_slice_t* slice) {
  mi_assert_internal(slice->xblock_size==0 && slice->slice_count>0 && slice->slice_offset==0);
  // should work too if the queue does not contain slice (which can happen during reclaim)
  if (slice->prev != NULL) slice->prev->next = slice->next;
  if (slice == sq->first) sq->first = slice->next;
  if (slice->next != NULL) slice->next->prev = slice->prev;
  if (slice == sq->last) sq->last = slice->prev;
  slice->prev = NULL;
  slice->next = NULL;
  slice->xblock_size = 1; // no more free
}


/* -----------------------------------------------------------
 Invariant checking
----------------------------------------------------------- */

static bool mi_slice_is_used(const mi_slice_t* slice) {
  return (slice->xblock_size > 0);
}


#if (MI_DEBUG>=3)
static bool mi_span_queue_contains(mi_span_queue_t* sq, mi_slice_t* slice) {
  for (mi_slice_t* s = sq->first; s != NULL; s = s->next) {
    if (s==slice) return true;
  }
  return false;
}

static bool mi_segment_is_valid(mi_segment_t* segment, mi_segments_tld_t* tld) {
  mi_assert_internal(segment != NULL);
  mi_assert_internal(_mi_ptr_cookie(segment) == segment->cookie);
  mi_assert_internal(segment->abandoned <= segment->used);
  mi_assert_internal(segment->thread_id == 0 || segment->thread_id == _mi_thread_id());
  mi_assert_internal(mi_commit_mask_all_set(&segment->commit_mask, &segment->decommit_mask)); // can only decommit committed blocks
  //mi_assert_internal(segment->segment_info_size % MI_SEGMENT_SLICE_SIZE == 0);
  mi_slice_t* slice = &segment->slices[0];
  const mi_slice_t* end = mi_segment_slices_end(segment);
  size_t used_count = 0;
  mi_span_queue_t* sq;
  while(slice < end) {
    mi_assert_internal(slice->slice_count > 0);
    mi_assert_internal(slice->slice_offset == 0);
    size_t index = mi_slice_index(slice);
    size_t maxindex = (index + slice->slice_count >= segment->slice_entries ? segment->slice_entries : index + slice->slice_count) - 1;
    if (mi_slice_is_used(slice)) { // a page in use, we need at least MAX_SLICE_OFFSET valid back offsets
      used_count++;
      for (size_t i = 0; i <= MI_MAX_SLICE_OFFSET && index + i <= maxindex; i++) {
        mi_assert_internal(segment->slices[index + i].slice_offset == i*sizeof(mi_slice_t));
        mi_assert_internal(i==0 || segment->slices[index + i].slice_count == 0);
        mi_assert_internal(i==0 || segment->slices[index + i].xblock_size == 1);
      }
      // and the last entry as well (for coalescing)
      const mi_slice_t* last = slice + slice->slice_count - 1;
      if (last > slice && last < mi_segment_slices_end(segment)) {
        mi_assert_internal(last->slice_offset == (slice->slice_count-1)*sizeof(mi_slice_t));
        mi_assert_internal(last->slice_count == 0);
        mi_assert_internal(last->xblock_size == 1);
      }
    }
    else {  // free range of slices; only last slice needs a valid back offset
      mi_slice_t* last = &segment->slices[maxindex];
      if (segment->kind != MI_SEGMENT_HUGE || slice->slice_count <= (segment->slice_entries - segment->segment_info_slices)) {
        mi_assert_internal((uint8_t*)slice == (uint8_t*)last - last->slice_offset);
      }
      mi_assert_internal(slice == last || last->slice_count == 0 );
      mi_assert_internal(last->xblock_size == 0 || (segment->kind==MI_SEGMENT_HUGE && last->xblock_size==1));
      if (segment->kind != MI_SEGMENT_HUGE && segment->thread_id != 0) { // segment is not huge or abandoned
        sq = mi_span_queue_for(slice->slice_count,tld);
        mi_assert_internal(mi_span_queue_contains(sq,slice));
      }
    }
    slice = &segment->slices[maxindex+1];
  }
  mi_assert_internal(slice == end);
  mi_assert_internal(used_count == segment->used + 1);
  return true;
}
#endif

/* -----------------------------------------------------------
 Segment size calculations
----------------------------------------------------------- */

static size_t mi_segment_info_size(mi_segment_t* segment) {
  return segment->segment_info_slices * MI_SEGMENT_SLICE_SIZE;
}

static uint8_t* _mi_segment_page_start_from_slice(const mi_segment_t* segment, const mi_slice_t* slice, size_t xblock_size, size_t* page_size)
{
  ptrdiff_t idx = slice - segment->slices;
  size_t psize = (size_t)slice->slice_count * MI_SEGMENT_SLICE_SIZE;
  // make the start not OS page aligned for smaller blocks to avoid page/cache effects
  size_t start_offset = (xblock_size >= MI_INTPTR_SIZE && xblock_size <= 1024 ? MI_MAX_ALIGN_GUARANTEE : 0); 
  if (page_size != NULL) { *page_size = psize - start_offset; }
  return (uint8_t*)segment + ((idx*MI_SEGMENT_SLICE_SIZE) + start_offset);
}

// Start of the page available memory; can be used on uninitialized pages
uint8_t* _mi_segment_page_start(const mi_segment_t* segment, const mi_page_t* page, size_t* page_size)
{
  const mi_slice_t* slice = mi_page_to_slice((mi_page_t*)page);
  uint8_t* p = _mi_segment_page_start_from_slice(segment, slice, page->xblock_size, page_size);  
  mi_assert_internal(page->xblock_size > 0 || _mi_ptr_page(p) == page);
  mi_assert_internal(_mi_ptr_segment(p) == segment);
  return p;
}


static size_t mi_segment_calculate_slices(size_t required, size_t* pre_size, size_t* info_slices) {
  size_t page_size = _mi_os_page_size();
  size_t isize     = _mi_align_up(sizeof(mi_segment_t), page_size);
  size_t guardsize = 0;
  
  if (MI_SECURE>0) {
    // in secure mode, we set up a protected page in between the segment info
    // and the page data (and one at the end of the segment)
    guardsize = page_size;
    if (required > 0) {
      required = _mi_align_up(required, MI_SEGMENT_SLICE_SIZE) + page_size;
    }
  }

  if (pre_size != NULL) *pre_size = isize;
  isize = _mi_align_up(isize + guardsize, MI_SEGMENT_SLICE_SIZE);
  if (info_slices != NULL) *info_slices = isize / MI_SEGMENT_SLICE_SIZE;
  size_t segment_size = (required==0 ? MI_SEGMENT_SIZE : _mi_align_up( required + isize + guardsize, MI_SEGMENT_SLICE_SIZE) );  
  mi_assert_internal(segment_size % MI_SEGMENT_SLICE_SIZE == 0);
  return (segment_size / MI_SEGMENT_SLICE_SIZE);
}


/* ----------------------------------------------------------------------------
Segment caches
We keep a small segment cache per thread to increase local
reuse and avoid setting/clearing guard pages in secure mode.
------------------------------------------------------------------------------- */

static void mi_segments_track_size(long segment_size, mi_segments_tld_t* tld) {
  if (segment_size>=0) _mi_stat_increase(&tld->stats->segments,1);
                  else _mi_stat_decrease(&tld->stats->segments,1);
  tld->count += (segment_size >= 0 ? 1 : -1);
  if (tld->count > tld->peak_count) tld->peak_count = tld->count;
  tld->current_size += segment_size;
  if (tld->current_size > tld->peak_size) tld->peak_size = tld->current_size;
}

static void mi_segment_os_free(mi_segment_t* segment, mi_segments_tld_t* tld) {
  segment->thread_id = 0;
  _mi_segment_map_freed_at(segment);
  mi_segments_track_size(-((long)mi_segment_size(segment)),tld);
  if (MI_SECURE>0) {
    // _mi_os_unprotect(segment, mi_segment_size(segment)); // ensure no more guard pages are set
    // unprotect the guard pages; we cannot just unprotect the whole segment size as part may be decommitted
    size_t os_pagesize = _mi_os_page_size();
    _mi_os_unprotect((uint8_t*)segment + mi_segment_info_size(segment) - os_pagesize, os_pagesize);
    uint8_t* end = (uint8_t*)segment + mi_segment_size(segment) - os_pagesize;
    _mi_os_unprotect(end, os_pagesize);
  }

  // purge delayed decommits now? (no, leave it to the cache)
  // mi_segment_delayed_decommit(segment,true,tld->stats);
  
  // _mi_os_free(segment, mi_segment_size(segment), /*segment->memid,*/ tld->stats);
  const size_t size = mi_segment_size(segment);
  if (size != MI_SEGMENT_SIZE || segment->mem_align_offset != 0 || // only push regular segments on the cache
       !_mi_segment_cache_push(segment, size, segment->memid, &segment->commit_mask, &segment->decommit_mask, segment->mem_is_large, segment->mem_is_pinned, tld->os)) 
  {
    const size_t csize = _mi_commit_mask_committed_size(&segment->commit_mask, size);
    if (csize > 0 && !segment->mem_is_pinned) _mi_stat_decrease(&_mi_stats_main.committed, csize);
    _mi_abandoned_await_readers();  // wait until safe to free
    _mi_arena_free(segment, mi_segment_size(segment), segment->mem_alignment, segment->mem_align_offset, segment->memid, segment->mem_is_pinned /* pretend not committed to not double count decommits */, tld->stats);
  }
}

// called by threads that are terminating 
void _mi_segment_thread_collect(mi_segments_tld_t* tld) {
  MI_UNUSED(tld);
  // nothing to do
}


/* -----------------------------------------------------------
   Span management
----------------------------------------------------------- */

static void mi_segment_commit_mask(mi_segment_t* segment, bool conservative, uint8_t* p, size_t size, uint8_t** start_p, size_t* full_size, mi_commit_mask_t* cm) {
  mi_assert_internal(_mi_ptr_segment(p + 1) == segment);
  mi_assert_internal(segment->kind != MI_SEGMENT_HUGE);
  mi_commit_mask_create_empty(cm);
  if (size == 0 || size > MI_SEGMENT_SIZE || segment->kind == MI_SEGMENT_HUGE) return;
  const size_t segstart = mi_segment_info_size(segment);
  const size_t segsize = mi_segment_size(segment);
  if (p >= (uint8_t*)segment + segsize) return;

  size_t pstart = (p - (uint8_t*)segment);
  mi_assert_internal(pstart + size <= segsize);

  size_t start;
  size_t end;
  if (conservative) {
    // decommit conservative
    start = _mi_align_up(pstart, MI_COMMIT_SIZE);
    end   = _mi_align_down(pstart + size, MI_COMMIT_SIZE);
    mi_assert_internal(start >= segstart);
    mi_assert_internal(end <= segsize);
  }
  else {
    // commit liberal
    start = _mi_align_down(pstart, MI_MINIMAL_COMMIT_SIZE);
    end   = _mi_align_up(pstart + size, MI_MINIMAL_COMMIT_SIZE);
  }
  if (pstart >= segstart && start < segstart) {  // note: the mask is also calculated for an initial commit of the info area
    start = segstart;
  }
  if (end > segsize) {
    end = segsize;
  }

  mi_assert_internal(start <= pstart && (pstart + size) <= end);
  mi_assert_internal(start % MI_COMMIT_SIZE==0 && end % MI_COMMIT_SIZE == 0);
  *start_p   = (uint8_t*)segment + start;
  *full_size = (end > start ? end - start : 0);
  if (*full_size == 0) return;

  size_t bitidx = start / MI_COMMIT_SIZE;
  mi_assert_internal(bitidx < MI_COMMIT_MASK_BITS);
  
  size_t bitcount = *full_size / MI_COMMIT_SIZE; // can be 0
  if (bitidx + bitcount > MI_COMMIT_MASK_BITS) {
    _mi_warning_message("commit mask overflow: idx=%zu count=%zu start=%zx end=%zx p=0x%p size=%zu fullsize=%zu\n", bitidx, bitcount, start, end, p, size, *full_size);
  }
  mi_assert_internal((bitidx + bitcount) <= MI_COMMIT_MASK_BITS);
  mi_commit_mask_create(bitidx, bitcount, cm);
}


static bool mi_segment_commitx(mi_segment_t* segment, bool commit, uint8_t* p, size_t size, mi_stats_t* stats) {    
  mi_assert_internal(mi_commit_mask_all_set(&segment->commit_mask, &segment->decommit_mask));

  // try to commit in at least MI_MINIMAL_COMMIT_SIZE sizes.
  /*
  if (commit && size > 0) {
    const size_t csize = _mi_align_up(size, MI_MINIMAL_COMMIT_SIZE);
    if (p + csize <= mi_segment_end(segment)) {
      size = csize;
    }
  }
  */
  // commit liberal, but decommit conservative
  uint8_t* start = NULL;
  size_t   full_size = 0;
  mi_commit_mask_t mask;
  mi_segment_commit_mask(segment, !commit/*conservative*/, p, size, &start, &full_size, &mask);
  if (mi_commit_mask_is_empty(&mask) || full_size==0) return true;

  if (commit && !mi_commit_mask_all_set(&segment->commit_mask, &mask)) {
    bool is_zero = false;
    mi_commit_mask_t cmask;
    mi_commit_mask_create_intersect(&segment->commit_mask, &mask, &cmask);
    _mi_stat_decrease(&_mi_stats_main.committed, _mi_commit_mask_committed_size(&cmask, MI_SEGMENT_SIZE)); // adjust for overlap
    if (!_mi_os_commit(start,full_size,&is_zero,stats)) return false;    
    mi_commit_mask_set(&segment->commit_mask, &mask);     
  }
  else if (!commit && mi_commit_mask_any_set(&segment->commit_mask, &mask)) {
    mi_assert_internal((void*)start != (void*)segment);
    //mi_assert_internal(mi_commit_mask_all_set(&segment->commit_mask, &mask));

    mi_commit_mask_t cmask;
    mi_commit_mask_create_intersect(&segment->commit_mask, &mask, &cmask);
    _mi_stat_increase(&_mi_stats_main.committed, full_size - _mi_commit_mask_committed_size(&cmask, MI_SEGMENT_SIZE)); // adjust for overlap
    if (segment->allow_decommit) { 
      _mi_os_decommit(start, full_size, stats); // ok if this fails
    } 
    mi_commit_mask_clear(&segment->commit_mask, &mask);
  }
  // increase expiration of reusing part of the delayed decommit
  if (commit && mi_commit_mask_any_set(&segment->decommit_mask, &mask)) {
    segment->decommit_expire = _mi_clock_now() + mi_option_get(mi_option_decommit_delay);
  }
  // always undo delayed decommits
  mi_commit_mask_clear(&segment->decommit_mask, &mask);
  return true;
}

static bool mi_segment_ensure_committed(mi_segment_t* segment, uint8_t* p, size_t size, mi_stats_t* stats) {
  mi_assert_internal(mi_commit_mask_all_set(&segment->commit_mask, &segment->decommit_mask));
  // note: assumes commit_mask is always full for huge segments as otherwise the commit mask bits can overflow
  if (mi_commit_mask_is_full(&segment->commit_mask) && mi_commit_mask_is_empty(&segment->decommit_mask)) return true; // fully committed
  return mi_segment_commitx(segment,true,p,size,stats);
}

static void mi_segment_perhaps_decommit(mi_segment_t* segment, uint8_t* p, size_t size, mi_stats_t* stats) {
  if (!segment->allow_decommit) return;
  if (mi_option_get(mi_option_decommit_delay) == 0) {
    mi_segment_commitx(segment, false, p, size, stats);
  }
  else {
    // register for future decommit in the decommit mask
    uint8_t* start = NULL;
    size_t   full_size = 0;
    mi_commit_mask_t mask; 
    mi_segment_commit_mask(segment, true /*conservative*/, p, size, &start, &full_size, &mask);
    if (mi_commit_mask_is_empty(&mask) || full_size==0) return;
    
    // update delayed commit
    mi_assert_internal(segment->decommit_expire > 0 || mi_commit_mask_is_empty(&segment->decommit_mask));      
    mi_commit_mask_t cmask;
    mi_commit_mask_create_intersect(&segment->commit_mask, &mask, &cmask);  // only decommit what is committed; span_free may try to decommit more
    mi_commit_mask_set(&segment->decommit_mask, &cmask);
    mi_msecs_t now = _mi_clock_now();    
    if (segment->decommit_expire == 0) {
      // no previous decommits, initialize now
      segment->decommit_expire = now + mi_option_get(mi_option_decommit_delay);
    }
    else if (segment->decommit_expire <= now) {
      // previous decommit mask already expired
      // mi_segment_delayed_decommit(segment, true, stats);
      segment->decommit_expire = now + mi_option_get(mi_option_decommit_extend_delay); // (mi_option_get(mi_option_decommit_delay) / 8); // wait a tiny bit longer in case there is a series of free's
    }
    else {
      // previous decommit mask is not yet expired, increase the expiration by a bit.
      segment->decommit_expire += mi_option_get(mi_option_decommit_extend_delay);
    }
  }  
}

static void mi_segment_delayed_decommit(mi_segment_t* segment, bool force, mi_stats_t* stats) {
  if (!segment->allow_decommit || mi_commit_mask_is_empty(&segment->decommit_mask)) return;
  mi_msecs_t now = _mi_clock_now();
  if (!force && now < segment->decommit_expire) return;

  mi_commit_mask_t mask = segment->decommit_mask;
  segment->decommit_expire = 0;
  mi_commit_mask_create_empty(&segment->decommit_mask);

  size_t idx;
  size_t count;
  mi_commit_mask_foreach(&mask, idx, count) {
    // if found, decommit that sequence
    if (count > 0) {
      uint8_t* p = (uint8_t*)segment + (idx*MI_COMMIT_SIZE);
      size_t size = count * MI_COMMIT_SIZE;
      mi_segment_commitx(segment, false, p, size, stats);
    }
  }
  mi_commit_mask_foreach_end()
  mi_assert_internal(mi_commit_mask_is_empty(&segment->decommit_mask));
}


static bool mi_segment_is_abandoned(mi_segment_t* segment) {
  return (segment->thread_id == 0);
}

// note: can be called on abandoned segments
static void mi_segment_span_free(mi_segment_t* segment, size_t slice_index, size_t slice_count, mi_segments_tld_t* tld) {
  mi_assert_internal(slice_index < segment->slice_entries);
  mi_span_queue_t* sq = (segment->kind == MI_SEGMENT_HUGE || mi_segment_is_abandoned(segment) 
                          ? NULL : mi_span_queue_for(slice_count,tld));
  if (slice_count==0) slice_count = 1;
  mi_assert_internal(slice_index + slice_count - 1 < segment->slice_entries);

  // set first and last slice (the intermediates can be undetermined)
  mi_slice_t* slice = &segment->slices[slice_index];
  slice->slice_count = (uint32_t)slice_count;
  mi_assert_internal(slice->slice_count == slice_count); // no overflow?
  slice->slice_offset = 0;
  if (slice_count > 1) {
    mi_slice_t* last = &segment->slices[slice_index + slice_count - 1];
    last->slice_count = 0;
    last->slice_offset = (uint32_t)(sizeof(mi_page_t)*(slice_count - 1));
    last->xblock_size = 0;
  }

  // perhaps decommit
  mi_segment_perhaps_decommit(segment,mi_slice_start(slice),slice_count*MI_SEGMENT_SLICE_SIZE,tld->stats);
  
  // and push it on the free page queue (if it was not a huge page)
  if (sq != NULL) mi_span_queue_push( sq, slice );
             else slice->xblock_size = 0; // mark huge page as free anyways
}

/*
// called from reclaim to add existing free spans
static void mi_segment_span_add_free(mi_slice_t* slice, mi_segments_tld_t* tld) {
  mi_segment_t* segment = _mi_ptr_segment(slice);
  mi_assert_internal(slice->xblock_size==0 && slice->slice_count>0 && slice->slice_offset==0);
  size_t slice_index = mi_slice_index(slice);
  mi_segment_span_free(segment,slice_index,slice->slice_count,tld);
}
*/

static void mi_segment_span_remove_from_queue(mi_slice_t* slice, mi_segments_tld_t* tld) {
  mi_assert_internal(slice->slice_count > 0 && slice->slice_offset==0 && slice->xblock_size==0);
  mi_assert_internal(_mi_ptr_segment(slice)->kind != MI_SEGMENT_HUGE);
  mi_span_queue_t* sq = mi_span_queue_for(slice->slice_count, tld);
  mi_span_queue_delete(sq, slice);
}

// note: can be called on abandoned segments
static mi_slice_t* mi_segment_span_free_coalesce(mi_slice_t* slice, mi_segments_tld_t* tld) {
  mi_assert_internal(slice != NULL && slice->slice_count > 0 && slice->slice_offset == 0);
  mi_segment_t* segment = _mi_ptr_segment(slice);
  bool is_abandoned = mi_segment_is_abandoned(segment);

  // for huge pages, just mark as free but don't add to the queues
  if (segment->kind == MI_SEGMENT_HUGE) {
    mi_assert_internal(segment->used == 1);  // decreased right after this call in `mi_segment_page_clear`
    slice->xblock_size = 0;  // mark as free anyways
    // we should mark the last slice `xblock_size=0` now to maintain invariants but we skip it to 
    // avoid a possible cache miss (and the segment is about to be freed)
    return slice;
  }

  // otherwise coalesce the span and add to the free span queues
  size_t slice_count = slice->slice_count;
  mi_slice_t* next = slice + slice->slice_count;
  mi_assert_internal(next <= mi_segment_slices_end(segment));
  if (next < mi_segment_slices_end(segment) && next->xblock_size==0) {
    // free next block -- remove it from free and merge
    mi_assert_internal(next->slice_count > 0 && next->slice_offset==0);
    slice_count += next->slice_count; // extend
    if (!is_abandoned) { mi_segment_span_remove_from_queue(next, tld); }
  }
  if (slice > segment->slices) {
    mi_slice_t* prev = mi_slice_first(slice - 1);
    mi_assert_internal(prev >= segment->slices);
    if (prev->xblock_size==0) {
      // free previous slice -- remove it from free and merge
      mi_assert_internal(prev->slice_count > 0 && prev->slice_offset==0);
      slice_count += prev->slice_count;
      if (!is_abandoned) { mi_segment_span_remove_from_queue(prev, tld); }
      slice = prev;
    }
  }

  // and add the new free page
  mi_segment_span_free(segment, mi_slice_index(slice), slice_count, tld);
  return slice;
}


static void mi_segment_slice_split(mi_segment_t* segment, mi_slice_t* slice, size_t slice_count, mi_segments_tld_t* tld) {
  mi_assert_internal(_mi_ptr_segment(slice)==segment);
  mi_assert_internal(slice->slice_count >= slice_count);
  mi_assert_internal(slice->xblock_size > 0); // no more in free queue
  if (slice->slice_count <= slice_count) return;
  mi_assert_internal(segment->kind != MI_SEGMENT_HUGE);
  size_t next_index = mi_slice_index(slice) + slice_count;
  size_t next_count = slice->slice_count - slice_count;
  mi_segment_span_free(segment, next_index, next_count, tld);
  slice->slice_count = (uint32_t)slice_count;
}

// Note: may still return NULL if committing the memory failed
static mi_page_t* mi_segment_span_allocate(mi_segment_t* segment, size_t slice_index, size_t slice_count, mi_segments_tld_t* tld) {
  mi_assert_internal(slice_index < segment->slice_entries);
  mi_slice_t* const slice = &segment->slices[slice_index];
  mi_assert_internal(slice->xblock_size==0 || slice->xblock_size==1);

  // commit before changing the slice data
  if (!mi_segment_ensure_committed(segment, _mi_segment_page_start_from_slice(segment, slice, 0, NULL), slice_count * MI_SEGMENT_SLICE_SIZE, tld->stats)) {
    return NULL;  // commit failed!
  }

  // convert the slices to a page
  slice->slice_offset = 0;
  slice->slice_count = (uint32_t)slice_count;
  mi_assert_internal(slice->slice_count == slice_count);
  const size_t bsize = slice_count * MI_SEGMENT_SLICE_SIZE;
  slice->xblock_size = (uint32_t)(bsize >= MI_HUGE_BLOCK_SIZE ? MI_HUGE_BLOCK_SIZE : bsize);
  mi_page_t*  page = mi_slice_to_page(slice);
  mi_assert_internal(mi_page_block_size(page) == bsize);

  // set slice back pointers for the first MI_MAX_SLICE_OFFSET entries
  size_t extra = slice_count-1;
  if (extra > MI_MAX_SLICE_OFFSET) extra = MI_MAX_SLICE_OFFSET;
  if (slice_index + extra >= segment->slice_entries) extra = segment->slice_entries - slice_index - 1;  // huge objects may have more slices than avaiable entries in the segment->slices
  
  mi_slice_t* slice_next = slice + 1;
  for (size_t i = 1; i <= extra; i++, slice_next++) {
    slice_next->slice_offset = (uint32_t)(sizeof(mi_slice_t)*i);
    slice_next->slice_count = 0;
    slice_next->xblock_size = 1;
  }

  // and also for the last one (if not set already) (the last one is needed for coalescing and for large alignments)
  // note: the cast is needed for ubsan since the index can be larger than MI_SLICES_PER_SEGMENT for huge allocations (see #543)
  mi_slice_t* last = slice + slice_count - 1;
  mi_slice_t* end = (mi_slice_t*)mi_segment_slices_end(segment);
  if (last > end) last = end;
  if (last > slice) {
    last->slice_offset = (uint32_t)(sizeof(mi_slice_t) * (last - slice));
    last->slice_count = 0;
    last->xblock_size = 1;
  }
  
  // and initialize the page
  page->is_reset = false;
  page->is_committed = true;
  segment->used++;
  return page;
}

static mi_page_t* mi_segments_page_find_and_allocate(size_t slice_count, mi_arena_id_t req_arena_id, mi_segments_tld_t* tld) {
  mi_assert_internal(slice_count*MI_SEGMENT_SLICE_SIZE <= MI_LARGE_OBJ_SIZE_MAX);
  // search from best fit up
  mi_span_queue_t* sq = mi_span_queue_for(slice_count, tld);
  if (slice_count == 0) slice_count = 1;
  while (sq <= &tld->spans[MI_SEGMENT_BIN_MAX]) {
    for (mi_slice_t* slice = sq->first; slice != NULL; slice = slice->next) {
      if (slice->slice_count >= slice_count) {
        // found one
        mi_segment_t* segment = _mi_ptr_segment(slice);
        if (_mi_arena_memid_is_suitable(segment->memid, req_arena_id)) {
          // found a suitable page span
          mi_span_queue_delete(sq, slice);

          if (slice->slice_count > slice_count) {
            mi_segment_slice_split(segment, slice, slice_count, tld);
          }
          mi_assert_internal(slice != NULL && slice->slice_count == slice_count && slice->xblock_size > 0);
          mi_page_t* page = mi_segment_span_allocate(segment, mi_slice_index(slice), slice->slice_count, tld);
          if (page == NULL) {
            // commit failed; return NULL but first restore the slice
            mi_segment_span_free_coalesce(slice, tld);
            return NULL;
          }
          return page;
        }
      }
    }
    sq++;
  }
  // could not find a page..
  return NULL;
}


/* -----------------------------------------------------------
   Segment allocation
----------------------------------------------------------- */

// Allocate a segment from the OS aligned to `MI_SEGMENT_SIZE` .
static mi_segment_t* mi_segment_init(mi_segment_t* segment, size_t required, size_t page_alignment, mi_arena_id_t req_arena_id, mi_segments_tld_t* tld, mi_os_tld_t* os_tld, mi_page_t** huge_page)
{
  mi_assert_internal((required==0 && huge_page==NULL) || (required>0 && huge_page != NULL));
  mi_assert_internal((segment==NULL) || (segment!=NULL && required==0));
  // calculate needed sizes first
  size_t info_slices;
  size_t pre_size;
  size_t segment_slices = mi_segment_calculate_slices(required, &pre_size, &info_slices);
  
  // Commit eagerly only if not the first N lazy segments (to reduce impact of many threads that allocate just a little)
  const bool eager_delay = (// !_mi_os_has_overcommit() &&             // never delay on overcommit systems
                            _mi_current_thread_count() > 1 &&       // do not delay for the first N threads
                            tld->count < (size_t)mi_option_get(mi_option_eager_commit_delay));
  const bool eager = !eager_delay && mi_option_is_enabled(mi_option_eager_commit);
  bool commit = eager || (required > 0); 
  
  // Try to get from our cache first
  bool is_zero = false;
  const bool commit_info_still_good = (segment != NULL);
  mi_commit_mask_t commit_mask;
  mi_commit_mask_t decommit_mask;
  if (segment != NULL) {
    commit_mask = segment->commit_mask;
    decommit_mask = segment->decommit_mask;
  }
  else {
    mi_commit_mask_create_empty(&commit_mask);
    mi_commit_mask_create_empty(&decommit_mask);
  }
  if (segment==NULL) {
    // Allocate the segment from the OS
    bool mem_large = (!eager_delay && (MI_SECURE==0)); // only allow large OS pages once we are no longer lazy    
    bool is_pinned = false;
    size_t memid = 0;
    size_t align_offset = 0;
    size_t alignment = MI_SEGMENT_SIZE;
    
    if (page_alignment > 0) {
      mi_assert_internal(huge_page != NULL);
      mi_assert_internal(page_alignment >= MI_SEGMENT_ALIGN);
      alignment = page_alignment;
      const size_t info_size = info_slices * MI_SEGMENT_SLICE_SIZE;
      align_offset = _mi_align_up( info_size, MI_SEGMENT_ALIGN );
      const size_t extra = align_offset - info_size;
      // recalculate due to potential guard pages
      segment_slices = mi_segment_calculate_slices(required + extra, &pre_size, &info_slices);
      //segment_size += _mi_align_up(align_offset - info_size, MI_SEGMENT_SLICE_SIZE);
      //segment_slices = segment_size / MI_SEGMENT_SLICE_SIZE;
    }
    const size_t segment_size = segment_slices * MI_SEGMENT_SLICE_SIZE;

    // get from cache
    if (page_alignment == 0) {
      segment = (mi_segment_t*)_mi_segment_cache_pop(segment_size, &commit_mask, &decommit_mask, &mem_large, &is_pinned, &is_zero, req_arena_id, &memid, os_tld);
    }
    
    // get from OS
    if (segment==NULL) {
      segment = (mi_segment_t*)_mi_arena_alloc_aligned(segment_size, alignment, align_offset, &commit, &mem_large, &is_pinned, &is_zero, req_arena_id, &memid, os_tld);
      if (segment == NULL) return NULL;  // failed to allocate
      if (commit) {
        mi_commit_mask_create_full(&commit_mask);
      }
      else {
        mi_commit_mask_create_empty(&commit_mask);
      }
    }    
    mi_assert_internal(segment != NULL && (uintptr_t)segment % MI_SEGMENT_SIZE == 0);

    const size_t commit_needed = _mi_divide_up(info_slices*MI_SEGMENT_SLICE_SIZE, MI_COMMIT_SIZE);
    mi_assert_internal(commit_needed>0);
    mi_commit_mask_t commit_needed_mask;
    mi_commit_mask_create(0, commit_needed, &commit_needed_mask);
    if (!mi_commit_mask_all_set(&commit_mask, &commit_needed_mask)) {
      // at least commit the info slices
      mi_assert_internal(commit_needed*MI_COMMIT_SIZE >= info_slices*MI_SEGMENT_SLICE_SIZE);
      bool ok = _mi_os_commit(segment, commit_needed*MI_COMMIT_SIZE, &is_zero, tld->stats);
      if (!ok) return NULL; // failed to commit 
      mi_commit_mask_set(&commit_mask, &commit_needed_mask); 
    }
    mi_track_mem_undefined(segment,commit_needed);
    segment->memid = memid;
    segment->mem_is_pinned = is_pinned;
    segment->mem_is_large = mem_large;
    segment->mem_is_committed = mi_commit_mask_is_full(&commit_mask);
    segment->mem_alignment = alignment;
    segment->mem_align_offset = align_offset;
    mi_segments_track_size((long)(segment_size), tld);
    _mi_segment_map_allocated_at(segment);
  }

  // zero the segment info? -- not always needed as it is zero initialized from the OS 
  mi_atomic_store_ptr_release(mi_segment_t, &segment->abandoned_next, NULL);  // tsan
  if (!is_zero) {
    ptrdiff_t ofs = offsetof(mi_segment_t, next);
    size_t    prefix = offsetof(mi_segment_t, slices) - ofs;
    memset((uint8_t*)segment+ofs, 0, prefix + sizeof(mi_slice_t)*(segment_slices+1));  // one more
  }

  if (!commit_info_still_good) {
    segment->commit_mask = commit_mask; // on lazy commit, the initial part is always committed
    segment->allow_decommit = (mi_option_is_enabled(mi_option_allow_decommit) && !segment->mem_is_pinned && !segment->mem_is_large);    
    if (segment->allow_decommit) {
      segment->decommit_expire = _mi_clock_now() + mi_option_get(mi_option_decommit_delay);
      segment->decommit_mask = decommit_mask;
      mi_assert_internal(mi_commit_mask_all_set(&segment->commit_mask, &segment->decommit_mask));
      #if MI_DEBUG>2
      const size_t commit_needed = _mi_divide_up(info_slices*MI_SEGMENT_SLICE_SIZE, MI_COMMIT_SIZE);
      mi_commit_mask_t commit_needed_mask;
      mi_commit_mask_create(0, commit_needed, &commit_needed_mask);
      mi_assert_internal(!mi_commit_mask_any_set(&segment->decommit_mask, &commit_needed_mask));
      #endif
    }    
    else {
      mi_assert_internal(mi_commit_mask_is_empty(&decommit_mask));
      segment->decommit_expire = 0;
      mi_commit_mask_create_empty( &segment->decommit_mask );
      mi_assert_internal(mi_commit_mask_is_empty(&segment->decommit_mask));
    }
  }
  

  // initialize segment info
  const size_t slice_entries = (segment_slices > MI_SLICES_PER_SEGMENT ? MI_SLICES_PER_SEGMENT : segment_slices);
  segment->segment_slices = segment_slices;
  segment->segment_info_slices = info_slices;
  segment->thread_id = _mi_thread_id();
  segment->cookie = _mi_ptr_cookie(segment);
  segment->slice_entries = slice_entries;
  segment->kind = (required == 0 ? MI_SEGMENT_NORMAL : MI_SEGMENT_HUGE);

  // memset(segment->slices, 0, sizeof(mi_slice_t)*(info_slices+1));
  _mi_stat_increase(&tld->stats->page_committed, mi_segment_info_size(segment));

  // set up guard pages
  size_t guard_slices = 0;
  if (MI_SECURE>0) {
    // in secure mode, we set up a protected page in between the segment info
    // and the page data, and at the end of the segment.
    size_t os_pagesize = _mi_os_page_size();    
    mi_assert_internal(mi_segment_info_size(segment) - os_pagesize >= pre_size);
    _mi_os_protect((uint8_t*)segment + mi_segment_info_size(segment) - os_pagesize, os_pagesize);
    uint8_t* end = (uint8_t*)segment + mi_segment_size(segment) - os_pagesize;
    mi_segment_ensure_committed(segment, end, os_pagesize, tld->stats);
    _mi_os_protect(end, os_pagesize);
    if (slice_entries == segment_slices) segment->slice_entries--; // don't use the last slice :-(
    guard_slices = 1;
  }

  // reserve first slices for segment info
  mi_page_t* page0 = mi_segment_span_allocate(segment, 0, info_slices, tld);
  mi_assert_internal(page0!=NULL); if (page0==NULL) return NULL; // cannot fail as we always commit in advance  
  mi_assert_internal(segment->used == 1);
  segment->used = 0; // don't count our internal slices towards usage
  
  // initialize initial free pages
  if (segment->kind == MI_SEGMENT_NORMAL) { // not a huge page
    mi_assert_internal(huge_page==NULL);
    mi_segment_span_free(segment, info_slices, segment->slice_entries - info_slices, tld);
  }
  else {
    mi_assert_internal(huge_page!=NULL);
    mi_assert_internal(mi_commit_mask_is_empty(&segment->decommit_mask));
    mi_assert_internal(mi_commit_mask_is_full(&segment->commit_mask));
    *huge_page = mi_segment_span_allocate(segment, info_slices, segment_slices - info_slices - guard_slices, tld);
    mi_assert_internal(*huge_page != NULL); // cannot fail as we commit in advance 
  }

  mi_assert_expensive(mi_segment_is_valid(segment,tld));
  return segment;
}


// Allocate a segment from the OS aligned to `MI_SEGMENT_SIZE` .
static mi_segment_t* mi_segment_alloc(size_t required, size_t page_alignment, mi_arena_id_t req_arena_id, mi_segments_tld_t* tld, mi_os_tld_t* os_tld, mi_page_t** huge_page) {
  return mi_segment_init(NULL, required, page_alignment, req_arena_id, tld, os_tld, huge_page);
}


static void mi_segment_free(mi_segment_t* segment, bool force, mi_segments_tld_t* tld) {
  MI_UNUSED(force);
  mi_assert_internal(segment != NULL);
  mi_assert_internal(segment->next == NULL);
  mi_assert_internal(segment->used == 0);

  // Remove the free pages
  mi_slice_t* slice = &segment->slices[0];
  const mi_slice_t* end = mi_segment_slices_end(segment);
  size_t page_count = 0;
  while (slice < end) {
    mi_assert_internal(slice->slice_count > 0);
    mi_assert_internal(slice->slice_offset == 0);
    mi_assert_internal(mi_slice_index(slice)==0 || slice->xblock_size == 0); // no more used pages ..
    if (slice->xblock_size == 0 && segment->kind != MI_SEGMENT_HUGE) {
      mi_segment_span_remove_from_queue(slice, tld);
    }
    page_count++;
    slice = slice + slice->slice_count;
  }
  mi_assert_internal(page_count == 2); // first page is allocated by the segment itself

  // stats
  _mi_stat_decrease(&tld->stats->page_committed, mi_segment_info_size(segment));

  // return it to the OS
  mi_segment_os_free(segment, tld);
}


/* -----------------------------------------------------------
   Page Free
----------------------------------------------------------- */

static void mi_segment_abandon(mi_segment_t* segment, mi_segments_tld_t* tld);

// note: can be called on abandoned pages
static mi_slice_t* mi_segment_page_clear(mi_page_t* page, mi_segments_tld_t* tld) {
  mi_assert_internal(page->xblock_size > 0);
  mi_assert_internal(mi_page_all_free(page));
  mi_segment_t* segment = _mi_ptr_segment(page);
  mi_assert_internal(segment->used > 0);
  
  size_t inuse = page->capacity * mi_page_block_size(page);
  _mi_stat_decrease(&tld->stats->page_committed, inuse);
  _mi_stat_decrease(&tld->stats->pages, 1);

  // reset the page memory to reduce memory pressure?
  if (!segment->mem_is_pinned && !page->is_reset && mi_option_is_enabled(mi_option_page_reset)) {
    size_t psize;
    uint8_t* start = _mi_page_start(segment, page, &psize);
    page->is_reset = true;
    _mi_os_reset(start, psize, tld->stats);
  }

  // zero the page data, but not the segment fields
  page->is_zero_init = false;
  ptrdiff_t ofs = offsetof(mi_page_t, capacity);
  memset((uint8_t*)page + ofs, 0, sizeof(*page) - ofs);
  page->xblock_size = 1;

  // and free it
  mi_slice_t* slice = mi_segment_span_free_coalesce(mi_page_to_slice(page), tld);  
  segment->used--;
  // cannot assert segment valid as it is called during reclaim
  // mi_assert_expensive(mi_segment_is_valid(segment, tld));
  return slice;
}

void _mi_segment_page_free(mi_page_t* page, bool force, mi_segments_tld_t* tld)
{
  mi_assert(page != NULL);

  mi_segment_t* segment = _mi_page_segment(page);
  mi_assert_expensive(mi_segment_is_valid(segment,tld));

  // mark it as free now
  mi_segment_page_clear(page, tld);
  mi_assert_expensive(mi_segment_is_valid(segment, tld));

  if (segment->used == 0) {
    // no more used pages; remove from the free list and free the segment
    mi_segment_free(segment, force, tld);
  }
  else if (segment->used == segment->abandoned) {
    // only abandoned pages; remove from free list and abandon
    mi_segment_abandon(segment,tld);
  }
}


/* -----------------------------------------------------------
Abandonment

When threads terminate, they can leave segments with
live blocks (reachable through other threads). Such segments
are "abandoned" and will be reclaimed by other threads to
reuse their pages and/or free them eventually

We maintain a global list of abandoned segments that are
reclaimed on demand. Since this is shared among threads
the implementation needs to avoid the A-B-A problem on
popping abandoned segments: <https://en.wikipedia.org/wiki/ABA_problem>
We use tagged pointers to avoid accidentially identifying
reused segments, much like stamped references in Java.
Secondly, we maintain a reader counter to avoid resetting
or decommitting segments that have a pending read operation.

Note: the current implementation is one possible design;
another way might be to keep track of abandoned segments
in the arenas/segment_cache's. This would have the advantage of keeping
all concurrent code in one place and not needing to deal
with ABA issues. The drawback is that it is unclear how to
scan abandoned segments efficiently in that case as they
would be spread among all other segments in the arenas.
----------------------------------------------------------- */

// Use the bottom 20-bits (on 64-bit) of the aligned segment pointers
// to put in a tag that increments on update to avoid the A-B-A problem.
#define MI_TAGGED_MASK   MI_SEGMENT_MASK
typedef uintptr_t        mi_tagged_segment_t;

static mi_segment_t* mi_tagged_segment_ptr(mi_tagged_segment_t ts) {
  return (mi_segment_t*)(ts & ~MI_TAGGED_MASK);
}

static mi_tagged_segment_t mi_tagged_segment(mi_segment_t* segment, mi_tagged_segment_t ts) {
  mi_assert_internal(((uintptr_t)segment & MI_TAGGED_MASK) == 0);
  uintptr_t tag = ((ts & MI_TAGGED_MASK) + 1) & MI_TAGGED_MASK;
  return ((uintptr_t)segment | tag);
}

// This is a list of visited abandoned pages that were full at the time.
// this list migrates to `abandoned` when that becomes NULL. The use of
// this list reduces contention and the rate at which segments are visited.
static mi_decl_cache_align _Atomic(mi_segment_t*)       abandoned_visited; // = NULL

// The abandoned page list (tagged as it supports pop)
static mi_decl_cache_align _Atomic(mi_tagged_segment_t) abandoned;         // = NULL

// Maintain these for debug purposes (these counts may be a bit off)
static mi_decl_cache_align _Atomic(size_t)           abandoned_count; 
static mi_decl_cache_align _Atomic(size_t)           abandoned_visited_count;

// We also maintain a count of current readers of the abandoned list
// in order to prevent resetting/decommitting segment memory if it might
// still be read.
static mi_decl_cache_align _Atomic(size_t)           abandoned_readers; // = 0

// Push on the visited list
static void mi_abandoned_visited_push(mi_segment_t* segment) {
  mi_assert_internal(segment->thread_id == 0);
  mi_assert_internal(mi_atomic_load_ptr_relaxed(mi_segment_t,&segment->abandoned_next) == NULL);
  mi_assert_internal(segment->next == NULL);
  mi_assert_internal(segment->used > 0);
  mi_segment_t* anext = mi_atomic_load_ptr_relaxed(mi_segment_t, &abandoned_visited);
  do {
    mi_atomic_store_ptr_release(mi_segment_t, &segment->abandoned_next, anext);
  } while (!mi_atomic_cas_ptr_weak_release(mi_segment_t, &abandoned_visited, &anext, segment));
  mi_atomic_increment_relaxed(&abandoned_visited_count);
}

// Move the visited list to the abandoned list.
static bool mi_abandoned_visited_revisit(void)
{
  // quick check if the visited list is empty
  if (mi_atomic_load_ptr_relaxed(mi_segment_t, &abandoned_visited) == NULL) return false;

  // grab the whole visited list
  mi_segment_t* first = mi_atomic_exchange_ptr_acq_rel(mi_segment_t, &abandoned_visited, NULL);
  if (first == NULL) return false;

  // first try to swap directly if the abandoned list happens to be NULL
  mi_tagged_segment_t afirst;
  mi_tagged_segment_t ts = mi_atomic_load_relaxed(&abandoned);
  if (mi_tagged_segment_ptr(ts)==NULL) {
    size_t count = mi_atomic_load_relaxed(&abandoned_visited_count);
    afirst = mi_tagged_segment(first, ts);
    if (mi_atomic_cas_strong_acq_rel(&abandoned, &ts, afirst)) {
      mi_atomic_add_relaxed(&abandoned_count, count);
      mi_atomic_sub_relaxed(&abandoned_visited_count, count);
      return true;
    }
  }

  // find the last element of the visited list: O(n)
  mi_segment_t* last = first;
  mi_segment_t* next;
  while ((next = mi_atomic_load_ptr_relaxed(mi_segment_t, &last->abandoned_next)) != NULL) {
    last = next;
  }

  // and atomically prepend to the abandoned list
  // (no need to increase the readers as we don't access the abandoned segments)
  mi_tagged_segment_t anext = mi_atomic_load_relaxed(&abandoned);
  size_t count;
  do {
    count = mi_atomic_load_relaxed(&abandoned_visited_count);
    mi_atomic_store_ptr_release(mi_segment_t, &last->abandoned_next, mi_tagged_segment_ptr(anext));
    afirst = mi_tagged_segment(first, anext);
  } while (!mi_atomic_cas_weak_release(&abandoned, &anext, afirst));
  mi_atomic_add_relaxed(&abandoned_count, count);
  mi_atomic_sub_relaxed(&abandoned_visited_count, count);
  return true;
}

// Push on the abandoned list.
static void mi_abandoned_push(mi_segment_t* segment) {
  mi_assert_internal(segment->thread_id == 0);
  mi_assert_internal(mi_atomic_load_ptr_relaxed(mi_segment_t, &segment->abandoned_next) == NULL);
  mi_assert_internal(segment->next == NULL);
  mi_assert_internal(segment->used > 0);
  mi_tagged_segment_t next;
  mi_tagged_segment_t ts = mi_atomic_load_relaxed(&abandoned);
  do {
    mi_atomic_store_ptr_release(mi_segment_t, &segment->abandoned_next, mi_tagged_segment_ptr(ts));
    next = mi_tagged_segment(segment, ts);
  } while (!mi_atomic_cas_weak_release(&abandoned, &ts, next));
  mi_atomic_increment_relaxed(&abandoned_count);
}

// Wait until there are no more pending reads on segments that used to be in the abandoned list
// called for example from `arena.c` before decommitting
void _mi_abandoned_await_readers(void) {
  size_t n;
  do {
    n = mi_atomic_load_acquire(&abandoned_readers);
    if (n != 0) mi_atomic_yield();
  } while (n != 0);
}

// Pop from the abandoned list
static mi_segment_t* mi_abandoned_pop(void) {
  mi_segment_t* segment;
  // Check efficiently if it is empty (or if the visited list needs to be moved)
  mi_tagged_segment_t ts = mi_atomic_load_relaxed(&abandoned);
  segment = mi_tagged_segment_ptr(ts);
  if mi_likely(segment == NULL) {
    if mi_likely(!mi_abandoned_visited_revisit()) { // try to swap in the visited list on NULL
      return NULL;
    }
  }

  // Do a pop. We use a reader count to prevent
  // a segment to be decommitted while a read is still pending,
  // and a tagged pointer to prevent A-B-A link corruption.
  // (this is called from `region.c:_mi_mem_free` for example)
  mi_atomic_increment_relaxed(&abandoned_readers);  // ensure no segment gets decommitted
  mi_tagged_segment_t next = 0;
  ts = mi_atomic_load_acquire(&abandoned);
  do {
    segment = mi_tagged_segment_ptr(ts);
    if (segment != NULL) {
      mi_segment_t* anext = mi_atomic_load_ptr_relaxed(mi_segment_t, &segment->abandoned_next);
      next = mi_tagged_segment(anext, ts); // note: reads the segment's `abandoned_next` field so should not be decommitted
    }
  } while (segment != NULL && !mi_atomic_cas_weak_acq_rel(&abandoned, &ts, next));
  mi_atomic_decrement_relaxed(&abandoned_readers);  // release reader lock
  if (segment != NULL) {
    mi_atomic_store_ptr_release(mi_segment_t, &segment->abandoned_next, NULL);
    mi_atomic_decrement_relaxed(&abandoned_count);
  }
  return segment;
}

/* -----------------------------------------------------------
   Abandon segment/page
----------------------------------------------------------- */

static void mi_segment_abandon(mi_segment_t* segment, mi_segments_tld_t* tld) {
  mi_assert_internal(segment->used == segment->abandoned);
  mi_assert_internal(segment->used > 0);
  mi_assert_internal(mi_atomic_load_ptr_relaxed(mi_segment_t, &segment->abandoned_next) == NULL);
  mi_assert_internal(segment->abandoned_visits == 0);
  mi_assert_expensive(mi_segment_is_valid(segment,tld));
  
  // remove the free pages from the free page queues
  mi_slice_t* slice = &segment->slices[0];
  const mi_slice_t* end = mi_segment_slices_end(segment);
  while (slice < end) {
    mi_assert_internal(slice->slice_count > 0);
    mi_assert_internal(slice->slice_offset == 0);
    if (slice->xblock_size == 0) { // a free page
      mi_segment_span_remove_from_queue(slice,tld);
      slice->xblock_size = 0; // but keep it free
    }
    slice = slice + slice->slice_count;
  }

  // perform delayed decommits
  mi_segment_delayed_decommit(segment, mi_option_is_enabled(mi_option_abandoned_page_decommit) /* force? */, tld->stats);    
  
  // all pages in the segment are abandoned; add it to the abandoned list
  _mi_stat_increase(&tld->stats->segments_abandoned, 1);
  mi_segments_track_size(-((long)mi_segment_size(segment)), tld);
  segment->thread_id = 0;
  mi_atomic_store_ptr_release(mi_segment_t, &segment->abandoned_next, NULL);
  segment->abandoned_visits = 1;   // from 0 to 1 to signify it is abandoned
  mi_abandoned_push(segment);
}

void _mi_segment_page_abandon(mi_page_t* page, mi_segments_tld_t* tld) {
  mi_assert(page != NULL);
  mi_assert_internal(mi_page_thread_free_flag(page)==MI_NEVER_DELAYED_FREE);
  mi_assert_internal(mi_page_heap(page) == NULL);
  mi_segment_t* segment = _mi_page_segment(page);

  mi_assert_expensive(mi_segment_is_valid(segment,tld));
  segment->abandoned++;  

  _mi_stat_increase(&tld->stats->pages_abandoned, 1);
  mi_assert_internal(segment->abandoned <= segment->used);
  if (segment->used == segment->abandoned) {
    // all pages are abandoned, abandon the entire segment
    mi_segment_abandon(segment, tld);
  }
}

/* -----------------------------------------------------------
  Reclaim abandoned pages
----------------------------------------------------------- */

static mi_slice_t* mi_slices_start_iterate(mi_segment_t* segment, const mi_slice_t** end) {
  mi_slice_t* slice = &segment->slices[0];
  *end = mi_segment_slices_end(segment);
  mi_assert_internal(slice->slice_count>0 && slice->xblock_size>0); // segment allocated page
  slice = slice + slice->slice_count; // skip the first segment allocated page
  return slice;
}

// Possibly free pages and check if free space is available
static bool mi_segment_check_free(mi_segment_t* segment, size_t slices_needed, size_t block_size, mi_segments_tld_t* tld) 
{
  mi_assert_internal(block_size < MI_HUGE_BLOCK_SIZE);
  mi_assert_internal(mi_segment_is_abandoned(segment));
  bool has_page = false;
  
  // for all slices
  const mi_slice_t* end;
  mi_slice_t* slice = mi_slices_start_iterate(segment, &end);
  while (slice < end) {
    mi_assert_internal(slice->slice_count > 0);
    mi_assert_internal(slice->slice_offset == 0);
    if (mi_slice_is_used(slice)) { // used page
      // ensure used count is up to date and collect potential concurrent frees
      mi_page_t* const page = mi_slice_to_page(slice);
      _mi_page_free_collect(page, false);
      if (mi_page_all_free(page)) {
        // if this page is all free now, free it without adding to any queues (yet) 
        mi_assert_internal(page->next == NULL && page->prev==NULL);
        _mi_stat_decrease(&tld->stats->pages_abandoned, 1);
        segment->abandoned--;
        slice = mi_segment_page_clear(page, tld); // re-assign slice due to coalesce!
        mi_assert_internal(!mi_slice_is_used(slice));
        if (slice->slice_count >= slices_needed) {
          has_page = true;
        }
      }
      else {
        if (page->xblock_size == block_size && mi_page_has_any_available(page)) {
          // a page has available free blocks of the right size
          has_page = true;
        }
      }      
    }
    else {
      // empty span
      if (slice->slice_count >= slices_needed) {
        has_page = true;
      }
    }
    slice = slice + slice->slice_count;
  }
  return has_page;
}

// Reclaim an abandoned segment; returns NULL if the segment was freed
// set `right_page_reclaimed` to `true` if it reclaimed a page of the right `block_size` that was not full.
static mi_segment_t* mi_segment_reclaim(mi_segment_t* segment, mi_heap_t* heap, size_t requested_block_size, bool* right_page_reclaimed, mi_segments_tld_t* tld) {
  mi_assert_internal(mi_atomic_load_ptr_relaxed(mi_segment_t, &segment->abandoned_next) == NULL);
  mi_assert_expensive(mi_segment_is_valid(segment, tld));
  if (right_page_reclaimed != NULL) { *right_page_reclaimed = false; }

  segment->thread_id = _mi_thread_id();
  segment->abandoned_visits = 0;
  mi_segments_track_size((long)mi_segment_size(segment), tld);
  mi_assert_internal(segment->next == NULL);
  _mi_stat_decrease(&tld->stats->segments_abandoned, 1);
  
  // for all slices
  const mi_slice_t* end;
  mi_slice_t* slice = mi_slices_start_iterate(segment, &end);
  while (slice < end) {
    mi_assert_internal(slice->slice_count > 0);
    mi_assert_internal(slice->slice_offset == 0);
    if (mi_slice_is_used(slice)) {
      // in use: reclaim the page in our heap
      mi_page_t* page = mi_slice_to_page(slice);
      mi_assert_internal(!page->is_reset);
      mi_assert_internal(page->is_committed);
      mi_assert_internal(mi_page_thread_free_flag(page)==MI_NEVER_DELAYED_FREE);
      mi_assert_internal(mi_page_heap(page) == NULL);
      mi_assert_internal(page->next == NULL && page->prev==NULL);
      _mi_stat_decrease(&tld->stats->pages_abandoned, 1);
      segment->abandoned--;
      // set the heap again and allow delayed free again
      mi_page_set_heap(page, heap);
      _mi_page_use_delayed_free(page, MI_USE_DELAYED_FREE, true); // override never (after heap is set)
      _mi_page_free_collect(page, false); // ensure used count is up to date
      if (mi_page_all_free(page)) {
        // if everything free by now, free the page
        slice = mi_segment_page_clear(page, tld);   // set slice again due to coalesceing
      }
      else {
        // otherwise reclaim it into the heap
        _mi_page_reclaim(heap, page);
        if (requested_block_size == page->xblock_size && mi_page_has_any_available(page)) {
          if (right_page_reclaimed != NULL) { *right_page_reclaimed = true; }
        }
      }
    }
    else {
      // the span is free, add it to our page queues
      slice = mi_segment_span_free_coalesce(slice, tld); // set slice again due to coalesceing
    }
    mi_assert_internal(slice->slice_count>0 && slice->slice_offset==0);
    slice = slice + slice->slice_count;
  }

  mi_assert(segment->abandoned == 0);
  if (segment->used == 0) {  // due to page_clear
    mi_assert_internal(right_page_reclaimed == NULL || !(*right_page_reclaimed));
    mi_segment_free(segment, false, tld);
    return NULL;
  }
  else {
    return segment;
  }
}


void _mi_abandoned_reclaim_all(mi_heap_t* heap, mi_segments_tld_t* tld) {
  mi_segment_t* segment;
  while ((segment = mi_abandoned_pop()) != NULL) {
    mi_segment_reclaim(segment, heap, 0, NULL, tld);
  }
}

static mi_segment_t* mi_segment_try_reclaim(mi_heap_t* heap, size_t needed_slices, size_t block_size, bool* reclaimed, mi_segments_tld_t* tld)
{
  *reclaimed = false;
  mi_segment_t* segment;
  long max_tries = mi_option_get_clamp(mi_option_max_segment_reclaim, 8, 1024);     // limit the work to bound allocation times  
  while ((max_tries-- > 0) && ((segment = mi_abandoned_pop()) != NULL)) {
    segment->abandoned_visits++;
    // todo: an arena exclusive heap will potentially visit many abandoned unsuitable segments
    // and push them into the visited list and use many tries. Perhaps we can skip non-suitable ones in a better way?
    bool is_suitable = _mi_heap_memid_is_suitable(heap, segment->memid);
    bool has_page = mi_segment_check_free(segment,needed_slices,block_size,tld); // try to free up pages (due to concurrent frees)
    if (segment->used == 0) {
      // free the segment (by forced reclaim) to make it available to other threads.
      // note1: we prefer to free a segment as that might lead to reclaiming another
      // segment that is still partially used.
      // note2: we could in principle optimize this by skipping reclaim and directly
      // freeing but that would violate some invariants temporarily)
      mi_segment_reclaim(segment, heap, 0, NULL, tld);
    }
    else if (has_page && is_suitable) {
      // found a large enough free span, or a page of the right block_size with free space 
      // we return the result of reclaim (which is usually `segment`) as it might free
      // the segment due to concurrent frees (in which case `NULL` is returned).
      return mi_segment_reclaim(segment, heap, block_size, reclaimed, tld);
    }
    else if (segment->abandoned_visits > 3 && is_suitable) {  
      // always reclaim on 3rd visit to limit the abandoned queue length.
      mi_segment_reclaim(segment, heap, 0, NULL, tld);
    }
    else {
      // otherwise, push on the visited list so it gets not looked at too quickly again
      mi_segment_delayed_decommit(segment, true /* force? */, tld->stats); // forced decommit if needed as we may not visit soon again
      mi_abandoned_visited_push(segment);
    }
  }
  return NULL;
}


void _mi_abandoned_collect(mi_heap_t* heap, bool force, mi_segments_tld_t* tld)
{
  mi_segment_t* segment;
  int max_tries = (force ? 16*1024 : 1024); // limit latency
  if (force) {
    mi_abandoned_visited_revisit(); 
  }
  while ((max_tries-- > 0) && ((segment = mi_abandoned_pop()) != NULL)) {
    mi_segment_check_free(segment,0,0,tld); // try to free up pages (due to concurrent frees)
    if (segment->used == 0) {
      // free the segment (by forced reclaim) to make it available to other threads.
      // note: we could in principle optimize this by skipping reclaim and directly
      // freeing but that would violate some invariants temporarily)
      mi_segment_reclaim(segment, heap, 0, NULL, tld);
    }
    else {
      // otherwise, decommit if needed and push on the visited list 
      // note: forced decommit can be expensive if many threads are destroyed/created as in mstress.
      mi_segment_delayed_decommit(segment, force, tld->stats);
      mi_abandoned_visited_push(segment);
    }
  }
}

/* -----------------------------------------------------------
   Reclaim or allocate
----------------------------------------------------------- */

static mi_segment_t* mi_segment_reclaim_or_alloc(mi_heap_t* heap, size_t needed_slices, size_t block_size, mi_segments_tld_t* tld, mi_os_tld_t* os_tld)
{
  mi_assert_internal(block_size < MI_HUGE_BLOCK_SIZE);
  mi_assert_internal(block_size <= MI_LARGE_OBJ_SIZE_MAX);
  
  // 1. try to reclaim an abandoned segment
  bool reclaimed;
  mi_segment_t* segment = mi_segment_try_reclaim(heap, needed_slices, block_size, &reclaimed, tld);
  if (reclaimed) {
    // reclaimed the right page right into the heap
    mi_assert_internal(segment != NULL);
    return NULL; // pretend out-of-memory as the page will be in the page queue of the heap with available blocks
  }
  else if (segment != NULL) {
    // reclaimed a segment with a large enough empty span in it
    return segment;
  }
  // 2. otherwise allocate a fresh segment
  return mi_segment_alloc(0, 0, heap->arena_id, tld, os_tld, NULL);  
}


/* -----------------------------------------------------------
   Page allocation
----------------------------------------------------------- */

static mi_page_t* mi_segments_page_alloc(mi_heap_t* heap, mi_page_kind_t page_kind, size_t required, size_t block_size, mi_segments_tld_t* tld, mi_os_tld_t* os_tld)
{
  mi_assert_internal(required <= MI_LARGE_OBJ_SIZE_MAX && page_kind <= MI_PAGE_LARGE);

  // find a free page
  size_t page_size = _mi_align_up(required, (required > MI_MEDIUM_PAGE_SIZE ? MI_MEDIUM_PAGE_SIZE : MI_SEGMENT_SLICE_SIZE));
  size_t slices_needed = page_size / MI_SEGMENT_SLICE_SIZE;
  mi_assert_internal(slices_needed * MI_SEGMENT_SLICE_SIZE == page_size);
  mi_page_t* page = mi_segments_page_find_and_allocate(slices_needed, heap->arena_id, tld); //(required <= MI_SMALL_SIZE_MAX ? 0 : slices_needed), tld);
  if (page==NULL) {
    // no free page, allocate a new segment and try again
    if (mi_segment_reclaim_or_alloc(heap, slices_needed, block_size, tld, os_tld) == NULL) {
      // OOM or reclaimed a good page in the heap
      return NULL;  
    }
    else {
      // otherwise try again
      return mi_segments_page_alloc(heap, page_kind, required, block_size, tld, os_tld);
    }
  }
  mi_assert_internal(page != NULL && page->slice_count*MI_SEGMENT_SLICE_SIZE == page_size);
  mi_assert_internal(_mi_ptr_segment(page)->thread_id == _mi_thread_id());
  mi_segment_delayed_decommit(_mi_ptr_segment(page), false, tld->stats);
  return page;
}



/* -----------------------------------------------------------
   Huge page allocation
----------------------------------------------------------- */

static mi_page_t* mi_segment_huge_page_alloc(size_t size, size_t page_alignment, mi_arena_id_t req_arena_id, mi_segments_tld_t* tld, mi_os_tld_t* os_tld)
{
  mi_page_t* page = NULL;
  mi_segment_t* segment = mi_segment_alloc(size,page_alignment,req_arena_id,tld,os_tld,&page);
  if (segment == NULL || page==NULL) return NULL;
  mi_assert_internal(segment->used==1);
  mi_assert_internal(mi_page_block_size(page) >= size);  
  segment->thread_id = 0; // huge segments are immediately abandoned
  #if MI_DEBUG > 3
  if (page_alignment > 0) {
    size_t psize;
    void* p = _mi_segment_page_start(segment, page, &psize);
    void* aligned_p = (void*)_mi_align_up((uintptr_t)p, page_alignment);
    mi_assert_internal(page_alignment == 0 || _mi_is_aligned(aligned_p, page_alignment));
    mi_assert_internal(page_alignment == 0 || psize - ((uint8_t*)aligned_p - (uint8_t*)p) >= size);
  }
  #endif
  // for huge pages we initialize the xblock_size as we may
  // overallocate to accommodate large alignments.
  size_t psize;
  _mi_segment_page_start(segment, page, &psize);
  page->xblock_size = (psize > MI_HUGE_BLOCK_SIZE ? MI_HUGE_BLOCK_SIZE : (uint32_t)psize);
  return page;
}

// free huge block from another thread
void _mi_segment_huge_page_free(mi_segment_t* segment, mi_page_t* page, mi_block_t* block) {
  // huge page segments are always abandoned and can be freed immediately by any thread
  mi_assert_internal(segment->kind==MI_SEGMENT_HUGE);
  mi_assert_internal(segment == _mi_page_segment(page));
  mi_assert_internal(mi_atomic_load_relaxed(&segment->thread_id)==0);

  // claim it and free
  mi_heap_t* heap = mi_heap_get_default(); // issue #221; don't use the internal get_default_heap as we need to ensure the thread is initialized.
  // paranoia: if this it the last reference, the cas should always succeed
  size_t expected_tid = 0;
  if (mi_atomic_cas_strong_acq_rel(&segment->thread_id, &expected_tid, heap->thread_id)) {
    mi_block_set_next(page, block, page->free);
    page->free = block;
    page->used--;
    page->is_zero = false;
    mi_assert(page->used == 0);
    mi_tld_t* tld = heap->tld;
    _mi_segment_page_free(page, true, &tld->segments);
  }
#if (MI_DEBUG!=0)
  else {
    mi_assert_internal(false);
  }
#endif
}

/* -----------------------------------------------------------
   Page allocation and free
----------------------------------------------------------- */
mi_page_t* _mi_segment_page_alloc(mi_heap_t* heap, size_t block_size, size_t page_alignment, mi_segments_tld_t* tld, mi_os_tld_t* os_tld) {
  mi_page_t* page;
  if mi_unlikely(page_alignment > MI_ALIGNMENT_MAX) {
    mi_assert_internal(_mi_is_power_of_two(page_alignment));
    mi_assert_internal(page_alignment >= MI_SEGMENT_SIZE);
<<<<<<< HEAD
    if (page_alignment < MI_SEGMENT_SIZE) {
      page_alignment = MI_SEGMENT_SIZE;      
    }
    page = mi_segment_huge_page_alloc(block_size,page_alignment,heap->arena_id,tld,os_tld);
=======
    //mi_assert_internal((MI_SEGMENT_SIZE % page_alignment) == 0);
    if (page_alignment < MI_SEGMENT_SIZE) { page_alignment = MI_SEGMENT_SIZE; }
    page = mi_segment_huge_page_alloc(block_size, page_alignment, tld, os_tld);
>>>>>>> 2daec6c7
  }
  else if (block_size <= MI_SMALL_OBJ_SIZE_MAX) {
    page = mi_segments_page_alloc(heap,MI_PAGE_SMALL,block_size,block_size,tld,os_tld);
  }
  else if (block_size <= MI_MEDIUM_OBJ_SIZE_MAX) {
    page = mi_segments_page_alloc(heap,MI_PAGE_MEDIUM,MI_MEDIUM_PAGE_SIZE,block_size,tld, os_tld);
  }
  else if (block_size <= MI_LARGE_OBJ_SIZE_MAX) {
    page = mi_segments_page_alloc(heap,MI_PAGE_LARGE,block_size,block_size,tld, os_tld);
  }
  else {
    page = mi_segment_huge_page_alloc(block_size,page_alignment,heap->arena_id,tld,os_tld);    
  }
  mi_assert_internal(page == NULL || _mi_heap_memid_is_suitable(heap, _mi_page_segment(page)->memid));
  mi_assert_expensive(page == NULL || mi_segment_is_valid(_mi_page_segment(page),tld));
  return page;
}

<|MERGE_RESOLUTION|>--- conflicted
+++ resolved
@@ -1580,16 +1580,8 @@
   if mi_unlikely(page_alignment > MI_ALIGNMENT_MAX) {
     mi_assert_internal(_mi_is_power_of_two(page_alignment));
     mi_assert_internal(page_alignment >= MI_SEGMENT_SIZE);
-<<<<<<< HEAD
-    if (page_alignment < MI_SEGMENT_SIZE) {
-      page_alignment = MI_SEGMENT_SIZE;      
-    }
+    if (page_alignment < MI_SEGMENT_SIZE) { page_alignment = MI_SEGMENT_SIZE; }
     page = mi_segment_huge_page_alloc(block_size,page_alignment,heap->arena_id,tld,os_tld);
-=======
-    //mi_assert_internal((MI_SEGMENT_SIZE % page_alignment) == 0);
-    if (page_alignment < MI_SEGMENT_SIZE) { page_alignment = MI_SEGMENT_SIZE; }
-    page = mi_segment_huge_page_alloc(block_size, page_alignment, tld, os_tld);
->>>>>>> 2daec6c7
   }
   else if (block_size <= MI_SMALL_OBJ_SIZE_MAX) {
     page = mi_segments_page_alloc(heap,MI_PAGE_SMALL,block_size,block_size,tld,os_tld);
