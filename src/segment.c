--- conflicted
+++ resolved
@@ -544,7 +544,7 @@
   bool   allow_large = (!eager_delayed && (MI_SECURE == 0)); // only allow large OS pages once we are no longer lazy
   size_t align_offset = 0;
   size_t alignment = MI_SEGMENT_SIZE;
-  if (page_alignment >= MI_ALIGN_HUGE) {
+  if (page_alignment >= MI_BLOCK_ALIGNMENT_MAX) {
     alignment = page_alignment;
     align_offset = _mi_align_up(pre_size, MI_SEGMENT_SIZE);
     segment_size = segment_size + (align_offset - pre_size);  // adjust the segment size
@@ -560,7 +560,7 @@
     segment = (mi_segment_t*)_mi_os_alloc_expandable(segment_size, alignment, future_reserve, &memid, tld_os->stats);
   } 
   else {
-    mi_assert_internal(page_alignment == 0 || page_alignment >= MI_ALIGN_HUGE);
+    mi_assert_internal(page_alignment == 0 || page_alignment >= MI_BLOCK_ALIGNMENT_MAX);
     segment = (mi_segment_t*)_mi_arena_alloc_aligned(segment_size, alignment, align_offset, commit, allow_large, req_arena_id, &memid, tld_os);
   }
   
@@ -731,28 +731,19 @@
   page->is_zero_init = false;
   page->segment_in_use = false;
 
-<<<<<<< HEAD
-  // zero the page data, but not the segment fields and capacity, and block_size (for page size calculations)
-  uint32_t xblock_size = page->xblock_size;
-=======
   // zero the page data, but not the segment fields and capacity, page start, and block_size (for page size calculations)
   size_t block_size = page->block_size;
   uint8_t block_size_shift = page->block_size_shift;
   uint8_t* page_start = page->page_start;
->>>>>>> 0f6d8293
   uint16_t capacity = page->capacity;
   uint16_t reserved = page->reserved;
   ptrdiff_t ofs = offsetof(mi_page_t,capacity);
   _mi_memzero((uint8_t*)page + ofs, sizeof(*page) - ofs);
   page->capacity = capacity;
   page->reserved = reserved;
-<<<<<<< HEAD
-  page->xblock_size = xblock_size;
-=======
   page->block_size = block_size;
   page->block_size_shift = block_size_shift;
   page->page_start = page_start;
->>>>>>> 0f6d8293
   segment->used--;
 
   // schedule purge
@@ -1162,16 +1153,11 @@
   // for huge pages we initialize the block_size as we may
   // overallocate to accommodate large alignments.
   size_t psize;
-<<<<<<< HEAD
-  uint8_t* start = _mi_segment_page_start(segment, page, 0, &psize, NULL);
-  page->xblock_size = MI_HUGE_BLOCK_SIZE;
-=======
   uint8_t* start = mi_segment_raw_page_start(segment, page, &psize);
   page->block_size = psize;
->>>>>>> 0f6d8293
 
   // reset the part of the page that will not be used; this can be quite large (close to MI_SEGMENT_SIZE)
-  if (page_alignment >= MI_ALIGN_HUGE && segment->allow_decommit && page->is_committed) {
+  if (page_alignment >= MI_BLOCK_ALIGNMENT_MAX && segment->allow_decommit && page->is_committed) {
     uint8_t* aligned_p = (uint8_t*)_mi_align_up((uintptr_t)start, page_alignment);
     mi_assert_internal(_mi_is_aligned(aligned_p, page_alignment));
     mi_assert_internal(psize - (aligned_p - start) >= size);
@@ -1245,9 +1231,9 @@
   // adjust segment and page size
   segment->segment_size = newssize;
   size_t psize = 0;
-  _mi_segment_page_start(segment, page, 0, &psize, NULL);
+  _mi_segment_page_start(segment, page, &psize);
   mi_assert_internal(psize >= newsize);
-  page->xblock_size = MI_HUGE_BLOCK_SIZE; 
+  page->block_size = psize; 
   return block;
 }
 
@@ -1294,9 +1280,9 @@
   
   mi_page_t* newpage = _mi_ptr_page(newblock);
   size_t psize = 0;
-  _mi_segment_page_start(newsegment, newpage, 0, &psize, NULL);
+  _mi_segment_page_start(newsegment, newpage, &psize);
   mi_assert_internal(psize >= newsize);
-  newpage->xblock_size = MI_HUGE_BLOCK_SIZE; 
+  newpage->block_size = psize; 
   mi_assert_internal(mi_page_block_size(newpage) >= newsize);
 
   _mi_heap_huge_page_attach(heap, newpage);
@@ -1309,17 +1295,9 @@
 
 mi_page_t* _mi_segment_page_alloc(mi_heap_t* heap, size_t block_size, size_t page_alignment, mi_segments_tld_t* tld, mi_os_tld_t* os_tld) {
   mi_page_t* page;
-<<<<<<< HEAD
   if mi_unlikely(page_alignment > 0) {
-    mi_assert_internal(page_alignment <= MI_ALIGN_REMAP || (_mi_is_power_of_two(page_alignment) && page_alignment >= MI_ALIGN_HUGE));
-    if (page_alignment >= MI_ALIGN_HUGE && page_alignment < MI_SEGMENT_SIZE) { page_alignment = MI_SEGMENT_SIZE; }
-=======
-  if mi_unlikely(page_alignment > MI_BLOCK_ALIGNMENT_MAX) {
-    mi_assert_internal(_mi_is_power_of_two(page_alignment));
-    mi_assert_internal(page_alignment >= MI_SEGMENT_SIZE);
-    //mi_assert_internal((MI_SEGMENT_SIZE % page_alignment) == 0);
-    if (page_alignment < MI_SEGMENT_SIZE) { page_alignment = MI_SEGMENT_SIZE; }
->>>>>>> 0f6d8293
+    mi_assert_internal(page_alignment <= MI_ALIGN_REMAP || (_mi_is_power_of_two(page_alignment) && page_alignment >= MI_BLOCK_ALIGNMENT_MAX));
+    if (page_alignment >= MI_BLOCK_ALIGNMENT_MAX && page_alignment < MI_SEGMENT_SIZE) { page_alignment = MI_SEGMENT_SIZE; }  
     page = mi_segment_huge_page_alloc(block_size, page_alignment, heap->arena_id, tld, os_tld);
   }
   else if (block_size <= MI_SMALL_OBJ_SIZE_MAX) {
@@ -1332,7 +1310,8 @@
     page = mi_segment_large_page_alloc(heap, block_size, tld, os_tld);
   }
   else {
-    page = mi_segment_huge_page_alloc(block_size, page_alignment, heap->arena_id, tld, os_tld);
+    mi_assert_internal(page_alignment==0);
+    page = mi_segment_huge_page_alloc(block_size, 0 /*page_alignment*/, heap->arena_id, tld, os_tld);
   }
   mi_assert_expensive(page == NULL || mi_segment_is_valid(_mi_page_segment(page),tld));
   mi_assert_internal(page == NULL || (mi_segment_page_size(_mi_page_segment(page)) - (MI_SECURE == 0 ? 0 : _mi_os_page_size())) >= block_size);
