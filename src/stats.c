/* ----------------------------------------------------------------------------
Copyright (c) 2018-2021, Microsoft Research, Daan Leijen
This is free software; you can redistribute it and/or modify it under the
terms of the MIT license. A copy of the license can be found in the file
"LICENSE" at the root of this distribution.
-----------------------------------------------------------------------------*/
#include "mimalloc.h"
#include "mimalloc/internal.h"
#include "mimalloc/atomic.h"
#include "mimalloc/prim.h"

#include <string.h> // memset

#if defined(_MSC_VER) && (_MSC_VER < 1920)
#pragma warning(disable:4204)  // non-constant aggregate initializer
#endif

/* -----------------------------------------------------------
  Statistics operations
----------------------------------------------------------- */

static void mi_stat_update_mt(mi_stat_count_t* stat, int64_t amount) {
  if (amount == 0) return;
  // add atomically
  int64_t current = mi_atomic_addi64_relaxed(&stat->current, amount);
  mi_atomic_maxi64_relaxed(&stat->peak, current + amount);
  if (amount > 0) {
    mi_atomic_addi64_relaxed(&stat->total, amount);
  }
}

static void mi_stat_update(mi_stat_count_t* stat, int64_t amount) {
  if (amount == 0) return;
  // add thread local
  stat->current += amount;
  if (stat->current > stat->peak) { stat->peak = stat->current; }
  if (amount > 0) { stat->total += amount; }
}


void __mi_stat_counter_increase_mt(mi_stat_counter_t* stat, size_t amount) {
  mi_atomic_addi64_relaxed(&stat->total, (int64_t)amount);
}

void __mi_stat_counter_increase(mi_stat_counter_t* stat, size_t amount) {
  stat->total += amount;
}

void __mi_stat_increase_mt(mi_stat_count_t* stat, size_t amount) {
  mi_stat_update_mt(stat, (int64_t)amount);
}
void __mi_stat_increase(mi_stat_count_t* stat, size_t amount) {
  mi_stat_update(stat, (int64_t)amount);
}

void __mi_stat_decrease_mt(mi_stat_count_t* stat, size_t amount) {
  mi_stat_update_mt(stat, -((int64_t)amount));
}
void __mi_stat_decrease(mi_stat_count_t* stat, size_t amount) {
  mi_stat_update(stat, -((int64_t)amount));
}


// Adjust stats to compensate; for example before committing a range,
// first adjust downwards with parts that were already committed so
// we avoid double counting.
static void mi_stat_adjust_mt(mi_stat_count_t* stat, int64_t amount) {
  if (amount == 0) return;
  // adjust atomically
  mi_atomic_addi64_relaxed(&stat->current, amount);
  mi_atomic_addi64_relaxed(&stat->total, amount);
}

static void mi_stat_adjust(mi_stat_count_t* stat, int64_t amount) {
  if (amount == 0) return;
  stat->current += amount;
  stat->total += amount;
}

void __mi_stat_adjust_increase_mt(mi_stat_count_t* stat, size_t amount) {
  mi_stat_adjust_mt(stat, (int64_t)amount);
}
void __mi_stat_adjust_increase(mi_stat_count_t* stat, size_t amount) {
  mi_stat_adjust(stat, (int64_t)amount);
}
void __mi_stat_adjust_decrease_mt(mi_stat_count_t* stat, size_t amount) {
  mi_stat_adjust_mt(stat, -((int64_t)amount));
}
void __mi_stat_adjust_decrease(mi_stat_count_t* stat, size_t amount) {
  mi_stat_adjust(stat, -((int64_t)amount));
}


// must be thread safe as it is called from stats_merge
static void mi_stat_count_add(mi_stat_count_t* stat, const mi_stat_count_t* src) {
  if (stat==src) return;
  if (src->total!=0)   { mi_atomic_addi64_relaxed(&stat->total, src->total); }
  if (src->current!=0) { mi_atomic_addi64_relaxed(&stat->current, src->current); }
  // peak scores do really not work across threads ... we use conservative max
  if (src->peak > stat->peak) {
    mi_atomic_maxi64_relaxed(&stat->peak, src->peak); // or: mi_atomic_addi64_relaxed( &stat->peak, src->peak);
  }
}

static void mi_stat_counter_add(mi_stat_counter_t* stat, const mi_stat_counter_t* src) {
  if (stat==src) return;
  if (src->total!=0) { mi_atomic_addi64_relaxed(&stat->total, src->total); }
}

#define MI_STAT_COUNT(stat)    mi_stat_count_add(&stats->stat, &src->stat);
#define MI_STAT_COUNTER(stat)  mi_stat_counter_add(&stats->stat, &src->stat);

// must be thread safe as it is called from stats_merge
static void mi_stats_add(mi_stats_t* stats, const mi_stats_t* src) {
  if (stats==src) return;
<<<<<<< HEAD
  mi_stat_add(&stats->pages, &src->pages);
  mi_stat_add(&stats->reserved, &src->reserved);
  mi_stat_add(&stats->committed, &src->committed);
  mi_stat_add(&stats->reset, &src->reset);
  mi_stat_add(&stats->purged, &src->purged);
  mi_stat_add(&stats->page_committed, &src->page_committed);

  mi_stat_add(&stats->pages_abandoned, &src->pages_abandoned);
  mi_stat_add(&stats->threads, &src->threads);

  mi_stat_add(&stats->malloc, &src->malloc);
  mi_stat_add(&stats->normal, &src->normal);
  mi_stat_add(&stats->huge, &src->huge);
  mi_stat_add(&stats->giant, &src->giant);

  mi_stat_counter_add(&stats->pages_extended, &src->pages_extended);
  mi_stat_counter_add(&stats->mmap_calls, &src->mmap_calls);
  mi_stat_counter_add(&stats->commit_calls, &src->commit_calls);
  mi_stat_counter_add(&stats->reset_calls, &src->reset_calls);
  mi_stat_counter_add(&stats->purge_calls, &src->purge_calls);

  mi_stat_counter_add(&stats->page_no_retire, &src->page_no_retire);
  mi_stat_counter_add(&stats->searches, &src->searches);
  mi_stat_counter_add(&stats->normal_count, &src->normal_count);
  mi_stat_counter_add(&stats->huge_count, &src->huge_count);
  mi_stat_counter_add(&stats->guarded_alloc_count, &src->guarded_alloc_count);

  mi_stat_counter_add(&stats->pages_extended, &src->pages_extended);
  mi_stat_counter_add(&stats->pages_reclaim_on_alloc, &src->pages_reclaim_on_alloc);
  mi_stat_counter_add(&stats->pages_reclaim_on_free, &src->pages_reclaim_on_free);
  mi_stat_counter_add(&stats->pages_reabandon_full, &src->pages_reabandon_full);
  mi_stat_counter_add(&stats->pages_unabandon_busy_wait, &src->pages_unabandon_busy_wait);
#if MI_STAT>1
=======

  // copy all fields
  MI_STAT_FIELDS()

  #if MI_STAT>1
>>>>>>> c910750b
  for (size_t i = 0; i <= MI_BIN_HUGE; i++) {
    mi_stat_count_add(&stats->malloc_bins[i], &src->malloc_bins[i]);
  }
  #endif
  for (size_t i = 0; i <= MI_BIN_HUGE; i++) {
    mi_stat_count_add(&stats->page_bins[i], &src->page_bins[i]);    
  }  
}

#undef MI_STAT_COUNT
#undef MI_STAT_COUNTER

/* -----------------------------------------------------------
  Display statistics
----------------------------------------------------------- */

// unit > 0 : size in binary bytes
// unit == 0: count as decimal
// unit < 0 : count in binary
static void mi_printf_amount(int64_t n, int64_t unit, mi_output_fun* out, void* arg, const char* fmt) {
  char buf[32]; _mi_memzero_var(buf);
  int  len = 32;
  const char* suffix = (unit <= 0 ? " " : "B");
  const int64_t base = (unit == 0 ? 1000 : 1024);
  if (unit>0) n *= unit;

  const int64_t pos = (n < 0 ? -n : n);
  if (pos < base) {
    if (n!=1 || suffix[0] != 'B') {  // skip printing 1 B for the unit column
      _mi_snprintf(buf, len, "%lld   %-3s", (long long)n, (n==0 ? "" : suffix));
    }
  }
  else {
    int64_t divider = base;
    const char* magnitude = "K";
    if (pos >= divider*base) { divider *= base; magnitude = "M"; }
    if (pos >= divider*base) { divider *= base; magnitude = "G"; }
    const int64_t tens = (n / (divider/10));
    const long whole = (long)(tens/10);
    const long frac1 = (long)(tens%10);
    char unitdesc[8];
    _mi_snprintf(unitdesc, 8, "%s%s%s", magnitude, (base==1024 ? "i" : ""), suffix);
    _mi_snprintf(buf, len, "%ld.%ld %-3s", whole, (frac1 < 0 ? -frac1 : frac1), unitdesc);
  }
  _mi_fprintf(out, arg, (fmt==NULL ? "%12s" : fmt), buf);
}


static void mi_print_amount(int64_t n, int64_t unit, mi_output_fun* out, void* arg) {
  mi_printf_amount(n,unit,out,arg,NULL);
}

static void mi_print_count(int64_t n, int64_t unit, mi_output_fun* out, void* arg) {
  if (unit==1) _mi_fprintf(out, arg, "%12s"," ");
          else mi_print_amount(n,0,out,arg);
}

static void mi_stat_print_ex(const mi_stat_count_t* stat, const char* msg, int64_t unit, mi_output_fun* out, void* arg, const char* notok ) {
  _mi_fprintf(out, arg,"%10s:", msg);
  if (unit != 0) {
    if (unit > 0) {
      mi_print_amount(stat->peak, unit, out, arg);
      mi_print_amount(stat->total, unit, out, arg);
      // mi_print_amount(stat->freed, unit, out, arg);
      mi_print_amount(stat->current, unit, out, arg);
      mi_print_amount(unit, 1, out, arg);
      mi_print_count(stat->total, unit, out, arg);
    }
    else {
      mi_print_amount(stat->peak, -1, out, arg);
      mi_print_amount(stat->total, -1, out, arg);
      // mi_print_amount(stat->freed, -1, out, arg);
      mi_print_amount(stat->current, -1, out, arg);
      if (unit == -1) {
        _mi_fprintf(out, arg, "%24s", "");
      }
      else {
        mi_print_amount(-unit, 1, out, arg);
        mi_print_count((stat->total / -unit), 0, out, arg);
      }
    }
    if (stat->current != 0) {
      _mi_fprintf(out, arg, "  ");
      _mi_fprintf(out, arg, (notok == NULL ? "not all freed" : notok));
      _mi_fprintf(out, arg, "\n");
    }
    else {
      _mi_fprintf(out, arg, "  ok\n");
    }
  }
  else {
    mi_print_amount(stat->peak, 1, out, arg);
    mi_print_amount(stat->total, 1, out, arg);
    _mi_fprintf(out, arg, "%11s", " ");  // no freed
    mi_print_amount(stat->current, 1, out, arg);
    _mi_fprintf(out, arg, "\n");
  }
}

static void mi_stat_print(const mi_stat_count_t* stat, const char* msg, int64_t unit, mi_output_fun* out, void* arg) {
  mi_stat_print_ex(stat, msg, unit, out, arg, NULL);
}

static void mi_stat_peak_print(const mi_stat_count_t* stat, const char* msg, int64_t unit, mi_output_fun* out, void* arg) {
  _mi_fprintf(out, arg, "%10s:", msg);
  mi_print_amount(stat->peak, unit, out, arg);
  _mi_fprintf(out, arg, "\n");
}

static void mi_stat_counter_print(const mi_stat_counter_t* stat, const char* msg, mi_output_fun* out, void* arg ) {
  _mi_fprintf(out, arg, "%10s:", msg);
  mi_print_amount(stat->total, -1, out, arg);
  _mi_fprintf(out, arg, "\n");
}


static void mi_stat_counter_print_avg(const mi_stat_counter_t* stat, const char* msg, mi_output_fun* out, void* arg) {
  const int64_t avg_tens = (stat->total == 0 ? 0 : (stat->total*10 / stat->total));
  const long avg_whole = (long)(avg_tens/10);
  const long avg_frac1 = (long)(avg_tens%10);
  _mi_fprintf(out, arg, "%10s: %5ld.%ld avg\n", msg, avg_whole, avg_frac1);
}


static void mi_print_header(mi_output_fun* out, void* arg ) {
  _mi_fprintf(out, arg, "%10s: %11s %11s %11s %11s %11s\n", "heap stats", "peak   ", "total   ", "current   ", "unit   ", "total#   ");
}

#if MI_STAT>1
static void mi_stats_print_bins(const mi_stat_count_t* bins, size_t max, const char* fmt, mi_output_fun* out, void* arg) {
  bool found = false;
  char buf[64];
  for (size_t i = 0; i <= max; i++) {
    if (bins[i].total > 0) {
      found = true;
      int64_t unit = _mi_bin_size((uint8_t)i);
      _mi_snprintf(buf, 64, "%s %3lu", fmt, (long)i);
      mi_stat_print(&bins[i], buf, unit, out, arg);
    }
  }
  if (found) {
    _mi_fprintf(out, arg, "\n");
    mi_print_header(out, arg);
  }
}
#endif



//------------------------------------------------------------
// Use an output wrapper for line-buffered output
// (which is nice when using loggers etc.)
//------------------------------------------------------------
typedef struct buffered_s {
  mi_output_fun* out;   // original output function
  void*          arg;   // and state
  char*          buf;   // local buffer of at least size `count+1`
  size_t         used;  // currently used chars `used <= count`
  size_t         count; // total chars available for output
} buffered_t;

static void mi_buffered_flush(buffered_t* buf) {
  buf->buf[buf->used] = 0;
  _mi_fputs(buf->out, buf->arg, NULL, buf->buf);
  buf->used = 0;
}

static void mi_cdecl mi_buffered_out(const char* msg, void* arg) {
  buffered_t* buf = (buffered_t*)arg;
  if (msg==NULL || buf==NULL) return;
  for (const char* src = msg; *src != 0; src++) {
    char c = *src;
    if (buf->used >= buf->count) mi_buffered_flush(buf);
    mi_assert_internal(buf->used < buf->count);
    buf->buf[buf->used++] = c;
    if (c == '\n') mi_buffered_flush(buf);
  }
}

//------------------------------------------------------------
// Print statistics
//------------------------------------------------------------

static void _mi_stats_print(mi_stats_t* stats, mi_output_fun* out0, void* arg0) mi_attr_noexcept {
  // wrap the output function to be line buffered
  char buf[256]; _mi_memzero_var(buf);
  buffered_t buffer = { out0, arg0, NULL, 0, 255 };
  buffer.buf = buf;
  mi_output_fun* out = &mi_buffered_out;
  void* arg = &buffer;

  // and print using that
  mi_print_header(out,arg);
  #if MI_STAT>1
  mi_stats_print_bins(stats->malloc_bins, MI_BIN_HUGE, "normal",out,arg);
  #endif
  #if MI_STAT
<<<<<<< HEAD
  mi_stat_print(&stats->normal, "normal", (stats->normal_count.total == 0 ? 1 : -1), out, arg);
  mi_stat_print(&stats->huge, "huge", (stats->huge_count.total == 0 ? 1 : -1), out, arg);
=======
  mi_stat_print(&stats->malloc_normal, "normal", (stats->malloc_normal_count.total == 0 ? 1 : -1), out, arg);
  mi_stat_print(&stats->malloc_huge, "huge", (stats->malloc_huge_count.total == 0 ? 1 : -1), out, arg);
>>>>>>> c910750b
  mi_stat_count_t total = { 0,0,0 };
  mi_stat_count_add(&total, &stats->malloc_normal);
  mi_stat_count_add(&total, &stats->malloc_huge);
  mi_stat_print_ex(&total, "total", 1, out, arg, "");
  #endif
  #if MI_STAT>1
  mi_stat_print_ex(&stats->malloc_requested, "malloc req", 1, out, arg, "");
  _mi_fprintf(out, arg, "\n");
  #endif
  mi_stat_print_ex(&stats->reserved, "reserved", 1, out, arg, "");
  mi_stat_print_ex(&stats->committed, "committed", 1, out, arg, "");
  mi_stat_peak_print(&stats->reset, "reset", 1, out, arg );
  mi_stat_peak_print(&stats->purged, "purged", 1, out, arg );
<<<<<<< HEAD
  //mi_stat_print(&stats->segments, "segments", -1, out, arg);
  //mi_stat_print(&stats->segments_abandoned, "-abandoned", -1, out, arg);
  //mi_stat_print(&stats->segments_cache, "-cached", -1, out, arg);
  mi_stat_print_ex(&stats->page_committed, "touched", 1, out, arg, "");
  mi_stat_print_ex(&stats->pages, "pages", -1, out, arg, "");
=======
  mi_stat_print_ex(&stats->page_committed, "touched", 1, out, arg, "");
  mi_stat_print(&stats->segments, "segments", -1, out, arg);
  mi_stat_print(&stats->segments_abandoned, "-abandoned", -1, out, arg);
  mi_stat_print(&stats->segments_cache, "-cached", -1, out, arg);
  mi_stat_print(&stats->pages, "pages", -1, out, arg);
>>>>>>> c910750b
  mi_stat_print(&stats->pages_abandoned, "-abandoned", -1, out, arg);
  mi_stat_counter_print(&stats->pages_reclaim_on_alloc, "-reclaima", out, arg);
  mi_stat_counter_print(&stats->pages_reclaim_on_free,  "-reclaimf", out, arg);
  mi_stat_counter_print(&stats->pages_reabandon_full, "-reabandon", out, arg);
  mi_stat_counter_print(&stats->pages_unabandon_busy_wait, "-waits", out, arg);
  mi_stat_counter_print(&stats->pages_extended, "-extended", out, arg);
  mi_stat_counter_print(&stats->pages_retire, "-retire", out, arg);
  mi_stat_counter_print(&stats->arena_count, "arenas", out, arg);
<<<<<<< HEAD
  mi_stat_counter_print(&stats->arena_purges, "-purges", out, arg);
  mi_stat_counter_print(&stats->mmap_calls, "mmap calls", out, arg);
  mi_stat_counter_print(&stats->commit_calls, " -commit", out, arg);
  mi_stat_counter_print(&stats->reset_calls, "-reset", out, arg);
  mi_stat_counter_print(&stats->purge_calls, "-purge", out, arg);
  mi_stat_counter_print(&stats->guarded_alloc_count, "guarded", out, arg);
=======
  // mi_stat_counter_print(&stats->arena_crossover_count, "-crossover", out, arg);
  mi_stat_counter_print(&stats->arena_rollback_count, "-rollback", out, arg);
  mi_stat_counter_print(&stats->mmap_calls, "mmaps", out, arg);
  mi_stat_counter_print(&stats->commit_calls, "commits", out, arg);
  mi_stat_counter_print(&stats->reset_calls, "resets", out, arg);
  mi_stat_counter_print(&stats->purge_calls, "purges", out, arg);
  mi_stat_counter_print(&stats->malloc_guarded_count, "guarded", out, arg);
>>>>>>> c910750b
  mi_stat_print(&stats->threads, "threads", -1, out, arg);
  mi_stat_counter_print_avg(&stats->page_searches, "searches", out, arg);
  _mi_fprintf(out, arg, "%10s: %5zu\n", "numa nodes", _mi_os_numa_node_count());

  size_t elapsed;
  size_t user_time;
  size_t sys_time;
  size_t current_rss;
  size_t peak_rss;
  size_t current_commit;
  size_t peak_commit;
  size_t page_faults;
  mi_process_info(&elapsed, &user_time, &sys_time, &current_rss, &peak_rss, &current_commit, &peak_commit, &page_faults);
  _mi_fprintf(out, arg, "%10s: %5ld.%03ld s\n", "elapsed", elapsed/1000, elapsed%1000);
  _mi_fprintf(out, arg, "%10s: user: %ld.%03ld s, system: %ld.%03ld s, faults: %lu, rss: ", "process",
              user_time/1000, user_time%1000, sys_time/1000, sys_time%1000, (unsigned long)page_faults );
  mi_printf_amount((int64_t)peak_rss, 1, out, arg, "%s");
  if (peak_commit > 0) {
    _mi_fprintf(out, arg, ", commit: ");
    mi_printf_amount((int64_t)peak_commit, 1, out, arg, "%s");
  }
  _mi_fprintf(out, arg, "\n");
}

static mi_msecs_t mi_process_start; // = 0

// return thread local stats
static mi_stats_t* mi_get_tld_stats(void) {
  return &mi_heap_get_default()->tld->stats;
}

void mi_stats_reset(void) mi_attr_noexcept {
  mi_stats_t* stats = mi_get_tld_stats();
  mi_subproc_t* subproc = _mi_subproc();
  if (stats != &subproc->stats) { _mi_memzero(stats, sizeof(mi_stats_t)); }
  _mi_memzero(&subproc->stats, sizeof(mi_stats_t));
  if (mi_process_start == 0) { mi_process_start = _mi_clock_start(); };
}

void _mi_stats_merge_from(mi_stats_t* to, mi_stats_t* from) {
  if (to != from) {
    mi_stats_add(to, from);
    _mi_memzero(from, sizeof(mi_stats_t));
  }
}

void _mi_stats_done(mi_stats_t* stats) {  // called from `mi_thread_done`
  _mi_stats_merge_from(&_mi_subproc()->stats, stats);
}

void mi_stats_merge(void) mi_attr_noexcept {
  _mi_stats_done( mi_get_tld_stats() );
}

void mi_stats_print_out(mi_output_fun* out, void* arg) mi_attr_noexcept {
  mi_stats_merge();
  _mi_stats_print(&_mi_subproc()->stats, out, arg);
}

void mi_stats_print(void* out) mi_attr_noexcept {
  // for compatibility there is an `out` parameter (which can be `stdout` or `stderr`)
  mi_stats_print_out((mi_output_fun*)out, NULL);
}

void mi_thread_stats_print_out(mi_output_fun* out, void* arg) mi_attr_noexcept {
  _mi_stats_print(mi_get_tld_stats(), out, arg);
}


// ----------------------------------------------------------------
// Basic timer for convenience; use milli-seconds to avoid doubles
// ----------------------------------------------------------------

static mi_msecs_t mi_clock_diff;

mi_msecs_t _mi_clock_now(void) {
  return _mi_prim_clock_now();
}

mi_msecs_t _mi_clock_start(void) {
  if (mi_clock_diff == 0.0) {
    mi_msecs_t t0 = _mi_clock_now();
    mi_clock_diff = _mi_clock_now() - t0;
  }
  return _mi_clock_now();
}

mi_msecs_t _mi_clock_end(mi_msecs_t start) {
  mi_msecs_t end = _mi_clock_now();
  return (end - start - mi_clock_diff);
}


// --------------------------------------------------------
// Basic process statistics
// --------------------------------------------------------

mi_decl_export void mi_process_info(size_t* elapsed_msecs, size_t* user_msecs, size_t* system_msecs, size_t* current_rss, size_t* peak_rss, size_t* current_commit, size_t* peak_commit, size_t* page_faults) mi_attr_noexcept
{
  mi_subproc_t* subproc = _mi_subproc();
  mi_process_info_t pinfo;
  _mi_memzero_var(pinfo);
  pinfo.elapsed        = _mi_clock_end(mi_process_start);
  pinfo.current_commit = (size_t)(mi_atomic_loadi64_relaxed((_Atomic(int64_t)*)(&subproc->stats.committed.current)));
  pinfo.peak_commit    = (size_t)(mi_atomic_loadi64_relaxed((_Atomic(int64_t)*)(&subproc->stats.committed.peak)));
  pinfo.current_rss    = pinfo.current_commit;
  pinfo.peak_rss       = pinfo.peak_commit;
  pinfo.utime          = 0;
  pinfo.stime          = 0;
  pinfo.page_faults    = 0;

  _mi_prim_process_info(&pinfo);

  if (elapsed_msecs!=NULL)  *elapsed_msecs  = (pinfo.elapsed < 0 ? 0 : (pinfo.elapsed < (mi_msecs_t)PTRDIFF_MAX ? (size_t)pinfo.elapsed : PTRDIFF_MAX));
  if (user_msecs!=NULL)     *user_msecs     = (pinfo.utime < 0 ? 0 : (pinfo.utime < (mi_msecs_t)PTRDIFF_MAX ? (size_t)pinfo.utime : PTRDIFF_MAX));
  if (system_msecs!=NULL)   *system_msecs   = (pinfo.stime < 0 ? 0 : (pinfo.stime < (mi_msecs_t)PTRDIFF_MAX ? (size_t)pinfo.stime : PTRDIFF_MAX));
  if (current_rss!=NULL)    *current_rss    = pinfo.current_rss;
  if (peak_rss!=NULL)       *peak_rss       = pinfo.peak_rss;
  if (current_commit!=NULL) *current_commit = pinfo.current_commit;
  if (peak_commit!=NULL)    *peak_commit    = pinfo.peak_commit;
  if (page_faults!=NULL)    *page_faults    = pinfo.page_faults;
}


// --------------------------------------------------------
// Return statistics
// --------------------------------------------------------

void mi_stats_get(size_t stats_size, mi_stats_t* stats) mi_attr_noexcept {
  if (stats == NULL || stats_size == 0) return;
  _mi_memzero(stats, stats_size);
  const size_t size = (stats_size > sizeof(mi_stats_t) ? sizeof(mi_stats_t) : stats_size);
  _mi_memcpy(stats, &_mi_stats_main, size);
  stats->version = MI_STAT_VERSION;
}


// --------------------------------------------------------
// Statics in json format
// --------------------------------------------------------

typedef struct mi_heap_buf_s {
  char*   buf;
  size_t  size;
  size_t  used;
  bool    can_realloc;
} mi_heap_buf_t;

static bool mi_heap_buf_expand(mi_heap_buf_t* hbuf) {
  if (hbuf==NULL) return false;
  if (hbuf->buf != NULL && hbuf->size>0) {
    hbuf->buf[hbuf->size-1] = 0;
  }
  if (hbuf->size > SIZE_MAX/2 || !hbuf->can_realloc) return false;
  const size_t newsize = (hbuf->size == 0 ? 2*MI_KiB : 2*hbuf->size);
  char* const  newbuf  = (char*)mi_rezalloc(hbuf->buf, newsize);
  if (newbuf == NULL) return false;
  hbuf->buf = newbuf;
  hbuf->size = newsize;
  return true;
}

static void mi_heap_buf_print(mi_heap_buf_t* hbuf, const char* msg) {
  if (msg==NULL || hbuf==NULL) return;
  if (hbuf->used + 1 >= hbuf->size && !hbuf->can_realloc) return;
  for (const char* src = msg; *src != 0; src++) {
    char c = *src;
    if (hbuf->used + 1 >= hbuf->size) {
      if (!mi_heap_buf_expand(hbuf)) return;
    }
    mi_assert_internal(hbuf->used < hbuf->size);
    hbuf->buf[hbuf->used++] = c;
  }
  mi_assert_internal(hbuf->used < hbuf->size);
  hbuf->buf[hbuf->used] = 0;
}

static void mi_heap_buf_print_count_bin(mi_heap_buf_t* hbuf, const char* prefix, mi_stat_count_t* stat, size_t bin, bool add_comma) {
  const size_t binsize = _mi_bin_size(bin);
  const size_t pagesize = (binsize <= MI_SMALL_OBJ_SIZE_MAX ? MI_SMALL_PAGE_SIZE :
                            (binsize <= MI_MEDIUM_OBJ_SIZE_MAX ? MI_MEDIUM_PAGE_SIZE :
                              (binsize <= MI_LARGE_OBJ_SIZE_MAX ? MI_LARGE_PAGE_SIZE : 0)));
  char buf[128];
  _mi_snprintf(buf, 128, "%s{ \"total\": %lld, \"peak\": %lld, \"current\": %lld, \"block_size\": %zu, \"page_size\": %zu }%s\n", prefix, stat->total, stat->peak, stat->current, binsize, pagesize, (add_comma ? "," : ""));
  buf[127] = 0;
  mi_heap_buf_print(hbuf, buf);
}

static void mi_heap_buf_print_count(mi_heap_buf_t* hbuf, const char* prefix, mi_stat_count_t* stat, bool add_comma) {
  char buf[128];
  _mi_snprintf(buf, 128, "%s{ \"total\": %lld, \"peak\": %lld, \"current\": %lld }%s\n", prefix, stat->total, stat->peak, stat->current, (add_comma ? "," : ""));
  buf[127] = 0;
  mi_heap_buf_print(hbuf, buf);
}

static void mi_heap_buf_print_count_value(mi_heap_buf_t* hbuf, const char* name, mi_stat_count_t* stat) {
  char buf[128];
  _mi_snprintf(buf, 128, "  \"%s\": ", name);
  buf[127] = 0;
  mi_heap_buf_print(hbuf, buf);
  mi_heap_buf_print_count(hbuf, "", stat, true);
}

static void mi_heap_buf_print_value(mi_heap_buf_t* hbuf, const char* name, int64_t val) {
  char buf[128];
  _mi_snprintf(buf, 128, "  \"%s\": %lld,\n", name, val);
  buf[127] = 0;
  mi_heap_buf_print(hbuf, buf);
}

static void mi_heap_buf_print_size(mi_heap_buf_t* hbuf, const char* name, size_t val, bool add_comma) {
  char buf[128];
  _mi_snprintf(buf, 128, "    \"%s\": %zu%s\n", name, val, (add_comma ? "," : ""));
  buf[127] = 0;
  mi_heap_buf_print(hbuf, buf);
}

static void mi_heap_buf_print_counter_value(mi_heap_buf_t* hbuf, const char* name, mi_stat_counter_t* stat) {
  mi_heap_buf_print_value(hbuf, name, stat->total);
}

#define MI_STAT_COUNT(stat)    mi_heap_buf_print_count_value(&hbuf, #stat, &stats->stat);
#define MI_STAT_COUNTER(stat)  mi_heap_buf_print_counter_value(&hbuf, #stat, &stats->stat);

char* mi_stats_get_json(size_t output_size, char* output_buf) mi_attr_noexcept {
  mi_heap_buf_t hbuf = { NULL, 0, 0, true };
  if (output_size > 0 && output_buf != NULL) {
    _mi_memzero(output_buf, output_size);
    hbuf.buf = output_buf;
    hbuf.size = output_size;
    hbuf.can_realloc = false;
  }
  else {
    if (!mi_heap_buf_expand(&hbuf)) return NULL;
  }
  mi_heap_buf_print(&hbuf, "{\n");
  mi_heap_buf_print_value(&hbuf, "version", MI_STAT_VERSION);
  mi_heap_buf_print_value(&hbuf, "mimalloc_version", MI_MALLOC_VERSION);

  // process info
  mi_heap_buf_print(&hbuf, "  \"process\": {\n");
  size_t elapsed;
  size_t user_time;
  size_t sys_time;
  size_t current_rss;
  size_t peak_rss;
  size_t current_commit;
  size_t peak_commit;
  size_t page_faults;
  mi_process_info(&elapsed, &user_time, &sys_time, &current_rss, &peak_rss, &current_commit, &peak_commit, &page_faults);
  mi_heap_buf_print_size(&hbuf, "elapsed_msecs", elapsed, true);
  mi_heap_buf_print_size(&hbuf, "user_msecs", user_time, true);
  mi_heap_buf_print_size(&hbuf, "system_msecs", sys_time, true);
  mi_heap_buf_print_size(&hbuf, "page_faults", page_faults, true);
  mi_heap_buf_print_size(&hbuf, "rss_current", current_rss, true);
  mi_heap_buf_print_size(&hbuf, "rss_peak", peak_rss, true);
  mi_heap_buf_print_size(&hbuf, "commit_current", current_commit, true);
  mi_heap_buf_print_size(&hbuf, "commit_peak", peak_commit, false);
  mi_heap_buf_print(&hbuf, "  },\n");

  // statistics
  mi_stats_t* stats = &_mi_stats_main;
  MI_STAT_FIELDS()

  // size bins
  mi_heap_buf_print(&hbuf, "  \"malloc_bins\": [\n");
  for (size_t i = 0; i <= MI_BIN_HUGE; i++) {
    mi_heap_buf_print_count_bin(&hbuf, "    ", &stats->malloc_bins[i], i, i!=MI_BIN_HUGE);
  }
  mi_heap_buf_print(&hbuf, "  ],\n");
  mi_heap_buf_print(&hbuf, "  \"page_bins\": [\n");
  for (size_t i = 0; i <= MI_BIN_HUGE; i++) {
    mi_heap_buf_print_count_bin(&hbuf, "    ", &stats->page_bins[i], i, i!=MI_BIN_HUGE);
  }
  mi_heap_buf_print(&hbuf, "  ]\n");  
  mi_heap_buf_print(&hbuf, "}\n");
  return hbuf.buf;
}<|MERGE_RESOLUTION|>--- conflicted
+++ resolved
@@ -113,54 +113,18 @@
 // must be thread safe as it is called from stats_merge
 static void mi_stats_add(mi_stats_t* stats, const mi_stats_t* src) {
   if (stats==src) return;
-<<<<<<< HEAD
-  mi_stat_add(&stats->pages, &src->pages);
-  mi_stat_add(&stats->reserved, &src->reserved);
-  mi_stat_add(&stats->committed, &src->committed);
-  mi_stat_add(&stats->reset, &src->reset);
-  mi_stat_add(&stats->purged, &src->purged);
-  mi_stat_add(&stats->page_committed, &src->page_committed);
-
-  mi_stat_add(&stats->pages_abandoned, &src->pages_abandoned);
-  mi_stat_add(&stats->threads, &src->threads);
-
-  mi_stat_add(&stats->malloc, &src->malloc);
-  mi_stat_add(&stats->normal, &src->normal);
-  mi_stat_add(&stats->huge, &src->huge);
-  mi_stat_add(&stats->giant, &src->giant);
-
-  mi_stat_counter_add(&stats->pages_extended, &src->pages_extended);
-  mi_stat_counter_add(&stats->mmap_calls, &src->mmap_calls);
-  mi_stat_counter_add(&stats->commit_calls, &src->commit_calls);
-  mi_stat_counter_add(&stats->reset_calls, &src->reset_calls);
-  mi_stat_counter_add(&stats->purge_calls, &src->purge_calls);
-
-  mi_stat_counter_add(&stats->page_no_retire, &src->page_no_retire);
-  mi_stat_counter_add(&stats->searches, &src->searches);
-  mi_stat_counter_add(&stats->normal_count, &src->normal_count);
-  mi_stat_counter_add(&stats->huge_count, &src->huge_count);
-  mi_stat_counter_add(&stats->guarded_alloc_count, &src->guarded_alloc_count);
-
-  mi_stat_counter_add(&stats->pages_extended, &src->pages_extended);
-  mi_stat_counter_add(&stats->pages_reclaim_on_alloc, &src->pages_reclaim_on_alloc);
-  mi_stat_counter_add(&stats->pages_reclaim_on_free, &src->pages_reclaim_on_free);
-  mi_stat_counter_add(&stats->pages_reabandon_full, &src->pages_reabandon_full);
-  mi_stat_counter_add(&stats->pages_unabandon_busy_wait, &src->pages_unabandon_busy_wait);
-#if MI_STAT>1
-=======
 
   // copy all fields
   MI_STAT_FIELDS()
 
   #if MI_STAT>1
->>>>>>> c910750b
   for (size_t i = 0; i <= MI_BIN_HUGE; i++) {
     mi_stat_count_add(&stats->malloc_bins[i], &src->malloc_bins[i]);
   }
   #endif
   for (size_t i = 0; i <= MI_BIN_HUGE; i++) {
-    mi_stat_count_add(&stats->page_bins[i], &src->page_bins[i]);    
-  }  
+    mi_stat_count_add(&stats->page_bins[i], &src->page_bins[i]);
+  }
 }
 
 #undef MI_STAT_COUNT
@@ -351,13 +315,8 @@
   mi_stats_print_bins(stats->malloc_bins, MI_BIN_HUGE, "normal",out,arg);
   #endif
   #if MI_STAT
-<<<<<<< HEAD
-  mi_stat_print(&stats->normal, "normal", (stats->normal_count.total == 0 ? 1 : -1), out, arg);
-  mi_stat_print(&stats->huge, "huge", (stats->huge_count.total == 0 ? 1 : -1), out, arg);
-=======
   mi_stat_print(&stats->malloc_normal, "normal", (stats->malloc_normal_count.total == 0 ? 1 : -1), out, arg);
   mi_stat_print(&stats->malloc_huge, "huge", (stats->malloc_huge_count.total == 0 ? 1 : -1), out, arg);
->>>>>>> c910750b
   mi_stat_count_t total = { 0,0,0 };
   mi_stat_count_add(&total, &stats->malloc_normal);
   mi_stat_count_add(&total, &stats->malloc_huge);
@@ -371,19 +330,11 @@
   mi_stat_print_ex(&stats->committed, "committed", 1, out, arg, "");
   mi_stat_peak_print(&stats->reset, "reset", 1, out, arg );
   mi_stat_peak_print(&stats->purged, "purged", 1, out, arg );
-<<<<<<< HEAD
-  //mi_stat_print(&stats->segments, "segments", -1, out, arg);
-  //mi_stat_print(&stats->segments_abandoned, "-abandoned", -1, out, arg);
-  //mi_stat_print(&stats->segments_cache, "-cached", -1, out, arg);
   mi_stat_print_ex(&stats->page_committed, "touched", 1, out, arg, "");
-  mi_stat_print_ex(&stats->pages, "pages", -1, out, arg, "");
-=======
-  mi_stat_print_ex(&stats->page_committed, "touched", 1, out, arg, "");
-  mi_stat_print(&stats->segments, "segments", -1, out, arg);
-  mi_stat_print(&stats->segments_abandoned, "-abandoned", -1, out, arg);
-  mi_stat_print(&stats->segments_cache, "-cached", -1, out, arg);
+  // mi_stat_print(&stats->segments, "segments", -1, out, arg);
+  // mi_stat_print(&stats->segments_abandoned, "-abandoned", -1, out, arg);
+  // mi_stat_print(&stats->segments_cache, "-cached", -1, out, arg);
   mi_stat_print(&stats->pages, "pages", -1, out, arg);
->>>>>>> c910750b
   mi_stat_print(&stats->pages_abandoned, "-abandoned", -1, out, arg);
   mi_stat_counter_print(&stats->pages_reclaim_on_alloc, "-reclaima", out, arg);
   mi_stat_counter_print(&stats->pages_reclaim_on_free,  "-reclaimf", out, arg);
@@ -392,22 +343,14 @@
   mi_stat_counter_print(&stats->pages_extended, "-extended", out, arg);
   mi_stat_counter_print(&stats->pages_retire, "-retire", out, arg);
   mi_stat_counter_print(&stats->arena_count, "arenas", out, arg);
-<<<<<<< HEAD
-  mi_stat_counter_print(&stats->arena_purges, "-purges", out, arg);
-  mi_stat_counter_print(&stats->mmap_calls, "mmap calls", out, arg);
-  mi_stat_counter_print(&stats->commit_calls, " -commit", out, arg);
-  mi_stat_counter_print(&stats->reset_calls, "-reset", out, arg);
-  mi_stat_counter_print(&stats->purge_calls, "-purge", out, arg);
-  mi_stat_counter_print(&stats->guarded_alloc_count, "guarded", out, arg);
-=======
   // mi_stat_counter_print(&stats->arena_crossover_count, "-crossover", out, arg);
+  // mi_stat_counter_print(&stats->arena_purges, "-purges", out, arg);
   mi_stat_counter_print(&stats->arena_rollback_count, "-rollback", out, arg);
   mi_stat_counter_print(&stats->mmap_calls, "mmaps", out, arg);
   mi_stat_counter_print(&stats->commit_calls, "commits", out, arg);
   mi_stat_counter_print(&stats->reset_calls, "resets", out, arg);
   mi_stat_counter_print(&stats->purge_calls, "purges", out, arg);
   mi_stat_counter_print(&stats->malloc_guarded_count, "guarded", out, arg);
->>>>>>> c910750b
   mi_stat_print(&stats->threads, "threads", -1, out, arg);
   mi_stat_counter_print_avg(&stats->page_searches, "searches", out, arg);
   _mi_fprintf(out, arg, "%10s: %5zu\n", "numa nodes", _mi_os_numa_node_count());
@@ -540,7 +483,7 @@
   if (stats == NULL || stats_size == 0) return;
   _mi_memzero(stats, stats_size);
   const size_t size = (stats_size > sizeof(mi_stats_t) ? sizeof(mi_stats_t) : stats_size);
-  _mi_memcpy(stats, &_mi_stats_main, size);
+  _mi_memcpy(stats, &_mi_subproc()->stats, size);
   stats->version = MI_STAT_VERSION;
 }
 
@@ -587,9 +530,9 @@
 
 static void mi_heap_buf_print_count_bin(mi_heap_buf_t* hbuf, const char* prefix, mi_stat_count_t* stat, size_t bin, bool add_comma) {
   const size_t binsize = _mi_bin_size(bin);
-  const size_t pagesize = (binsize <= MI_SMALL_OBJ_SIZE_MAX ? MI_SMALL_PAGE_SIZE :
-                            (binsize <= MI_MEDIUM_OBJ_SIZE_MAX ? MI_MEDIUM_PAGE_SIZE :
-                              (binsize <= MI_LARGE_OBJ_SIZE_MAX ? MI_LARGE_PAGE_SIZE : 0)));
+  const size_t pagesize = (binsize <= MI_SMALL_MAX_OBJ_SIZE ? MI_SMALL_PAGE_SIZE :
+                            (binsize <= MI_MEDIUM_MAX_OBJ_SIZE ? MI_MEDIUM_PAGE_SIZE :
+                              (binsize <= MI_LARGE_MAX_OBJ_SIZE ? MI_LARGE_PAGE_SIZE : 0)));
   char buf[128];
   _mi_snprintf(buf, 128, "%s{ \"total\": %lld, \"peak\": %lld, \"current\": %lld, \"block_size\": %zu, \"page_size\": %zu }%s\n", prefix, stat->total, stat->peak, stat->current, binsize, pagesize, (add_comma ? "," : ""));
   buf[127] = 0;
@@ -669,7 +612,7 @@
   mi_heap_buf_print(&hbuf, "  },\n");
 
   // statistics
-  mi_stats_t* stats = &_mi_stats_main;
+  mi_stats_t* stats = &_mi_subproc()->stats;
   MI_STAT_FIELDS()
 
   // size bins
@@ -682,7 +625,7 @@
   for (size_t i = 0; i <= MI_BIN_HUGE; i++) {
     mi_heap_buf_print_count_bin(&hbuf, "    ", &stats->page_bins[i], i, i!=MI_BIN_HUGE);
   }
-  mi_heap_buf_print(&hbuf, "  ]\n");  
+  mi_heap_buf_print(&hbuf, "  ]\n");
   mi_heap_buf_print(&hbuf, "}\n");
   return hbuf.buf;
 }