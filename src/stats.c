--- conflicted
+++ resolved
@@ -313,12 +313,8 @@
   mi_stats_print_bins(stats->malloc_bins, MI_BIN_HUGE, "bin",out,arg);
   #endif
   #if MI_STAT
-<<<<<<< HEAD
-  mi_stat_print(&stats->malloc_normal, "normal", (stats->malloc_normal_count.total == 0 ? 1 : -1), out, arg);
+  mi_stat_print(&stats->malloc_normal, "binned", (stats->malloc_normal_count.total == 0 ? 1 : -1), out, arg);
   // mi_stat_print(&stats->malloc_large, "large", (stats->malloc_large_count.total == 0 ? 1 : -1), out, arg);
-=======
-  mi_stat_print(&stats->malloc_normal, "binned", (stats->malloc_normal_count.total == 0 ? 1 : -1), out, arg);
->>>>>>> a077311a
   mi_stat_print(&stats->malloc_huge, "huge", (stats->malloc_huge_count.total == 0 ? 1 : -1), out, arg);
   mi_stat_count_t total = { 0,0,0 };
   mi_stat_count_add_mt(&total, &stats->malloc_normal);
