/* ----------------------------------------------------------------------------
Copyright (c) 2018-2024, Microsoft Research, Daan Leijen
This is free software; you can redistribute it and/or modify it under the
terms of the MIT license. A copy of the license can be found in the file
"LICENSE" at the root of this distribution.
-----------------------------------------------------------------------------*/

// --------------------------------------------------------
// This module defines various std libc functions to reduce
// the dependency on libc, and also prevent errors caused
// by some libc implementations when called before `main`
// executes (due to malloc redirection)
// --------------------------------------------------------

#include "mimalloc.h"
#include "mimalloc/internal.h"
#include "mimalloc/prim.h"      // mi_prim_getenv

char _mi_toupper(char c) {
  if (c >= 'a' && c <= 'z') return (c - 'a' + 'A');
                       else return c;
}

int _mi_strnicmp(const char* s, const char* t, size_t n) {
  if (n == 0) return 0;
  for (; *s != 0 && *t != 0 && n > 0; s++, t++, n--) {
    if (_mi_toupper(*s) != _mi_toupper(*t)) break;
  }
  return (n == 0 ? 0 : *s - *t);
}

void _mi_strlcpy(char* dest, const char* src, size_t dest_size) {
  if (dest==NULL || src==NULL || dest_size == 0) return;
  // copy until end of src, or when dest is (almost) full
  while (*src != 0 && dest_size > 1) {
    *dest++ = *src++;
    dest_size--;
  }
  // always zero terminate
  *dest = 0;
}

void _mi_strlcat(char* dest, const char* src, size_t dest_size) {
  if (dest==NULL || src==NULL || dest_size == 0) return;
  // find end of string in the dest buffer
  while (*dest != 0 && dest_size > 1) {
    dest++;
    dest_size--;
  }
  // and catenate
  _mi_strlcpy(dest, src, dest_size);
}

size_t _mi_strlen(const char* s) {
  if (s==NULL) return 0;
  size_t len = 0;
  while(s[len] != 0) { len++; }
  return len;
}

size_t _mi_strnlen(const char* s, size_t max_len) {
  if (s==NULL) return 0;
  size_t len = 0;
  while(s[len] != 0 && len < max_len) { len++; }
  return len;
}

#ifdef MI_NO_GETENV
bool _mi_getenv(const char* name, char* result, size_t result_size) {
  MI_UNUSED(name);
  MI_UNUSED(result);
  MI_UNUSED(result_size);
  return false;
}
#else
bool _mi_getenv(const char* name, char* result, size_t result_size) {
  if (name==NULL || result == NULL || result_size < 64) return false;
  return _mi_prim_getenv(name,result,result_size);
}
#endif

// --------------------------------------------------------
// Define our own limited `_mi_vsnprintf` and `_mi_snprintf`
// This is mostly to avoid calling these when libc is not yet
// initialized (and to reduce dependencies)
//
// format:      d i, p x u, s
// prec:        z l ll L
// width:       10
// align-left:  -
// fill:        0
// plus:        +
// --------------------------------------------------------

static void mi_outc(char c, char** out, char* end) {
  char* p = *out;
  if (p >= end) return;
  *p = c;
  *out = p + 1;
}

static void mi_outs(const char* s, char** out, char* end) {
  if (s == NULL) return;
  char* p = *out;
  while (*s != 0 && p < end) {
    *p++ = *s++;
  }
  *out = p;
}

static void mi_out_fill(char fill, size_t len, char** out, char* end) {
  char* p = *out;
  for (size_t i = 0; i < len && p < end; i++) {
    *p++ = fill;
  }
  *out = p;
}

static void mi_out_alignright(char fill, char* start, size_t len, size_t extra, char* end) {
  if (len == 0 || extra == 0) return;
  if (start + len + extra >= end) return;
  // move `len` characters to the right (in reverse since it can overlap)
  for (size_t i = 1; i <= len; i++) {
    start[len + extra - i] = start[len - i];
  }
  // and fill the start
  for (size_t i = 0; i < extra; i++) {
    start[i] = fill;
  }
}


static void mi_out_num(uintmax_t x, size_t base, char prefix, char** out, char* end)
{
  if (x == 0 || base == 0 || base > 16) {
    if (prefix != 0) { mi_outc(prefix, out, end); }
    mi_outc('0',out,end);
  }
  else {
    // output digits in reverse
    char* start = *out;
    while (x > 0) {
      char digit = (char)(x % base);
      mi_outc((digit <= 9 ? '0' + digit : 'A' + digit - 10),out,end);
      x = x / base;
    }
    if (prefix != 0) {
      mi_outc(prefix, out, end);
    }
    size_t len = *out - start;
    // and reverse in-place
    for (size_t i = 0; i < (len / 2); i++) {
      char c = start[len - i - 1];
      start[len - i - 1] = start[i];
      start[i] = c;
    }
  }
}


#define MI_NEXTC()  c = *in; if (c==0) break; in++;

int _mi_vsnprintf(char* buf, size_t bufsize, const char* fmt, va_list args) {
  if (buf == NULL || bufsize == 0 || fmt == NULL) return 0;
  buf[bufsize - 1] = 0;
  char* const end = buf + (bufsize - 1);
  const char* in = fmt;
  char* out = buf;
  while (true) {
    if (out >= end) break;
    char c;
    MI_NEXTC();
    if (c != '%') {
      if (c == '\\') {
        MI_NEXTC();
        switch (c) {
        case 'e': mi_outc('\x1B', &out, end); break;
        case 't': mi_outc('\t', &out, end); break;
        case 'n': mi_outc('\n', &out, end); break;
        case 'r': mi_outc('\r', &out, end); break;
        case '\\': mi_outc('\\', &out, end); break;
        default: /* ignore */ break;
        }
      }
      else if ((c >= ' ' && c <= '~') || c=='\n' || c=='\r' || c=='\t' || c=='\x1b') { // output visible ascii or standard control only
        mi_outc(c, &out, end);
      }
    }
    else {
      MI_NEXTC();
      char   fill = ' ';
      size_t width = 0;
      char   numtype = 'd';
      char   numplus = 0;
      bool   alignright = true;
      if (c == '+' || c == ' ') { numplus = c; MI_NEXTC(); }
      if (c == '-') { alignright = false; MI_NEXTC(); }
      if (c == '0') { fill = '0'; MI_NEXTC(); }
      if (c >= '1' && c <= '9') {
        width = (c - '0'); MI_NEXTC();
        while (c >= '0' && c <= '9') {
          width = (10 * width) + (c - '0'); MI_NEXTC();
        }
        if (c == 0) break;  // extra check due to while
      }
      if (c == 'z' || c == 't' || c == 'L') { numtype = c; MI_NEXTC(); }
      else if (c == 'l') {
        numtype = c; MI_NEXTC();
        if (c == 'l') { numtype = 'L'; MI_NEXTC(); }
      }

      char* start = out;
      if (c == '%') {
        mi_outc('%', &out, end);
      }
      else if (c == 's') {
        // string
        const char* s = va_arg(args, const char*);
        mi_outs(s, &out, end);
      }
      else if (c == 'p' || c == 'x' || c == 'u') {
        // unsigned
        uintmax_t x = 0;
        if (c == 'x' || c == 'u') {
          if (numtype == 'z')       x = va_arg(args, size_t);
          else if (numtype == 't')  x = va_arg(args, uintptr_t); // unsigned ptrdiff_t
          else if (numtype == 'L')  x = va_arg(args, unsigned long long);
          else if (numtype == 'l')  x = va_arg(args, unsigned long);
                               else x = va_arg(args, unsigned int);
        }
        else if (c == 'p') {
          x = va_arg(args, uintptr_t);
          mi_outs("0x", &out, end);
          start = out;
          width = (width >= 2 ? width - 2 : 0);
        }
        if (width == 0 && (c == 'x' || c == 'p')) {
          if (c == 'p')   { width = 2 * (x <= UINT32_MAX ? 4 : ((x >> 16) <= UINT32_MAX ? 6 : sizeof(void*))); }
          if (width == 0) { width = 2; }
          fill = '0';
        }
        mi_out_num(x, (c == 'x' || c == 'p' ? 16 : 10), numplus, &out, end);
      }
      else if (c == 'i' || c == 'd') {
        // signed
        intmax_t x = 0;
        if (numtype == 'z')       x = va_arg(args, intptr_t );
        else if (numtype == 't')  x = va_arg(args, ptrdiff_t);
        else if (numtype == 'L')  x = va_arg(args, long long);
        else if (numtype == 'l')  x = va_arg(args, long);
                             else x = va_arg(args, int);
        char pre = 0;
        if (x < 0) {
          pre = '-';
          if (x > INTMAX_MIN) { x = -x; }
        }
        else if (numplus != 0) {
          pre = numplus;
        }
        mi_out_num((uintmax_t)x, 10, pre, &out, end);
      }
      else if (c >= ' ' && c <= '~') {
        // unknown format
        mi_outc('%', &out, end);
        mi_outc(c, &out, end);
      }

      // fill & align
      mi_assert_internal(out <= end);
      mi_assert_internal(out >= start);
      const size_t len = out - start;
      if (len < width) {
        mi_out_fill(fill, width - len, &out, end);
        if (alignright && out <= end) {
          mi_out_alignright(fill, start, len, width - len, end);
        }
      }
    }
  }
  mi_assert_internal(out <= end);
  *out = 0;
  return (int)(out - buf);
}

int _mi_snprintf(char* buf, size_t buflen, const char* fmt, ...) {
  va_list args;
  va_start(args, fmt);
  const int written = _mi_vsnprintf(buf, buflen, fmt, args);
  va_end(args);
  return written;
}



// --------------------------------------------------------
// generic trailing and leading zero count, and popcount
// --------------------------------------------------------

#if !MI_HAS_FAST_BITSCAN

static size_t mi_ctz_generic32(uint32_t x) {
  // de Bruijn multiplication, see <http://keithandkatie.com/keith/papers/debruijn.html>
  static const uint8_t debruijn[32] = {
    0, 1, 28, 2, 29, 14, 24, 3, 30, 22, 20, 15, 25, 17, 4, 8,
    31, 27, 13, 23, 21, 19, 16, 7, 26, 12, 18, 6, 11, 5, 10, 9
  };
  if (x==0) return 32;
  return debruijn[(uint32_t)((x & -(int32_t)x) * (uint32_t)(0x077CB531U)) >> 27];
}

static size_t mi_clz_generic32(uint32_t x) {
  // de Bruijn multiplication, see <http://keithandkatie.com/keith/papers/debruijn.html>
  static const uint8_t debruijn[32] = {
    31, 22, 30, 21, 18, 10, 29, 2, 20, 17, 15, 13, 9, 6, 28, 1,
    23, 19, 11, 3, 16, 14, 7, 24, 12, 4, 8, 25, 5, 26, 27, 0
  };
  if (x==0) return 32;
  x |= x >> 1;
  x |= x >> 2;
  x |= x >> 4;
  x |= x >> 8;
  x |= x >> 16;
  return debruijn[(uint32_t)(x * (uint32_t)(0x07C4ACDDU)) >> 27];
}

size_t _mi_ctz_generic(size_t x) {
  if (x==0) return MI_SIZE_BITS;
  #if (MI_SIZE_BITS <= 32)
    return mi_ctz_generic32((uint32_t)x);
  #else
    const uint32_t lo = (uint32_t)x;
    if (lo != 0) {
      return mi_ctz_generic32(lo);
    }
    else {
      return (32 + mi_ctz_generic32((uint32_t)(x>>32)));
    }
  #endif
}

size_t _mi_clz_generic(size_t x) {
  if (x==0) return MI_SIZE_BITS;
  #if (MI_SIZE_BITS <= 32)
    return mi_clz_generic32((uint32_t)x);
  #else
    const uint32_t hi = (uint32_t)(x>>32);
    if (hi != 0) {
      return mi_clz_generic32(hi);
    }
    else {
      return 32 + mi_clz_generic32((uint32_t)x);
    }
  #endif
}

#endif // bit scan

<<<<<<< HEAD
#if !MI_HAS_FAST_POPCOUNT
=======
>>>>>>> 18124909

#if MI_SIZE_SIZE == 4
#define mi_mask_even_bits32      (0x55555555)
#define mi_mask_even_pairs32     (0x33333333)
#define mi_mask_even_nibbles32   (0x0F0F0F0F)

// sum of all the bytes in `x` if it is guaranteed that the sum < 256!
static size_t mi_byte_sum32(uint32_t x) {
  // perform `x * 0x01010101`: the highest byte contains the sum of all bytes.
  x += (x << 8);
  x += (x << 16);
  return (size_t)(x >> 24);
}

static size_t mi_popcount_generic32(uint32_t x) {
  // first count each 2-bit group `a`, where: a==0b00 -> 00, a==0b01 -> 01, a==0b10 -> 01, a==0b11 -> 10
  // in other words, `a - (a>>1)`; to do this in parallel, we need to mask to prevent spilling a bit pair
  // into the lower bit-pair:
  x = x - ((x >> 1) & mi_mask_even_bits32);
  // add the 2-bit pair results
  x = (x & mi_mask_even_pairs32) + ((x >> 2) & mi_mask_even_pairs32);
  // add the 4-bit nibble results
  x = (x + (x >> 4)) & mi_mask_even_nibbles32;
  // each byte now has a count of its bits, we can sum them now:
  return mi_byte_sum32(x);
}

<<<<<<< HEAD
size_t _mi_popcount_generic(size_t x) {
=======
mi_decl_noinline size_t _mi_popcount_generic(size_t x) {
>>>>>>> 18124909
  return mi_popcount_generic32(x);
}

#else
#define mi_mask_even_bits64      (0x5555555555555555)
#define mi_mask_even_pairs64     (0x3333333333333333)
#define mi_mask_even_nibbles64   (0x0F0F0F0F0F0F0F0F)

// sum of all the bytes in `x` if it is guaranteed that the sum < 256!
static size_t mi_byte_sum64(uint64_t x) {
  x += (x << 8);
  x += (x << 16);
  x += (x << 32);
  return (size_t)(x >> 56);
}

static size_t mi_popcount_generic64(uint64_t x) {
  x = x - ((x >> 1) & mi_mask_even_bits64);
  x = (x & mi_mask_even_pairs64) + ((x >> 2) & mi_mask_even_pairs64);
  x = (x + (x >> 4)) & mi_mask_even_nibbles64;
  return mi_byte_sum64(x);
}

<<<<<<< HEAD
size_t _mi_popcount_generic(size_t x) {
  return mi_popcount_generic64(x);
}
#endif

#endif // popcount
=======
mi_decl_noinline size_t _mi_popcount_generic(size_t x) {
  return mi_popcount_generic64(x);
}
#endif
>>>>>>> 18124909
<|MERGE_RESOLUTION|>--- conflicted
+++ resolved
@@ -355,10 +355,6 @@
 
 #endif // bit scan
 
-<<<<<<< HEAD
-#if !MI_HAS_FAST_POPCOUNT
-=======
->>>>>>> 18124909
 
 #if MI_SIZE_SIZE == 4
 #define mi_mask_even_bits32      (0x55555555)
@@ -386,11 +382,7 @@
   return mi_byte_sum32(x);
 }
 
-<<<<<<< HEAD
-size_t _mi_popcount_generic(size_t x) {
-=======
 mi_decl_noinline size_t _mi_popcount_generic(size_t x) {
->>>>>>> 18124909
   return mi_popcount_generic32(x);
 }
 
@@ -414,16 +406,7 @@
   return mi_byte_sum64(x);
 }
 
-<<<<<<< HEAD
-size_t _mi_popcount_generic(size_t x) {
-  return mi_popcount_generic64(x);
-}
-#endif
-
-#endif // popcount
-=======
 mi_decl_noinline size_t _mi_popcount_generic(size_t x) {
   return mi_popcount_generic64(x);
 }
 #endif
->>>>>>> 18124909
