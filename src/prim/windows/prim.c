/* ----------------------------------------------------------------------------
Copyright (c) 2018-2023, Microsoft Research, Daan Leijen
This is free software; you can redistribute it and/or modify it under the
terms of the MIT license. A copy of the license can be found in the file
"LICENSE" at the root of this distribution.
-----------------------------------------------------------------------------*/

// This file is included in `src/prim/prim.c`

#include "mimalloc.h"
#include "mimalloc/internal.h"
#include "mimalloc/prim.h"
#include <stdio.h>   // fputs, stderr


//---------------------------------------------
// Dynamically bind Windows API points for portability
//---------------------------------------------

#if defined(_MSC_VER)
#pragma warning(disable:28159)  // don't use GetVersion
#pragma warning(disable:4996)   // don't use GetVersion
#endif

static DWORD win_major_version = 6;
static DWORD win_minor_version = 0;

// We use VirtualAlloc2 for aligned allocation, but it is only supported on Windows 10 and Windows Server 2016.
// So, we need to look it up dynamically to run on older systems. (use __stdcall for 32-bit compatibility)
// NtAllocateVirtualAllocEx is used for huge OS page allocation (1GiB)
// We define a minimal MEM_EXTENDED_PARAMETER ourselves in order to be able to compile with older SDK's.
typedef enum MI_MEM_EXTENDED_PARAMETER_TYPE_E {
  MiMemExtendedParameterInvalidType = 0,
  MiMemExtendedParameterAddressRequirements,
  MiMemExtendedParameterNumaNode,
  MiMemExtendedParameterPartitionHandle,
  MiMemExtendedParameterUserPhysicalHandle,
  MiMemExtendedParameterAttributeFlags,
  MiMemExtendedParameterMax
} MI_MEM_EXTENDED_PARAMETER_TYPE;

typedef struct DECLSPEC_ALIGN(8) MI_MEM_EXTENDED_PARAMETER_S {
  struct { DWORD64 Type : 8; DWORD64 Reserved : 56; } Type;
  union  { DWORD64 ULong64; PVOID Pointer; SIZE_T Size; HANDLE Handle; DWORD ULong; } Arg;
} MI_MEM_EXTENDED_PARAMETER;

typedef struct MI_MEM_ADDRESS_REQUIREMENTS_S {
  PVOID  LowestStartingAddress;
  PVOID  HighestEndingAddress;
  SIZE_T Alignment;
} MI_MEM_ADDRESS_REQUIREMENTS;

#define MI_MEM_EXTENDED_PARAMETER_NONPAGED_HUGE   0x00000010

#include <winternl.h>
typedef PVOID    (__stdcall *PVirtualAlloc2)(HANDLE, PVOID, SIZE_T, ULONG, ULONG, MI_MEM_EXTENDED_PARAMETER*, ULONG);
typedef NTSTATUS (__stdcall *PNtAllocateVirtualMemoryEx)(HANDLE, PVOID*, SIZE_T*, ULONG, ULONG, MI_MEM_EXTENDED_PARAMETER*, ULONG);
static PVirtualAlloc2 pVirtualAlloc2 = NULL;
static PNtAllocateVirtualMemoryEx pNtAllocateVirtualMemoryEx = NULL;

// Similarly, GetNumaProcessorNodeEx is only supported since Windows 7
typedef struct MI_PROCESSOR_NUMBER_S { WORD Group; BYTE Number; BYTE Reserved; } MI_PROCESSOR_NUMBER;

typedef VOID (__stdcall *PGetCurrentProcessorNumberEx)(MI_PROCESSOR_NUMBER* ProcNumber);
typedef BOOL (__stdcall *PGetNumaProcessorNodeEx)(MI_PROCESSOR_NUMBER* Processor, PUSHORT NodeNumber);
typedef BOOL (__stdcall* PGetNumaNodeProcessorMaskEx)(USHORT Node, PGROUP_AFFINITY ProcessorMask);
typedef BOOL (__stdcall *PGetNumaProcessorNode)(UCHAR Processor, PUCHAR NodeNumber);
static PGetCurrentProcessorNumberEx pGetCurrentProcessorNumberEx = NULL;
static PGetNumaProcessorNodeEx      pGetNumaProcessorNodeEx = NULL;
static PGetNumaNodeProcessorMaskEx  pGetNumaNodeProcessorMaskEx = NULL;
static PGetNumaProcessorNode        pGetNumaProcessorNode = NULL;

//---------------------------------------------
// Enable large page support dynamically (if possible)
//---------------------------------------------

static bool win_enable_large_os_pages(size_t* large_page_size)
{
  static bool large_initialized = false;
  if (large_initialized) return (_mi_os_large_page_size() > 0);
  large_initialized = true;

  // Try to see if large OS pages are supported
  // To use large pages on Windows, we first need access permission
  // Set "Lock pages in memory" permission in the group policy editor
  // <https://devblogs.microsoft.com/oldnewthing/20110128-00/?p=11643>
  unsigned long err = 0;
  HANDLE token = NULL;
  BOOL ok = OpenProcessToken(GetCurrentProcess(), TOKEN_ADJUST_PRIVILEGES | TOKEN_QUERY, &token);
  if (ok) {
    TOKEN_PRIVILEGES tp;
    ok = LookupPrivilegeValue(NULL, TEXT("SeLockMemoryPrivilege"), &tp.Privileges[0].Luid);
    if (ok) {
      tp.PrivilegeCount = 1;
      tp.Privileges[0].Attributes = SE_PRIVILEGE_ENABLED;
      ok = AdjustTokenPrivileges(token, FALSE, &tp, 0, (PTOKEN_PRIVILEGES)NULL, 0);
      if (ok) {
        err = GetLastError();
        ok = (err == ERROR_SUCCESS);
        if (ok && large_page_size != NULL) {
          *large_page_size = GetLargePageMinimum();
        }
      }
    }
    CloseHandle(token);
  }
  if (!ok) {
    if (err == 0) err = GetLastError();
    _mi_warning_message("cannot enable large OS page support, error %lu\n", err);
  }
  return (ok!=0);
}


//---------------------------------------------
// Initialize
//---------------------------------------------

static DWORD win_allocation_granularity = 64*MI_KiB;

void _mi_prim_mem_init( mi_os_mem_config_t* config )
{
  config->has_overcommit = false;
  config->has_partial_free = false;
  config->has_virtual_reserve = true;
  // windows version
  const DWORD win_version = GetVersion();
  win_major_version = (DWORD)(LOBYTE(LOWORD(win_version)));
  win_minor_version = (DWORD)(HIBYTE(LOWORD(win_version)));
  // get the page size
  SYSTEM_INFO si;
  GetSystemInfo(&si);
  if (si.dwPageSize > 0) { config->page_size = si.dwPageSize; }
  if (si.dwAllocationGranularity > 0) {
    config->alloc_granularity = si.dwAllocationGranularity;
    win_allocation_granularity = si.dwAllocationGranularity;
  }
  // get virtual address bits
  if ((uintptr_t)si.lpMaximumApplicationAddress > 0) {
    const size_t vbits = MI_INTPTR_BITS - mi_clz((uintptr_t)si.lpMaximumApplicationAddress);
    config->virtual_address_bits = vbits;
  }
  // get physical memory
  ULONGLONG memInKiB = 0;
  if (GetPhysicallyInstalledSystemMemory(&memInKiB)) {
    if (memInKiB > 0 && memInKiB < (SIZE_MAX / MI_KiB)) {
<<<<<<< HEAD
      config->physical_memory = (size_t)(memInKiB * MI_KiB);
=======
      config->physical_memory = (size_t)memInKiB * MI_KiB;
>>>>>>> f4c3a906
    }
  }
  // get the VirtualAlloc2 function
  HINSTANCE  hDll;
  hDll = LoadLibrary(TEXT("kernelbase.dll"));
  if (hDll != NULL) {
    // use VirtualAlloc2FromApp if possible as it is available to Windows store apps
    pVirtualAlloc2 = (PVirtualAlloc2)(void (*)(void))GetProcAddress(hDll, "VirtualAlloc2FromApp");
    if (pVirtualAlloc2==NULL) pVirtualAlloc2 = (PVirtualAlloc2)(void (*)(void))GetProcAddress(hDll, "VirtualAlloc2");
    FreeLibrary(hDll);
  }
  // NtAllocateVirtualMemoryEx is used for huge page allocation
  hDll = LoadLibrary(TEXT("ntdll.dll"));
  if (hDll != NULL) {
    pNtAllocateVirtualMemoryEx = (PNtAllocateVirtualMemoryEx)(void (*)(void))GetProcAddress(hDll, "NtAllocateVirtualMemoryEx");
    FreeLibrary(hDll);
  }
  // Try to use Win7+ numa API
  hDll = LoadLibrary(TEXT("kernel32.dll"));
  if (hDll != NULL) {
    pGetCurrentProcessorNumberEx = (PGetCurrentProcessorNumberEx)(void (*)(void))GetProcAddress(hDll, "GetCurrentProcessorNumberEx");
    pGetNumaProcessorNodeEx = (PGetNumaProcessorNodeEx)(void (*)(void))GetProcAddress(hDll, "GetNumaProcessorNodeEx");
    pGetNumaNodeProcessorMaskEx = (PGetNumaNodeProcessorMaskEx)(void (*)(void))GetProcAddress(hDll, "GetNumaNodeProcessorMaskEx");
    pGetNumaProcessorNode = (PGetNumaProcessorNode)(void (*)(void))GetProcAddress(hDll, "GetNumaProcessorNode");
    FreeLibrary(hDll);
  }
  if (mi_option_is_enabled(mi_option_allow_large_os_pages) || mi_option_is_enabled(mi_option_reserve_huge_os_pages)) {
    win_enable_large_os_pages(&config->large_page_size);
  }
}


//---------------------------------------------
// Free
//---------------------------------------------

int _mi_prim_free(void* addr, size_t size ) {
  MI_UNUSED(size);
  DWORD errcode = 0;
  bool err = (VirtualFree(addr, 0, MEM_RELEASE) == 0);
  if (err) { errcode = GetLastError(); }
  if (errcode == ERROR_INVALID_ADDRESS) {
    // In mi_os_mem_alloc_aligned the fallback path may have returned a pointer inside
    // the memory region returned by VirtualAlloc; in that case we need to free using
    // the start of the region.
    MEMORY_BASIC_INFORMATION info; _mi_memzero_var(info);
    VirtualQuery(addr, &info, sizeof(info));
    if (info.AllocationBase < addr && ((uint8_t*)addr - (uint8_t*)info.AllocationBase) < (ptrdiff_t)(4*MI_MiB)) {
      errcode = 0;
      err = (VirtualFree(info.AllocationBase, 0, MEM_RELEASE) == 0);
      if (err) { errcode = GetLastError(); }
    }
  }
  return (int)errcode;
}


//---------------------------------------------
// VirtualAlloc
//---------------------------------------------

static void* win_virtual_alloc_prim_once(void* addr, size_t size, size_t try_alignment, DWORD flags) {
  #if (MI_INTPTR_SIZE >= 8)
  // on 64-bit systems, try to use the virtual address area after 2TiB for 4MiB aligned allocations
  if (addr == NULL) {
    void* hint = _mi_os_get_aligned_hint(try_alignment,size);
    if (hint != NULL) {
      void* p = VirtualAlloc(hint, size, flags, PAGE_READWRITE);
      if (p != NULL) return p;
      _mi_verbose_message("warning: unable to allocate hinted aligned OS memory (%zu bytes, error code: 0x%x, address: %p, alignment: %zu, flags: 0x%x)\n", size, GetLastError(), hint, try_alignment, flags);
      // fall through on error
    }
  }
  #endif
  // on modern Windows try use VirtualAlloc2 for aligned allocation
  if (addr == NULL && try_alignment > win_allocation_granularity && (try_alignment % _mi_os_page_size()) == 0 && pVirtualAlloc2 != NULL) {
    MI_MEM_ADDRESS_REQUIREMENTS reqs = { 0, 0, 0 };
    reqs.Alignment = try_alignment;
    MI_MEM_EXTENDED_PARAMETER param = { {0, 0}, {0} };
    param.Type.Type = MiMemExtendedParameterAddressRequirements;
    param.Arg.Pointer = &reqs;
    void* p = (*pVirtualAlloc2)(GetCurrentProcess(), addr, size, flags, PAGE_READWRITE, &param, 1);
    if (p != NULL) return p;
    _mi_warning_message("unable to allocate aligned OS memory (0x%zx bytes, error code: 0x%x, address: %p, alignment: 0x%zx, flags: 0x%x)\n", size, GetLastError(), addr, try_alignment, flags);
    // fall through on error
  }
  // last resort
  return VirtualAlloc(addr, size, flags, PAGE_READWRITE);
}

static bool win_is_out_of_memory_error(DWORD err) {
  switch (err) {
    case ERROR_COMMITMENT_MINIMUM:
    case ERROR_COMMITMENT_LIMIT:
    case ERROR_PAGEFILE_QUOTA:
    case ERROR_NOT_ENOUGH_MEMORY:
      return true;
    default:
      return false;
  }
}

static void* win_virtual_alloc_prim(void* addr, size_t size, size_t try_alignment, DWORD flags) {
  long max_retry_msecs = mi_option_get_clamp(mi_option_retry_on_oom, 0, 2000);  // at most 2 seconds
  if (max_retry_msecs == 1) { max_retry_msecs = 100; }  // if one sets the option to "true"
  for (long tries = 1; tries <= 10; tries++) {          // try at most 10 times (=2200ms)
    void* p = win_virtual_alloc_prim_once(addr, size, try_alignment, flags);
    if (p != NULL) {
      // success, return the address
      return p;
    }
    else if (max_retry_msecs > 0 && (try_alignment <= 8*MI_MiB) &&
              (flags&MEM_COMMIT) != 0 && (flags&MEM_LARGE_PAGES) == 0 &&
              win_is_out_of_memory_error(GetLastError())) {
      // if committing regular memory and being out-of-memory,
      // keep trying for a bit in case memory frees up after all. See issue #894
      _mi_warning_message("out-of-memory on OS allocation, try again... (attempt %lu, 0x%zx bytes, error code: 0x%x, address: %p, alignment: 0x%zx, flags: 0x%x)\n", tries, size, GetLastError(), addr, try_alignment, flags);
      long sleep_msecs = tries*40;  // increasing waits
      if (sleep_msecs > max_retry_msecs) { sleep_msecs = max_retry_msecs; }
      max_retry_msecs -= sleep_msecs;
      Sleep(sleep_msecs);
    }
    else {
      // otherwise return with an error
      break;
    }
  }
  return NULL;
}

static void* win_virtual_alloc(void* addr, size_t size, size_t try_alignment, DWORD flags, bool large_only, bool allow_large, bool* is_large) {
  mi_assert_internal(!(large_only && !allow_large));
  static _Atomic(size_t) large_page_try_ok; // = 0;
  void* p = NULL;
  // Try to allocate large OS pages (2MiB) if allowed or required.
  if ((large_only || _mi_os_use_large_page(size, try_alignment))
      && allow_large && (flags&MEM_COMMIT)!=0 && (flags&MEM_RESERVE)!=0) {
    size_t try_ok = mi_atomic_load_acquire(&large_page_try_ok);
    if (!large_only && try_ok > 0) {
      // if a large page allocation fails, it seems the calls to VirtualAlloc get very expensive.
      // therefore, once a large page allocation failed, we don't try again for `large_page_try_ok` times.
      mi_atomic_cas_strong_acq_rel(&large_page_try_ok, &try_ok, try_ok - 1);
    }
    else {
      // large OS pages must always reserve and commit.
      *is_large = true;
      p = win_virtual_alloc_prim(addr, size, try_alignment, flags | MEM_LARGE_PAGES);
      if (large_only) return p;
      // fall back to non-large page allocation on error (`p == NULL`).
      if (p == NULL) {
        mi_atomic_store_release(&large_page_try_ok,10UL);  // on error, don't try again for the next N allocations
      }
    }
  }
  // Fall back to regular page allocation
  if (p == NULL) {
    *is_large = ((flags&MEM_LARGE_PAGES) != 0);
    p = win_virtual_alloc_prim(addr, size, try_alignment, flags);
  }
  //if (p == NULL) { _mi_warning_message("unable to allocate OS memory (%zu bytes, error code: 0x%x, address: %p, alignment: %zu, flags: 0x%x, large only: %d, allow large: %d)\n", size, GetLastError(), addr, try_alignment, flags, large_only, allow_large); }
  return p;
}

int _mi_prim_alloc(void* hint_addr, size_t size, size_t try_alignment, bool commit, bool allow_large, bool* is_large, bool* is_zero, void** addr) {
  mi_assert_internal(size > 0 && (size % _mi_os_page_size()) == 0);
  mi_assert_internal(commit || !allow_large);
  mi_assert_internal(try_alignment > 0);
  *is_zero = true;
  int flags = MEM_RESERVE;
  if (commit) { flags |= MEM_COMMIT; }
  *addr = win_virtual_alloc(hint_addr, size, try_alignment, flags, false, allow_large, is_large);
  return (*addr != NULL ? 0 : (int)GetLastError());
}


//---------------------------------------------
// Commit/Reset/Protect
//---------------------------------------------
#ifdef _MSC_VER
#pragma warning(disable:6250)   // suppress warning calling VirtualFree without MEM_RELEASE (for decommit)
#endif

int _mi_prim_commit(void* addr, size_t size, bool* is_zero) {
  *is_zero = false;
  /*
  // zero'ing only happens on an initial commit... but checking upfront seems expensive..
  _MEMORY_BASIC_INFORMATION meminfo; _mi_memzero_var(meminfo);
  if (VirtualQuery(addr, &meminfo, size) > 0) {
    if ((meminfo.State & MEM_COMMIT) == 0) {
      *is_zero = true;
    }
  }
  */
  // commit
  void* p = VirtualAlloc(addr, size, MEM_COMMIT, PAGE_READWRITE);
  if (p == NULL) return (int)GetLastError();
  return 0;
}

int _mi_prim_decommit(void* addr, size_t size, bool* needs_recommit) {
  BOOL ok = VirtualFree(addr, size, MEM_DECOMMIT);
  *needs_recommit = true;  // for safety, assume always decommitted even in the case of an error.
  return (ok ? 0 : (int)GetLastError());
}

int _mi_prim_reset(void* addr, size_t size) {
  void* p = VirtualAlloc(addr, size, MEM_RESET, PAGE_READWRITE);
  mi_assert_internal(p == addr);
  #if 0
  if (p != NULL) {
    VirtualUnlock(addr,size); // VirtualUnlock after MEM_RESET removes the memory directly from the working set
  }
  #endif
  return (p != NULL ? 0 : (int)GetLastError());
}

int _mi_prim_protect(void* addr, size_t size, bool protect) {
  DWORD oldprotect = 0;
  BOOL ok = VirtualProtect(addr, size, protect ? PAGE_NOACCESS : PAGE_READWRITE, &oldprotect);
  return (ok ? 0 : (int)GetLastError());
}


//---------------------------------------------
// Huge page allocation
//---------------------------------------------

static void* _mi_prim_alloc_huge_os_pagesx(void* hint_addr, size_t size, int numa_node)
{
  const DWORD flags = MEM_LARGE_PAGES | MEM_COMMIT | MEM_RESERVE;

  win_enable_large_os_pages(NULL);

  MI_MEM_EXTENDED_PARAMETER params[3] = { {{0,0},{0}},{{0,0},{0}},{{0,0},{0}} };
  // on modern Windows try use NtAllocateVirtualMemoryEx for 1GiB huge pages
  static bool mi_huge_pages_available = true;
  if (pNtAllocateVirtualMemoryEx != NULL && mi_huge_pages_available) {
    params[0].Type.Type = MiMemExtendedParameterAttributeFlags;
    params[0].Arg.ULong64 = MI_MEM_EXTENDED_PARAMETER_NONPAGED_HUGE;
    ULONG param_count = 1;
    if (numa_node >= 0) {
      param_count++;
      params[1].Type.Type = MiMemExtendedParameterNumaNode;
      params[1].Arg.ULong = (unsigned)numa_node;
    }
    SIZE_T psize = size;
    void* base = hint_addr;
    NTSTATUS err = (*pNtAllocateVirtualMemoryEx)(GetCurrentProcess(), &base, &psize, flags, PAGE_READWRITE, params, param_count);
    if (err == 0 && base != NULL) {
      return base;
    }
    else {
      // fall back to regular large pages
      mi_huge_pages_available = false; // don't try further huge pages
      _mi_warning_message("unable to allocate using huge (1GiB) pages, trying large (2MiB) pages instead (status 0x%lx)\n", err);
    }
  }
  // on modern Windows try use VirtualAlloc2 for numa aware large OS page allocation
  if (pVirtualAlloc2 != NULL && numa_node >= 0) {
    params[0].Type.Type = MiMemExtendedParameterNumaNode;
    params[0].Arg.ULong = (unsigned)numa_node;
    return (*pVirtualAlloc2)(GetCurrentProcess(), hint_addr, size, flags, PAGE_READWRITE, params, 1);
  }

  // otherwise use regular virtual alloc on older windows
  return VirtualAlloc(hint_addr, size, flags, PAGE_READWRITE);
}

int _mi_prim_alloc_huge_os_pages(void* hint_addr, size_t size, int numa_node, bool* is_zero, void** addr) {
  *is_zero = true;
  *addr = _mi_prim_alloc_huge_os_pagesx(hint_addr,size,numa_node);
  return (*addr != NULL ? 0 : (int)GetLastError());
}


//---------------------------------------------
// Numa nodes
//---------------------------------------------

size_t _mi_prim_numa_node(void) {
  USHORT numa_node = 0;
  if (pGetCurrentProcessorNumberEx != NULL && pGetNumaProcessorNodeEx != NULL) {
    // Extended API is supported
    MI_PROCESSOR_NUMBER pnum;
    (*pGetCurrentProcessorNumberEx)(&pnum);
    USHORT nnode = 0;
    BOOL ok = (*pGetNumaProcessorNodeEx)(&pnum, &nnode);
    if (ok) { numa_node = nnode; }
  }
  else if (pGetNumaProcessorNode != NULL) {
    // Vista or earlier, use older API that is limited to 64 processors. Issue #277
    DWORD pnum = GetCurrentProcessorNumber();
    UCHAR nnode = 0;
    BOOL ok = pGetNumaProcessorNode((UCHAR)pnum, &nnode);
    if (ok) { numa_node = nnode; }
  }
  return numa_node;
}

size_t _mi_prim_numa_node_count(void) {
  ULONG numa_max = 0;
  GetNumaHighestNodeNumber(&numa_max);
  // find the highest node number that has actual processors assigned to it. Issue #282
  while(numa_max > 0) {
    if (pGetNumaNodeProcessorMaskEx != NULL) {
      // Extended API is supported
      GROUP_AFFINITY affinity;
      if ((*pGetNumaNodeProcessorMaskEx)((USHORT)numa_max, &affinity)) {
        if (affinity.Mask != 0) break;  // found the maximum non-empty node
      }
    }
    else {
      // Vista or earlier, use older API that is limited to 64 processors.
      ULONGLONG mask;
      if (GetNumaNodeProcessorMask((UCHAR)numa_max, &mask)) {
        if (mask != 0) break; // found the maximum non-empty node
      };
    }
    // max node was invalid or had no processor assigned, try again
    numa_max--;
  }
  return ((size_t)numa_max + 1);
}


//----------------------------------------------------------------
// Clock
//----------------------------------------------------------------

static mi_msecs_t mi_to_msecs(LARGE_INTEGER t) {
  static LARGE_INTEGER mfreq; // = 0
  if (mfreq.QuadPart == 0LL) {
    LARGE_INTEGER f;
    QueryPerformanceFrequency(&f);
    mfreq.QuadPart = f.QuadPart/1000LL;
    if (mfreq.QuadPart == 0) mfreq.QuadPart = 1;
  }
  return (mi_msecs_t)(t.QuadPart / mfreq.QuadPart);
}

mi_msecs_t _mi_prim_clock_now(void) {
  LARGE_INTEGER t;
  QueryPerformanceCounter(&t);
  return mi_to_msecs(t);
}


//----------------------------------------------------------------
// Process Info
//----------------------------------------------------------------

#include <psapi.h>

static mi_msecs_t filetime_msecs(const FILETIME* ftime) {
  ULARGE_INTEGER i;
  i.LowPart = ftime->dwLowDateTime;
  i.HighPart = ftime->dwHighDateTime;
  mi_msecs_t msecs = (i.QuadPart / 10000); // FILETIME is in 100 nano seconds
  return msecs;
}

typedef BOOL (WINAPI *PGetProcessMemoryInfo)(HANDLE, PPROCESS_MEMORY_COUNTERS, DWORD);
static PGetProcessMemoryInfo pGetProcessMemoryInfo = NULL;

void _mi_prim_process_info(mi_process_info_t* pinfo)
{
  FILETIME ct;
  FILETIME ut;
  FILETIME st;
  FILETIME et;
  GetProcessTimes(GetCurrentProcess(), &ct, &et, &st, &ut);
  pinfo->utime = filetime_msecs(&ut);
  pinfo->stime = filetime_msecs(&st);

  // load psapi on demand
  if (pGetProcessMemoryInfo == NULL) {
    HINSTANCE hDll = LoadLibrary(TEXT("psapi.dll"));
    if (hDll != NULL) {
      pGetProcessMemoryInfo = (PGetProcessMemoryInfo)(void (*)(void))GetProcAddress(hDll, "GetProcessMemoryInfo");
    }
  }

  // get process info
  PROCESS_MEMORY_COUNTERS info; _mi_memzero_var(info);
  if (pGetProcessMemoryInfo != NULL) {
    pGetProcessMemoryInfo(GetCurrentProcess(), &info, sizeof(info));
  }
  pinfo->current_rss    = (size_t)info.WorkingSetSize;
  pinfo->peak_rss       = (size_t)info.PeakWorkingSetSize;
  pinfo->current_commit = (size_t)info.PagefileUsage;
  pinfo->peak_commit    = (size_t)info.PeakPagefileUsage;
  pinfo->page_faults    = (size_t)info.PageFaultCount;
}

//----------------------------------------------------------------
// Output
//----------------------------------------------------------------

void _mi_prim_out_stderr( const char* msg )
{
  // on windows with redirection, the C runtime cannot handle locale dependent output
  // after the main thread closes so we use direct console output.
  if (!_mi_preloading()) {
    // _cputs(msg);  // _cputs cannot be used as it aborts when failing to lock the console
    static HANDLE hcon = INVALID_HANDLE_VALUE;
    static bool hconIsConsole;
    if (hcon == INVALID_HANDLE_VALUE) {
      CONSOLE_SCREEN_BUFFER_INFO sbi;
      hcon = GetStdHandle(STD_ERROR_HANDLE);
      hconIsConsole = ((hcon != INVALID_HANDLE_VALUE) && GetConsoleScreenBufferInfo(hcon, &sbi));
    }
    const size_t len = _mi_strlen(msg);
    if (len > 0 && len < UINT32_MAX) {
      DWORD written = 0;
      if (hconIsConsole) {
        WriteConsoleA(hcon, msg, (DWORD)len, &written, NULL);
      }
      else if (hcon != INVALID_HANDLE_VALUE) {
        // use direct write if stderr was redirected
        WriteFile(hcon, msg, (DWORD)len, &written, NULL);
      }
      else {
        // finally fall back to fputs after all
        fputs(msg, stderr);
      }
    }
  }
}


//----------------------------------------------------------------
// Environment
//----------------------------------------------------------------

// On Windows use GetEnvironmentVariable instead of getenv to work
// reliably even when this is invoked before the C runtime is initialized.
// i.e. when `_mi_preloading() == true`.
// Note: on windows, environment names are not case sensitive.
bool _mi_prim_getenv(const char* name, char* result, size_t result_size) {
  result[0] = 0;
  size_t len = GetEnvironmentVariableA(name, result, (DWORD)result_size);
  return (len > 0 && len < result_size);
}


//----------------------------------------------------------------
// Random
//----------------------------------------------------------------

#if defined(MI_USE_RTLGENRANDOM) // || defined(__cplusplus)
// We prefer to use BCryptGenRandom instead of (the unofficial) RtlGenRandom but when using
// dynamic overriding, we observed it can raise an exception when compiled with C++, and
// sometimes deadlocks when also running under the VS debugger.
// In contrast, issue #623 implies that on Windows Server 2019 we need to use BCryptGenRandom.
// To be continued..
#pragma comment (lib,"advapi32.lib")
#define RtlGenRandom  SystemFunction036
mi_decl_externc BOOLEAN NTAPI RtlGenRandom(PVOID RandomBuffer, ULONG RandomBufferLength);

bool _mi_prim_random_buf(void* buf, size_t buf_len) {
  return (RtlGenRandom(buf, (ULONG)buf_len) != 0);
}

#else

#ifndef BCRYPT_USE_SYSTEM_PREFERRED_RNG
#define BCRYPT_USE_SYSTEM_PREFERRED_RNG 0x00000002
#endif

typedef LONG (NTAPI *PBCryptGenRandom)(HANDLE, PUCHAR, ULONG, ULONG);
static  PBCryptGenRandom pBCryptGenRandom = NULL;

bool _mi_prim_random_buf(void* buf, size_t buf_len) {
  if (pBCryptGenRandom == NULL) {
    HINSTANCE hDll = LoadLibrary(TEXT("bcrypt.dll"));
    if (hDll != NULL) {
      pBCryptGenRandom = (PBCryptGenRandom)(void (*)(void))GetProcAddress(hDll, "BCryptGenRandom");
    }
    if (pBCryptGenRandom == NULL) return false;
  }
  return (pBCryptGenRandom(NULL, (PUCHAR)buf, (ULONG)buf_len, BCRYPT_USE_SYSTEM_PREFERRED_RNG) >= 0);
}

#endif  // MI_USE_RTLGENRANDOM



//----------------------------------------------------------------
// Process & Thread Init/Done
//----------------------------------------------------------------

static void NTAPI mi_win_main(PVOID module, DWORD reason, LPVOID reserved) {
  MI_UNUSED(reserved);
  MI_UNUSED(module);
  #if MI_TLS_SLOT >= 2
  if ((reason==DLL_PROCESS_ATTACH || reason==DLL_THREAD_ATTACH) && mi_prim_get_default_heap() == NULL) {
    _mi_heap_set_default_direct((mi_heap_t*)&_mi_heap_empty);
  }
  #endif
  if (reason==DLL_PROCESS_ATTACH) {
    _mi_process_load();
  }
  else if (reason==DLL_PROCESS_DETACH) {
    _mi_process_done();
  }
  else if (reason==DLL_THREAD_DETACH && !_mi_is_redirected()) {
    _mi_thread_done(NULL);
  }    
}


#if defined(MI_SHARED_LIB)
  #define MI_PRIM_HAS_PROCESS_ATTACH  1

  // Windows DLL: easy to hook into process_init and thread_done
  __declspec(dllexport) BOOL WINAPI DllMain(HINSTANCE inst, DWORD reason, LPVOID reserved) {
    mi_win_main((PVOID)inst,reason,reserved);
    return TRUE;
  }

  // nothing to do since `_mi_thread_done` is handled through the DLL_THREAD_DETACH event.
  void _mi_prim_thread_init_auto_done(void) { }
  void _mi_prim_thread_done_auto_done(void) { }
  void _mi_prim_thread_associate_default_heap(mi_heap_t* heap) {
    MI_UNUSED(heap);
  }

#elif !defined(MI_WIN_USE_FLS)
  #define MI_PRIM_HAS_PROCESS_ATTACH  1

  static void NTAPI mi_win_main_attach(PVOID module, DWORD reason, LPVOID reserved) {
    if (reason == DLL_PROCESS_ATTACH || reason == DLL_THREAD_ATTACH) {
      mi_win_main(module, reason, reserved);
    }
  }
  static void NTAPI mi_win_main_detach(PVOID module, DWORD reason, LPVOID reserved) {
    if (reason == DLL_PROCESS_DETACH || reason == DLL_THREAD_DETACH) {
      mi_win_main(module, reason, reserved);
    }
  }

  // Set up TLS callbacks in a statically linked library by using special data sections.
  // See <https://stackoverflow.com/questions/14538159/tls-callback-in-windows>
  // We use 2 entries to ensure we call attach events before constructors
  // are called, and detach events after destructors are called.
  #if defined(__cplusplus)
  extern "C" {
  #endif

  #if defined(_WIN64)
    #pragma comment(linker, "/INCLUDE:_tls_used")
    #pragma comment(linker, "/INCLUDE:_mi_tls_callback_pre")
    #pragma comment(linker, "/INCLUDE:_mi_tls_callback_post")
    #pragma const_seg(".CRT$XLB")
    extern const PIMAGE_TLS_CALLBACK _mi_tls_callback_pre[];
    const PIMAGE_TLS_CALLBACK _mi_tls_callback_pre[] = { &mi_win_main_attach };
    #pragma const_seg()
    #pragma const_seg(".CRT$XLY")
    extern const PIMAGE_TLS_CALLBACK _mi_tls_callback_post[];
    const PIMAGE_TLS_CALLBACK _mi_tls_callback_post[] = { &mi_win_main_detach };
    #pragma const_seg()
  #else
    #pragma comment(linker, "/INCLUDE:__tls_used")
    #pragma comment(linker, "/INCLUDE:__mi_tls_callback_pre")
    #pragma comment(linker, "/INCLUDE:__mi_tls_callback_post")
    #pragma data_seg(".CRT$XLB")
    PIMAGE_TLS_CALLBACK _mi_tls_callback_pre[] = { &mi_win_main_attach };
    #pragma data_seg()
    #pragma data_seg(".CRT$XLY")
    PIMAGE_TLS_CALLBACK _mi_tls_callback_post[] = { &mi_win_main_detach };
    #pragma data_seg()
  #endif

  #if defined(__cplusplus)
  }
  #endif

  // nothing to do since `_mi_thread_done` is handled through the DLL_THREAD_DETACH event.
  void _mi_prim_thread_init_auto_done(void) { }
  void _mi_prim_thread_done_auto_done(void) { }
  void _mi_prim_thread_associate_default_heap(mi_heap_t* heap) {
    MI_UNUSED(heap);
  }

#else // deprecated: statically linked, use fiber api

  #if defined(_MSC_VER) // on clang/gcc use the constructor attribute (in `src/prim/prim.c`)
    // MSVC: use data section magic for static libraries
    // See <https://www.codeguru.com/cpp/misc/misc/applicationcontrol/article.php/c6945/Running-Code-Before-and-After-Main.htm>
    #define MI_PRIM_HAS_PROCESS_ATTACH 1

    static int mi_process_attach(void) {
      mi_win_main(NULL,DLL_PROCESS_ATTACH,NULL);
      atexit(&_mi_process_done);
      return 0;
    }
    typedef int(*mi_crt_callback_t)(void);
    #if defined(_WIN64)
      #pragma comment(linker, "/INCLUDE:_mi_tls_callback")
      #pragma section(".CRT$XIU", long, read)
    #else
      #pragma comment(linker, "/INCLUDE:__mi_tls_callback")
    #endif
    #pragma data_seg(".CRT$XIU")
    mi_decl_externc mi_crt_callback_t _mi_tls_callback[] = { &mi_process_attach };
    #pragma data_seg()
  #endif

  // use the fiber api for calling `_mi_thread_done`.
  #include <fibersapi.h>
  #if (_WIN32_WINNT < 0x600)  // before Windows Vista
  WINBASEAPI DWORD WINAPI FlsAlloc( _In_opt_ PFLS_CALLBACK_FUNCTION lpCallback );
  WINBASEAPI PVOID WINAPI FlsGetValue( _In_ DWORD dwFlsIndex );
  WINBASEAPI BOOL  WINAPI FlsSetValue( _In_ DWORD dwFlsIndex, _In_opt_ PVOID lpFlsData );
  WINBASEAPI BOOL  WINAPI FlsFree(_In_ DWORD dwFlsIndex);
  #endif

  static DWORD mi_fls_key = (DWORD)(-1);

  static void NTAPI mi_fls_done(PVOID value) {
    mi_heap_t* heap = (mi_heap_t*)value;
    if (heap != NULL) {
      _mi_thread_done(heap);
      FlsSetValue(mi_fls_key, NULL);  // prevent recursion as _mi_thread_done may set it back to the main heap, issue #672
    }
  }

  void _mi_prim_thread_init_auto_done(void) {
    mi_fls_key = FlsAlloc(&mi_fls_done);
  }

  void _mi_prim_thread_done_auto_done(void) {
    // call thread-done on all threads (except the main thread) to prevent
    // dangling callback pointer if statically linked with a DLL; Issue #208
    FlsFree(mi_fls_key);
  }

  void _mi_prim_thread_associate_default_heap(mi_heap_t* heap) {
    mi_assert_internal(mi_fls_key != (DWORD)(-1));
    FlsSetValue(mi_fls_key, heap);
  }
#endif

// ----------------------------------------------------
// Communicate with the redirection module on Windows
// ----------------------------------------------------
#if defined(MI_SHARED_LIB) && !defined(MI_WIN_NOREDIRECT)
  #define MI_PRIM_HAS_ALLOCATOR_INIT 1

  static bool mi_redirected = false;   // true if malloc redirects to mi_malloc

  bool _mi_is_redirected(void) {
    return mi_redirected;
  }

  #ifdef __cplusplus
  extern "C" {
  #endif
  mi_decl_export void _mi_redirect_entry(DWORD reason) {
    // called on redirection; careful as this may be called before DllMain
    #if MI_TLS_SLOT >= 2
    if ((reason==DLL_PROCESS_ATTACH || reason==DLL_THREAD_ATTACH) && mi_prim_get_default_heap() == NULL) {
      _mi_heap_set_default_direct((mi_heap_t*)&_mi_heap_empty);
    }
    #endif
    if (reason == DLL_PROCESS_ATTACH) {
      mi_redirected = true;
    }
    else if (reason == DLL_PROCESS_DETACH) {
      mi_redirected = false;
    }
    else if (reason == DLL_THREAD_DETACH) {
      _mi_thread_done(NULL);
    }
  }
  __declspec(dllimport) bool mi_cdecl mi_allocator_init(const char** message);
  __declspec(dllimport) void mi_cdecl mi_allocator_done(void);
  #ifdef __cplusplus
  }
  #endif
  bool _mi_allocator_init(const char** message) {
    return mi_allocator_init(message);
  }
  void _mi_allocator_done(void) {
    mi_allocator_done();
  }
#endif

bool _mi_prim_thread_is_in_threadpool(void) {
  #if (MI_ARCH_X64 || MI_ARCH_X86)
  if (win_major_version >= 6) {
    // check if this thread belongs to a windows threadpool
    // see: <https://www.geoffchappell.com/studies/windows/km/ntoskrnl/inc/api/pebteb/teb/index.htm>
    _TEB* const teb = NtCurrentTeb();
    void* const pool_data = *((void**)((uint8_t*)teb + (MI_SIZE_BITS == 32 ? 0x0F90 : 0x1778)));
    return (pool_data != NULL);
  }
  #endif
  return false;
}<|MERGE_RESOLUTION|>--- conflicted
+++ resolved
@@ -144,11 +144,7 @@
   ULONGLONG memInKiB = 0;
   if (GetPhysicallyInstalledSystemMemory(&memInKiB)) {
     if (memInKiB > 0 && memInKiB < (SIZE_MAX / MI_KiB)) {
-<<<<<<< HEAD
-      config->physical_memory = (size_t)(memInKiB * MI_KiB);
-=======
       config->physical_memory = (size_t)memInKiB * MI_KiB;
->>>>>>> f4c3a906
     }
   }
   // get the VirtualAlloc2 function
@@ -656,7 +652,7 @@
   }
   else if (reason==DLL_THREAD_DETACH && !_mi_is_redirected()) {
     _mi_thread_done(NULL);
-  }    
+  }
 }
 
 
