/* ----------------------------------------------------------------------------
Copyright (c) 2018-2023, Microsoft Research, Daan Leijen
This is free software; you can redistribute it and/or modify it under the
terms of the MIT license. A copy of the license can be found in the file
"LICENSE" at the root of this distribution.
-----------------------------------------------------------------------------*/

// This file is included in `src/prim/prim.c`

#ifndef _DEFAULT_SOURCE
#define _DEFAULT_SOURCE   // ensure mmap flags and syscall are defined
#endif

#if defined(__sun)
// illumos provides new mman.h api when any of these are defined
// otherwise the old api based on caddr_t which predates the void pointers one.
// stock solaris provides only the former, chose to atomically to discard those
// flags only here rather than project wide tough.
#undef _XOPEN_SOURCE
#undef _POSIX_C_SOURCE
#endif

#include "mimalloc.h"
#include "mimalloc/internal.h"
#include "mimalloc/prim.h"

#include <sys/mman.h>  // mmap
#include <unistd.h>    // sysconf
#include <fcntl.h>     // open, close, read, access
#include <stdlib.h>    // getenv, arc4random_buf

#if defined(__linux__)
  #include <features.h>
  //#if defined(MI_NO_THP)
  #include <sys/prctl.h>  // THP disable
  //#endif
  #if defined(__GLIBC__)
  #include <linux/mman.h> // linux mmap flags
  #else
  #include <sys/mman.h>
  #endif
#elif defined(__APPLE__)
  #include <AvailabilityMacros.h>
  #include <TargetConditionals.h>
  #if !defined(TARGET_OS_OSX) || TARGET_OS_OSX   // see issue #879, used to be (!TARGET_IOS_IPHONE && !TARGET_IOS_SIMULATOR)
  #include <mach/vm_statistics.h>    // VM_MAKE_TAG, VM_FLAGS_SUPERPAGE_SIZE_2MB, etc.
  #endif
  #if !defined(MAC_OS_X_VERSION_10_7)
  #define MAC_OS_X_VERSION_10_7   1070
  #endif
#elif defined(__FreeBSD__) || defined(__DragonFly__)
  #include <sys/param.h>
  #if __FreeBSD_version >= 1200000
  #include <sys/cpuset.h>
  #include <sys/domainset.h>
  #endif
  #include <sys/sysctl.h>
#endif

#if (defined(__linux__) && !defined(__ANDROID__)) || defined(__FreeBSD__)
  #define MI_HAS_SYSCALL_H
  #include <sys/syscall.h>
#endif

<<<<<<< HEAD
#define MI_UNIX_LARGE_PAGE_SIZE (2*MI_MiB) // TODO: can we query the OS for this?
=======
#if !defined(MADV_DONTNEED) && defined(POSIX_MADV_DONTNEED)  // QNX
#define MADV_DONTNEED  POSIX_MADV_DONTNEED
#endif
#if !defined(MADV_FREE) && defined(POSIX_MADV_FREE)  // QNX
#define MADV_FREE  POSIX_MADV_FREE
#endif
>>>>>>> 783c3ba4

  
//------------------------------------------------------------------------------------
// Use syscalls for some primitives to allow for libraries that override open/read/close etc.
// and do allocation themselves; using syscalls prevents recursion when mimalloc is
// still initializing (issue #713)
// Declare inline to avoid unused function warnings.
//------------------------------------------------------------------------------------

#if defined(MI_HAS_SYSCALL_H) && defined(SYS_open) && defined(SYS_close) && defined(SYS_read) && defined(SYS_access)

static inline int mi_prim_open(const char* fpath, int open_flags) {
  return syscall(SYS_open,fpath,open_flags,0);
}
static inline ssize_t mi_prim_read(int fd, void* buf, size_t bufsize) {
  return syscall(SYS_read,fd,buf,bufsize);
}
static inline int mi_prim_close(int fd) {
  return syscall(SYS_close,fd);
}
static inline int mi_prim_access(const char *fpath, int mode) {
  return syscall(SYS_access,fpath,mode);
}

#else

static inline int mi_prim_open(const char* fpath, int open_flags) {
  return open(fpath,open_flags);
}
static inline ssize_t mi_prim_read(int fd, void* buf, size_t bufsize) {
  return read(fd,buf,bufsize);
}
static inline int mi_prim_close(int fd) {
  return close(fd);
}
static inline int mi_prim_access(const char *fpath, int mode) {
  return access(fpath,mode);
}

#endif



//---------------------------------------------
// init
//---------------------------------------------

static bool unix_detect_overcommit(void) {
  bool os_overcommit = true;
#if defined(__linux__)
  int fd = mi_prim_open("/proc/sys/vm/overcommit_memory", O_RDONLY);
	if (fd >= 0) {
    char buf[32];
    ssize_t nread = mi_prim_read(fd, &buf, sizeof(buf));
    mi_prim_close(fd);
    // <https://www.kernel.org/doc/Documentation/vm/overcommit-accounting>
    // 0: heuristic overcommit, 1: always overcommit, 2: never overcommit (ignore NORESERVE)
    if (nread >= 1) {
      os_overcommit = (buf[0] == '0' || buf[0] == '1');
    }
  }
#elif defined(__FreeBSD__)
  int val = 0;
  size_t olen = sizeof(val);
  if (sysctlbyname("vm.overcommit", &val, &olen, NULL, 0) == 0) {
    os_overcommit = (val != 0);
  }
#else
  // default: overcommit is true
#endif
  return os_overcommit;
}

void _mi_prim_mem_init( mi_os_mem_config_t* config )
{
  long psize = sysconf(_SC_PAGESIZE);
  if (psize > 0) {
    config->page_size = (size_t)psize;
    config->alloc_granularity = (size_t)psize;
    #if defined(_SC_PHYS_PAGES)
    long pphys = sysconf(_SC_PHYS_PAGES);
    const size_t psize_in_kib = (size_t)psize / MI_KiB;
    if (psize_in_kib > 0 && pphys > 0 && (size_t)pphys <= (SIZE_MAX/psize_in_kib)) {
      config->physical_memory_in_kib = (size_t)pphys * psize_in_kib;
    }
    #endif
  }
  config->large_page_size = MI_UNIX_LARGE_PAGE_SIZE;
  config->has_overcommit = unix_detect_overcommit();
  config->has_partial_free = true;    // mmap can free in parts
  config->has_virtual_reserve = true; // todo: check if this true for NetBSD?  (for anonymous mmap with PROT_NONE)

  // disable transparent huge pages for this process?
  #if (defined(__linux__) || defined(__ANDROID__)) && defined(PR_GET_THP_DISABLE)
  #if defined(MI_NO_THP)
  if (true)
  #else
  if (!mi_option_is_enabled(mi_option_allow_large_os_pages)) // disable THP also if large OS pages are not allowed in the options
  #endif
  {
    int val = 0;
    if (prctl(PR_GET_THP_DISABLE, &val, 0, 0, 0) != 0) {
      // Most likely since distros often come with always/madvise settings.
      val = 1;
      // Disabling only for mimalloc process rather than touching system wide settings
      (void)prctl(PR_SET_THP_DISABLE, &val, 0, 0, 0);
    }
  }
  #endif
}


//---------------------------------------------
// free
//---------------------------------------------

int _mi_prim_free(void* addr, size_t size ) {
  bool err = (munmap(addr, size) == -1);
  return (err ? errno : 0);
}


//---------------------------------------------
// mmap
//---------------------------------------------

static int unix_madvise(void* addr, size_t size, int advice) {
  #if defined(__sun)
  int res = madvise((caddr_t)addr, size, advice);  // Solaris needs cast (issue #520)
  #elif defined(__QNX__)
  int res = posix_madvise(addr, size, advice);
  #else
  int res = madvise(addr, size, advice);
  #endif
  return (res==0 ? 0 : errno);
}

static void* unix_mmap_prim(void* addr, size_t size, size_t try_alignment, int protect_flags, int flags, int fd) {
  MI_UNUSED(try_alignment);
  void* p = NULL;
  #if defined(MAP_ALIGNED)  // BSD
  if (addr == NULL && try_alignment > 1 && (try_alignment % _mi_os_page_size()) == 0) {
    size_t idx;
    size_t n = mi_bsr(try_alignment, &idx);
    if (((size_t)1 << n) == try_alignment && n >= 12 && n <= 30) {  // alignment is a power of 2 and 4096 <= alignment <= 1GiB
      p = mmap(addr, size, protect_flags, flags | MAP_ALIGNED(n), fd, 0);
      if (p==MAP_FAILED || !_mi_is_aligned(p,try_alignment)) {
        int err = errno;
        _mi_trace_message("unable to directly request aligned OS memory (error: %d (0x%x), size: 0x%zx bytes, alignment: 0x%zx, hint address: %p)\n", err, err, size, try_alignment, addr);
      }
      if (p!=MAP_FAILED) return p;
      // fall back to regular mmap
    }
  }
  #elif defined(MAP_ALIGN)  // Solaris
  if (addr == NULL && try_alignment > 1 && (try_alignment % _mi_os_page_size()) == 0) {
    p = mmap((void*)try_alignment, size, protect_flags, flags | MAP_ALIGN, fd, 0);  // addr parameter is the required alignment
    if (p!=MAP_FAILED) return p;
    // fall back to regular mmap
  }
  #endif
  #if (MI_INTPTR_SIZE >= 8) && !defined(MAP_ALIGNED)
  // on 64-bit systems, use the virtual address area after 2TiB for 4MiB aligned allocations
  if (addr == NULL) {
    void* hint = _mi_os_get_aligned_hint(try_alignment, size);
    if (hint != NULL) {
      p = mmap(hint, size, protect_flags, flags, fd, 0);
      if (p==MAP_FAILED || !_mi_is_aligned(p,try_alignment)) {
        #if MI_TRACK_ENABLED  // asan sometimes does not instrument errno correctly?
        int err = 0;
        #else
        int err = errno;
        #endif
        _mi_trace_message("unable to directly request hinted aligned OS memory (error: %d (0x%x), size: 0x%zx bytes, alignment: 0x%zx, hint address: %p)\n", err, err, size, try_alignment, hint);
      }
      if (p!=MAP_FAILED) return p;
      // fall back to regular mmap
    }
  }
  #endif
  // regular mmap
  p = mmap(addr, size, protect_flags, flags, fd, 0);
  if (p!=MAP_FAILED) return p;
  // failed to allocate
  return NULL;
}

static int unix_mmap_fd(void) {
  #if defined(VM_MAKE_TAG)
  // macOS: tracking anonymous page with a specific ID. (All up to 98 are taken officially but LLVM sanitizers had taken 99)
  int os_tag = (int)mi_option_get(mi_option_os_tag);
  if (os_tag < 100 || os_tag > 255) { os_tag = 254; }
  return VM_MAKE_TAG(os_tag);
  #else
  return -1;
  #endif
}

static void* unix_mmap(void* addr, size_t size, size_t try_alignment, int protect_flags, bool large_only, bool allow_large, bool* is_large) {
  #if !defined(MAP_ANONYMOUS)
  #define MAP_ANONYMOUS  MAP_ANON
  #endif
  #if !defined(MAP_NORESERVE)
  #define MAP_NORESERVE  0
  #endif
  void* p = NULL;
  const int fd = unix_mmap_fd();
  int flags = MAP_PRIVATE | MAP_ANONYMOUS;
  if (_mi_os_has_overcommit()) {
    flags |= MAP_NORESERVE;
  }
  #if defined(PROT_MAX)
  protect_flags |= PROT_MAX(PROT_READ | PROT_WRITE); // BSD
  #endif
  // huge page allocation
  if (allow_large && (large_only || (_mi_os_use_large_page(size, try_alignment) && mi_option_get(mi_option_allow_large_os_pages) == 1))) {
    static _Atomic(size_t) large_page_try_ok; // = 0;
    size_t try_ok = mi_atomic_load_acquire(&large_page_try_ok);
    if (!large_only && try_ok > 0) {
      // If the OS is not configured for large OS pages, or the user does not have
      // enough permission, the `mmap` will always fail (but it might also fail for other reasons).
      // Therefore, once a large page allocation failed, we don't try again for `large_page_try_ok` times
      // to avoid too many failing calls to mmap.
      mi_atomic_cas_strong_acq_rel(&large_page_try_ok, &try_ok, try_ok - 1);
    }
    else {
      int lflags = flags & ~MAP_NORESERVE;  // using NORESERVE on huge pages seems to fail on Linux
      int lfd = fd;
      #ifdef MAP_ALIGNED_SUPER
      lflags |= MAP_ALIGNED_SUPER;
      #endif
      #ifdef MAP_HUGETLB
      lflags |= MAP_HUGETLB;
      #endif
      #ifdef MAP_HUGE_1GB
      static bool mi_huge_pages_available = true;
      if (large_only && (size % MI_GiB) == 0 && mi_huge_pages_available) {
        lflags |= MAP_HUGE_1GB;
      }
      else
      #endif
      {
        #ifdef MAP_HUGE_2MB
        lflags |= MAP_HUGE_2MB;
        #endif
      }
      #ifdef VM_FLAGS_SUPERPAGE_SIZE_2MB
      lfd |= VM_FLAGS_SUPERPAGE_SIZE_2MB;
      #endif
      if (large_only || lflags != flags) {
        // try large OS page allocation
        *is_large = true;
        p = unix_mmap_prim(addr, size, try_alignment, protect_flags, lflags, lfd);
        #ifdef MAP_HUGE_1GB
        if (p == NULL && (lflags & MAP_HUGE_1GB) == MAP_HUGE_1GB) {
          mi_huge_pages_available = false; // don't try huge 1GiB pages again
          if (large_only) {
            _mi_warning_message("unable to allocate huge (1GiB) page, trying large (2MiB) pages instead (errno: %i)\n", errno);
          }
          lflags = ((lflags & ~MAP_HUGE_1GB) | MAP_HUGE_2MB);
          p = unix_mmap_prim(addr, size, try_alignment, protect_flags, lflags, lfd);
        }
        #endif
        if (large_only) return p;
        if (p == NULL) {
          mi_atomic_store_release(&large_page_try_ok, (size_t)8);  // on error, don't try again for the next N allocations
        }
      }
    }
  }
  // regular allocation
  if (p == NULL) {
    *is_large = false;
    p = unix_mmap_prim(addr, size, try_alignment, protect_flags, flags, fd);
    if (p != NULL) {
      #if defined(MADV_HUGEPAGE)
      // Many Linux systems don't allow MAP_HUGETLB but they support instead
      // transparent huge pages (THP). Generally, it is not required to call `madvise` with MADV_HUGE
      // though since properly aligned allocations will already use large pages if available
      // in that case -- in particular for our large regions (in `memory.c`).
      // However, some systems only allow THP if called with explicit `madvise`, so
      // when large OS pages are enabled for mimalloc, we call `madvise` anyways.
      if (allow_large && _mi_os_use_large_page(size, try_alignment)) {
        if (unix_madvise(p, size, MADV_HUGEPAGE) == 0) {
          // *is_large = true; // possibly
        };
      }
      #elif defined(__sun)
      if (allow_large && _mi_os_use_large_page(size, try_alignment)) {
        struct memcntl_mha cmd = {0};
        cmd.mha_pagesize = _mi_os_large_page_size();
        cmd.mha_cmd = MHA_MAPSIZE_VA;
        if (memcntl((caddr_t)p, size, MC_HAT_ADVISE, (caddr_t)&cmd, 0, 0) == 0) {
          // *is_large = true; // possibly
        }
      }
      #endif
    }
  }
  return p;
}

// Note: the `try_alignment` is just a hint and the returned pointer is not guaranteed to be aligned.
int _mi_prim_alloc(void* hint_addr, size_t size, size_t try_alignment, bool commit, bool allow_large, bool* is_large, bool* is_zero, void** addr) {
  mi_assert_internal(size > 0 && (size % _mi_os_page_size()) == 0);
  mi_assert_internal(commit || !allow_large);
  mi_assert_internal(try_alignment > 0);
  if (hint_addr == NULL && size >= 8*MI_UNIX_LARGE_PAGE_SIZE && try_alignment > 1 && _mi_is_power_of_two(try_alignment) && try_alignment < MI_UNIX_LARGE_PAGE_SIZE) {
    try_alignment = MI_UNIX_LARGE_PAGE_SIZE; // try to align along large page size for larger allocations
  }

  *is_zero = true;
  int protect_flags = (commit ? (PROT_WRITE | PROT_READ) : PROT_NONE);
  *addr = unix_mmap(hint_addr, size, try_alignment, protect_flags, false, allow_large, is_large);
  return (*addr != NULL ? 0 : errno);
}


//---------------------------------------------
// Commit/Reset
//---------------------------------------------

static void unix_mprotect_hint(int err) {
  #if defined(__linux__) && (MI_SECURE>=2) // guard page around every mimalloc page
  if (err == ENOMEM) {
    _mi_warning_message("The next warning may be caused by a low memory map limit.\n"
                        "  On Linux this is controlled by the vm.max_map_count -- maybe increase it?\n"
                        "  For example: sudo sysctl -w vm.max_map_count=262144\n");
  }
  #else
  MI_UNUSED(err);
  #endif
}





int _mi_prim_commit(void* start, size_t size, bool* is_zero) {
  // commit: ensure we can access the area
  // note: we may think that *is_zero can be true since the memory
  // was either from mmap PROT_NONE, or from decommit MADV_DONTNEED, but
  // we sometimes call commit on a range with still partially committed
  // memory and `mprotect` does not zero the range.
  *is_zero = false;
  int err = mprotect(start, size, (PROT_READ | PROT_WRITE));
  if (err != 0) {
    err = errno;
    unix_mprotect_hint(err);
  }
  return err;
}

int _mi_prim_decommit(void* start, size_t size, bool* needs_recommit) {
  int err = 0;
  // decommit: use MADV_DONTNEED as it decreases rss immediately (unlike MADV_FREE)
  err = unix_madvise(start, size, MADV_DONTNEED);
  #if !MI_DEBUG && MI_SECURE<=2
    *needs_recommit = false;
  #else
    *needs_recommit = true;
    mprotect(start, size, PROT_NONE);
  #endif
  /*
  // decommit: use mmap with MAP_FIXED and PROT_NONE to discard the existing memory (and reduce rss)
  *needs_recommit = true;
  const int fd = unix_mmap_fd();
  void* p = mmap(start, size, PROT_NONE, (MAP_FIXED | MAP_PRIVATE | MAP_ANONYMOUS | MAP_NORESERVE), fd, 0);
  if (p != start) { err = errno; }
  */
  return err;
}

int _mi_prim_reset(void* start, size_t size) {
  // We try to use `MADV_FREE` as that is the fastest. A drawback though is that it
  // will not reduce the `rss` stats in tools like `top` even though the memory is available
  // to other processes. With the default `MIMALLOC_PURGE_DECOMMITS=1` we ensure that by
  // default `MADV_DONTNEED` is used though.
  #if defined(MADV_FREE)
  static _Atomic(size_t) advice = MI_ATOMIC_VAR_INIT(MADV_FREE);
  int oadvice = (int)mi_atomic_load_relaxed(&advice);
  int err;
  while ((err = unix_madvise(start, size, oadvice)) != 0 && errno == EAGAIN) { errno = 0;  };
  if (err != 0 && errno == EINVAL && oadvice == MADV_FREE) {
    // if MADV_FREE is not supported, fall back to MADV_DONTNEED from now on
    mi_atomic_store_release(&advice, (size_t)MADV_DONTNEED);
    err = unix_madvise(start, size, MADV_DONTNEED);
  }
  #else
  int err = unix_madvise(start, size, MADV_DONTNEED);
  #endif
  return err;
}

int _mi_prim_protect(void* start, size_t size, bool protect) {
  int err = mprotect(start, size, protect ? PROT_NONE : (PROT_READ | PROT_WRITE));
  if (err != 0) { err = errno; }
  unix_mprotect_hint(err);
  return err;
}



//---------------------------------------------
// Huge page allocation
//---------------------------------------------

#if (MI_INTPTR_SIZE >= 8) && !defined(__HAIKU__) && !defined(__CYGWIN__)

#ifndef MPOL_PREFERRED
#define MPOL_PREFERRED 1
#endif

#if defined(MI_HAS_SYSCALL_H) && defined(SYS_mbind)
static long mi_prim_mbind(void* start, unsigned long len, unsigned long mode, const unsigned long* nmask, unsigned long maxnode, unsigned flags) {
  return syscall(SYS_mbind, start, len, mode, nmask, maxnode, flags);
}
#else
static long mi_prim_mbind(void* start, unsigned long len, unsigned long mode, const unsigned long* nmask, unsigned long maxnode, unsigned flags) {
  MI_UNUSED(start); MI_UNUSED(len); MI_UNUSED(mode); MI_UNUSED(nmask); MI_UNUSED(maxnode); MI_UNUSED(flags);
  return 0;
}
#endif

int _mi_prim_alloc_huge_os_pages(void* hint_addr, size_t size, int numa_node, bool* is_zero, void** addr) {
  bool is_large = true;
  *is_zero = true;
  *addr = unix_mmap(hint_addr, size, MI_ARENA_SLICE_ALIGN, PROT_READ | PROT_WRITE, true, true, &is_large);
  if (*addr != NULL && numa_node >= 0 && numa_node < 8*MI_INTPTR_SIZE) { // at most 64 nodes
    unsigned long numa_mask = (1UL << numa_node);
    // TODO: does `mbind` work correctly for huge OS pages? should we
    // use `set_mempolicy` before calling mmap instead?
    // see: <https://lkml.org/lkml/2017/2/9/875>
    long err = mi_prim_mbind(*addr, size, MPOL_PREFERRED, &numa_mask, 8*MI_INTPTR_SIZE, 0);
    if (err != 0) {
      err = errno;
      _mi_warning_message("failed to bind huge (1GiB) pages to numa node %d (error: %d (0x%x))\n", numa_node, err, err);
    }
  }
  return (*addr != NULL ? 0 : errno);
}

#else

int _mi_prim_alloc_huge_os_pages(void* hint_addr, size_t size, int numa_node, bool* is_zero, void** addr) {
  MI_UNUSED(hint_addr); MI_UNUSED(size); MI_UNUSED(numa_node);
  *is_zero = false;
  *addr = NULL;
  return ENOMEM;
}

#endif

//---------------------------------------------
// NUMA nodes
//---------------------------------------------

#if defined(__linux__)

size_t _mi_prim_numa_node(void) {
  #if defined(MI_HAS_SYSCALL_H) && defined(SYS_getcpu)
    unsigned long node = 0;
    unsigned long ncpu = 0;
    long err = syscall(SYS_getcpu, &ncpu, &node, NULL);
    if (err != 0) return 0;
    return node;
  #else
    return 0;
  #endif
}

size_t _mi_prim_numa_node_count(void) {
  char buf[128];
  unsigned node = 0;
  for(node = 0; node < 256; node++) {
    // enumerate node entries -- todo: it there a more efficient way to do this? (but ensure there is no allocation)
    _mi_snprintf(buf, 127, "/sys/devices/system/node/node%u", node + 1);
    if (mi_prim_access(buf,R_OK) != 0) break;
  }
  return (node+1);
}

#elif defined(__FreeBSD__) && __FreeBSD_version >= 1200000

size_t _mi_prim_numa_node(void) {
  domainset_t dom;
  size_t node;
  int policy;
  if (cpuset_getdomain(CPU_LEVEL_CPUSET, CPU_WHICH_PID, -1, sizeof(dom), &dom, &policy) == -1) return 0ul;
  for (node = 0; node < MAXMEMDOM; node++) {
    if (DOMAINSET_ISSET(node, &dom)) return node;
  }
  return 0ul;
}

size_t _mi_prim_numa_node_count(void) {
  size_t ndomains = 0;
  size_t len = sizeof(ndomains);
  if (sysctlbyname("vm.ndomains", &ndomains, &len, NULL, 0) == -1) return 0ul;
  return ndomains;
}

#elif defined(__DragonFly__)

size_t _mi_prim_numa_node(void) {
  // TODO: DragonFly does not seem to provide any userland means to get this information.
  return 0ul;
}

size_t _mi_prim_numa_node_count(void) {
  size_t ncpus = 0, nvirtcoresperphys = 0;
  size_t len = sizeof(size_t);
  if (sysctlbyname("hw.ncpu", &ncpus, &len, NULL, 0) == -1) return 0ul;
  if (sysctlbyname("hw.cpu_topology_ht_ids", &nvirtcoresperphys, &len, NULL, 0) == -1) return 0ul;
  return nvirtcoresperphys * ncpus;
}

#else

size_t _mi_prim_numa_node(void) {
  return 0;
}

size_t _mi_prim_numa_node_count(void) {
  return 1;
}

#endif

// ----------------------------------------------------------------
// Clock
// ----------------------------------------------------------------

#include <time.h>

#if defined(CLOCK_REALTIME) || defined(CLOCK_MONOTONIC)

mi_msecs_t _mi_prim_clock_now(void) {
  struct timespec t;
  #ifdef CLOCK_MONOTONIC
  clock_gettime(CLOCK_MONOTONIC, &t);
  #else
  clock_gettime(CLOCK_REALTIME, &t);
  #endif
  return ((mi_msecs_t)t.tv_sec * 1000) + ((mi_msecs_t)t.tv_nsec / 1000000);
}

#else

// low resolution timer
mi_msecs_t _mi_prim_clock_now(void) {
  #if !defined(CLOCKS_PER_SEC) || (CLOCKS_PER_SEC == 1000) || (CLOCKS_PER_SEC == 0)
  return (mi_msecs_t)clock();
  #elif (CLOCKS_PER_SEC < 1000)
  return (mi_msecs_t)clock() * (1000 / (mi_msecs_t)CLOCKS_PER_SEC);
  #else
  return (mi_msecs_t)clock() / ((mi_msecs_t)CLOCKS_PER_SEC / 1000);
  #endif
}

#endif




//----------------------------------------------------------------
// Process info
//----------------------------------------------------------------

#if defined(__unix__) || defined(__unix) || defined(unix) || defined(__APPLE__) || defined(__HAIKU__)
#include <stdio.h>
#include <unistd.h>
#include <sys/resource.h>

#if defined(__APPLE__)
#include <mach/mach.h>
#endif

#if defined(__HAIKU__)
#include <kernel/OS.h>
#endif

static mi_msecs_t timeval_secs(const struct timeval* tv) {
  return ((mi_msecs_t)tv->tv_sec * 1000L) + ((mi_msecs_t)tv->tv_usec / 1000L);
}

void _mi_prim_process_info(mi_process_info_t* pinfo)
{
  struct rusage rusage;
  getrusage(RUSAGE_SELF, &rusage);
  pinfo->utime = timeval_secs(&rusage.ru_utime);
  pinfo->stime = timeval_secs(&rusage.ru_stime);
#if !defined(__HAIKU__)
  pinfo->page_faults = rusage.ru_majflt;
#endif
#if defined(__HAIKU__)
  // Haiku does not have (yet?) a way to
  // get these stats per process
  thread_info tid;
  area_info mem;
  ssize_t c;
  get_thread_info(find_thread(0), &tid);
  while (get_next_area_info(tid.team, &c, &mem) == B_OK) {
    pinfo->peak_rss += mem.ram_size;
  }
  pinfo->page_faults = 0;
#elif defined(__APPLE__)
  pinfo->peak_rss = rusage.ru_maxrss;         // macos reports in bytes
  #ifdef MACH_TASK_BASIC_INFO
  struct mach_task_basic_info info;
  mach_msg_type_number_t infoCount = MACH_TASK_BASIC_INFO_COUNT;
  if (task_info(mach_task_self(), MACH_TASK_BASIC_INFO, (task_info_t)&info, &infoCount) == KERN_SUCCESS) {
    pinfo->current_rss = (size_t)info.resident_size;
  }
  #else
  struct task_basic_info info;
  mach_msg_type_number_t infoCount = TASK_BASIC_INFO_COUNT;
  if (task_info(mach_task_self(), TASK_BASIC_INFO, (task_info_t)&info, &infoCount) == KERN_SUCCESS) {
    pinfo->current_rss = (size_t)info.resident_size;
  }
  #endif
#else
  pinfo->peak_rss = rusage.ru_maxrss * 1024;  // Linux/BSD report in KiB
#endif
  // use defaults for commit
}

#else

#ifndef __wasi__
// WebAssembly instances are not processes
#pragma message("define a way to get process info")
#endif

void _mi_prim_process_info(mi_process_info_t* pinfo)
{
  // use defaults
  MI_UNUSED(pinfo);
}

#endif


//----------------------------------------------------------------
// Output
//----------------------------------------------------------------

void _mi_prim_out_stderr( const char* msg ) {
  fputs(msg,stderr);
}


//----------------------------------------------------------------
// Environment
//----------------------------------------------------------------

#if !defined(MI_USE_ENVIRON) || (MI_USE_ENVIRON!=0)
// On Posix systemsr use `environ` to access environment variables
// even before the C runtime is initialized.
#if defined(__APPLE__) && defined(__has_include) && __has_include(<crt_externs.h>)
#include <crt_externs.h>
static char** mi_get_environ(void) {
  return (*_NSGetEnviron());
}
#else
extern char** environ;
static char** mi_get_environ(void) {
  return environ;
}
#endif
bool _mi_prim_getenv(const char* name, char* result, size_t result_size) {
  if (name==NULL) return false;
  const size_t len = _mi_strlen(name);
  if (len == 0) return false;
  char** env = mi_get_environ();
  if (env == NULL) return false;
  // compare up to 10000 entries
  for (int i = 0; i < 10000 && env[i] != NULL; i++) {
    const char* s = env[i];
    if (_mi_strnicmp(name, s, len) == 0 && s[len] == '=') { // case insensitive
      // found it
      _mi_strlcpy(result, s + len + 1, result_size);
      return true;
    }
  }
  return false;
}
#else
// fallback: use standard C `getenv` but this cannot be used while initializing the C runtime
bool _mi_prim_getenv(const char* name, char* result, size_t result_size) {
  // cannot call getenv() when still initializing the C runtime.
  if (_mi_preloading()) return false;
  const char* s = getenv(name);
  if (s == NULL) {
    // we check the upper case name too.
    char buf[64+1];
    size_t len = _mi_strnlen(name,sizeof(buf)-1);
    for (size_t i = 0; i < len; i++) {
      buf[i] = _mi_toupper(name[i]);
    }
    buf[len] = 0;
    s = getenv(buf);
  }
  if (s == NULL || _mi_strnlen(s,result_size) >= result_size)  return false;
  _mi_strlcpy(result, s, result_size);
  return true;
}
#endif  // !MI_USE_ENVIRON


//----------------------------------------------------------------
// Random
//----------------------------------------------------------------

#if defined(__APPLE__) && defined(MAC_OS_X_VERSION_10_15) && (MAC_OS_X_VERSION_MIN_REQUIRED >= MAC_OS_X_VERSION_10_15)
#include <CommonCrypto/CommonCryptoError.h>
#include <CommonCrypto/CommonRandom.h>

bool _mi_prim_random_buf(void* buf, size_t buf_len) {
  // We prefer CCRandomGenerateBytes as it returns an error code while arc4random_buf
  // may fail silently on macOS. See PR #390, and <https://opensource.apple.com/source/Libc/Libc-1439.40.11/gen/FreeBSD/arc4random.c.auto.html>
  return (CCRandomGenerateBytes(buf, buf_len) == kCCSuccess);
}

#elif defined(__ANDROID__) || defined(__DragonFly__) || \
      defined(__FreeBSD__) || defined(__NetBSD__) || defined(__OpenBSD__) || \
      defined(__sun) || \
      (defined(__APPLE__) && (MAC_OS_X_VERSION_MIN_REQUIRED >= MAC_OS_X_VERSION_10_7))

bool _mi_prim_random_buf(void* buf, size_t buf_len) {
  arc4random_buf(buf, buf_len);
  return true;
}

#elif defined(__APPLE__) || defined(__linux__) || defined(__HAIKU__)   // also for old apple versions < 10.7 (issue #829)

#include <sys/types.h>
#include <sys/stat.h>
#include <errno.h>

bool _mi_prim_random_buf(void* buf, size_t buf_len) {
  // Modern Linux provides `getrandom` but different distributions either use `sys/random.h` or `linux/random.h`
  // and for the latter the actual `getrandom` call is not always defined.
  // (see <https://stackoverflow.com/questions/45237324/why-doesnt-getrandom-compile>)
  // We therefore use a syscall directly and fall back dynamically to /dev/urandom when needed.
  #if defined(MI_HAS_SYSCALL_H) && defined(SYS_getrandom)
    #ifndef GRND_NONBLOCK
    #define GRND_NONBLOCK (1)
    #endif
    static _Atomic(uintptr_t) no_getrandom; // = 0
    if (mi_atomic_load_acquire(&no_getrandom)==0) {
      ssize_t ret = syscall(SYS_getrandom, buf, buf_len, GRND_NONBLOCK);
      if (ret >= 0) return (buf_len == (size_t)ret);
      if (errno != ENOSYS) return false;
      mi_atomic_store_release(&no_getrandom, (uintptr_t)1); // don't call again, and fall back to /dev/urandom
    }
  #endif
  int flags = O_RDONLY;
  #if defined(O_CLOEXEC)
  flags |= O_CLOEXEC;
  #endif
  int fd = mi_prim_open("/dev/urandom", flags);
  if (fd < 0) return false;
  size_t count = 0;
  while(count < buf_len) {
    ssize_t ret = mi_prim_read(fd, (char*)buf + count, buf_len - count);
    if (ret<=0) {
      if (errno!=EAGAIN && errno!=EINTR) break;
    }
    else {
      count += ret;
    }
  }
  mi_prim_close(fd);
  return (count==buf_len);
}

#else

bool _mi_prim_random_buf(void* buf, size_t buf_len) {
  return false;
}

#endif


//----------------------------------------------------------------
// Thread init/done
//----------------------------------------------------------------

#if defined(MI_USE_PTHREADS)

// use pthread local storage keys to detect thread ending
// (and used with MI_TLS_PTHREADS for the default heap)
pthread_key_t _mi_heap_default_key = (pthread_key_t)(-1);

static void mi_pthread_done(void* value) {
  if (value!=NULL) {
    _mi_thread_done((mi_heap_t*)value);
  }
}

void _mi_prim_thread_init_auto_done(void) {
  mi_assert_internal(_mi_heap_default_key == (pthread_key_t)(-1));
  pthread_key_create(&_mi_heap_default_key, &mi_pthread_done);
}

void _mi_prim_thread_done_auto_done(void) {
  if (_mi_heap_default_key != (pthread_key_t)(-1)) {  // do not leak the key, see issue #809
    pthread_key_delete(_mi_heap_default_key);
  }
}

void _mi_prim_thread_associate_default_heap(mi_heap_t* heap) {
  if (_mi_heap_default_key != (pthread_key_t)(-1)) {  // can happen during recursive invocation on freeBSD
    pthread_setspecific(_mi_heap_default_key, heap);
  }
}

#else

void _mi_prim_thread_init_auto_done(void) {
  // nothing
}

void _mi_prim_thread_done_auto_done(void) {
  // nothing
}

void _mi_prim_thread_associate_default_heap(mi_heap_t* heap) {
  MI_UNUSED(heap);
}

#endif

bool _mi_prim_thread_is_in_threadpool(void) {
  return false;
}<|MERGE_RESOLUTION|>--- conflicted
+++ resolved
@@ -62,16 +62,14 @@
   #include <sys/syscall.h>
 #endif
 
-<<<<<<< HEAD
-#define MI_UNIX_LARGE_PAGE_SIZE (2*MI_MiB) // TODO: can we query the OS for this?
-=======
 #if !defined(MADV_DONTNEED) && defined(POSIX_MADV_DONTNEED)  // QNX
 #define MADV_DONTNEED  POSIX_MADV_DONTNEED
 #endif
 #if !defined(MADV_FREE) && defined(POSIX_MADV_FREE)  // QNX
 #define MADV_FREE  POSIX_MADV_FREE
 #endif
->>>>>>> 783c3ba4
+
+#define MI_UNIX_LARGE_PAGE_SIZE (2*MI_MiB) // TODO: can we query the OS for this?
 
   
 //------------------------------------------------------------------------------------
