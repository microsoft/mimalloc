--- conflicted
+++ resolved
@@ -340,13 +340,6 @@
   #endif
 }
 
-
-<<<<<<< HEAD
-int _mi_prim_commit(void* start, size_t size, bool commit) {
-=======
-  
-    
-
 int _mi_prim_commit(void* start, size_t size) {
   // commit: ensure we can access the area
   int err = mprotect(start, size, (PROT_READ | PROT_WRITE));
@@ -356,7 +349,6 @@
 }
 
 int _mi_prim_decommit(void* start, size_t size, bool* decommitted) {
->>>>>>> 5c39fe72
   int err = 0;
   #if defined(MADV_DONTNEED) && !MI_DEBUG && !MI_SECURE
     // decommit: use MADV_DONTNEED as it decreases rss immediately (unlike MADV_FREE)
@@ -373,14 +365,9 @@
 }
 
 int _mi_prim_reset(void* start, size_t size) {
-<<<<<<< HEAD
-  // note: disable the use of MADV_FREE since it leads to confusing stats :-(
-  #if 0 // defined(MADV_FREE)
-=======
   // We always use MADV_DONTNEED even if it may be a bit more expensive as this
   // guarantees that we see the actual rss reflected in tools like `top`.
   #if 0 && defined(MADV_FREE)
->>>>>>> 5c39fe72
   static _Atomic(size_t) advice = MI_ATOMIC_VAR_INIT(MADV_FREE);
   int oadvice = (int)mi_atomic_load_relaxed(&advice);
   int err;
