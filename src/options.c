/* ----------------------------------------------------------------------------
Copyright (c) 2018-2021, Microsoft Research, Daan Leijen
This is free software; you can redistribute it and/or modify it under the
terms of the MIT license. A copy of the license can be found in the file
"LICENSE" at the root of this distribution.
-----------------------------------------------------------------------------*/
#include "mimalloc.h"
#include "mimalloc/internal.h"
#include "mimalloc/atomic.h"
#include "mimalloc/prim.h"  // mi_prim_out_stderr

#include <stdio.h>      // stdin/stdout
#include <stdlib.h>     // abort



static long mi_max_error_count   = 16; // stop outputting errors after this (use < 0 for no limit)
static long mi_max_warning_count = 16; // stop outputting warnings after this (use < 0 for no limit)

static void mi_add_stderr_output(void);

int mi_version(void) mi_attr_noexcept {
  return MI_MALLOC_VERSION;
}


// --------------------------------------------------------
// Options
// These can be accessed by multiple threads and may be
// concurrently initialized, but an initializing data race
// is ok since they resolve to the same value.
// --------------------------------------------------------
typedef enum mi_init_e {
  UNINIT,       // not yet initialized
  DEFAULTED,    // not found in the environment, use default value
  INITIALIZED   // found in environment or set explicitly
} mi_init_t;

typedef struct mi_option_desc_s {
  long        value;  // the value
  mi_init_t   init;   // is it initialized yet? (from the environment)
  mi_option_t option; // for debugging: the option index should match the option
  const char* name;   // option name without `mimalloc_` prefix
  const char* legacy_name; // potential legacy option name
} mi_option_desc_t;

#define MI_OPTION(opt)                  mi_option_##opt, #opt, NULL
#define MI_OPTION_LEGACY(opt,legacy)    mi_option_##opt, #opt, #legacy

// Some options can be set at build time for statically linked libraries
// (use `-DMI_EXTRA_CPPDEFS="opt1=val1;opt2=val2"`)
//
// This is useful if we cannot pass them as environment variables
// (and setting them programmatically would be too late)

#ifndef MI_DEFAULT_VERBOSE
#define MI_DEFAULT_VERBOSE 0
#endif

#ifndef MI_DEFAULT_EAGER_COMMIT
#define MI_DEFAULT_EAGER_COMMIT 1
#endif

#ifndef MI_DEFAULT_ARENA_EAGER_COMMIT
#define MI_DEFAULT_ARENA_EAGER_COMMIT 2
#endif

// in KiB
#ifndef MI_DEFAULT_ARENA_RESERVE
 #if (MI_INTPTR_SIZE>4)
  #define MI_DEFAULT_ARENA_RESERVE 1024L*1024L
 #else
  #define MI_DEFAULT_ARENA_RESERVE 128L*1024L
 #endif
#endif

#ifndef MI_DEFAULT_DISALLOW_ARENA_ALLOC
#define MI_DEFAULT_DISALLOW_ARENA_ALLOC 0
#endif

#ifndef MI_DEFAULT_ALLOW_LARGE_OS_PAGES
#if defined(__linux__) && !defined(__ANDROID__)
#define MI_DEFAULT_ALLOW_LARGE_OS_PAGES 2    // enabled, but only use transparent huge pages through madvise
#else
#define MI_DEFAULT_ALLOW_LARGE_OS_PAGES 0
#endif
#endif

#ifndef MI_DEFAULT_RESERVE_HUGE_OS_PAGES
#define MI_DEFAULT_RESERVE_HUGE_OS_PAGES 0
#endif

#ifndef MI_DEFAULT_RESERVE_OS_MEMORY
#define MI_DEFAULT_RESERVE_OS_MEMORY 0
#endif

#ifndef MI_DEFAULT_GUARDED_SAMPLE_RATE
#if MI_GUARDED
#define MI_DEFAULT_GUARDED_SAMPLE_RATE 4000
#else
#define MI_DEFAULT_GUARDED_SAMPLE_RATE 0
#endif
#endif

#ifndef MI_DEFAULT_PAGEMAP_COMMIT
#if defined(__APPLE__)  // when overloading malloc, we still get mixed pointers sometimes on macOS; this avoids a bad access
#define MI_DEFAULT_PAGEMAP_COMMIT 1
#else
#define MI_DEFAULT_PAGEMAP_COMMIT 0
#endif
#endif


static mi_option_desc_t options[_mi_option_last] =
{
  // stable options
#if MI_DEBUG || defined(MI_SHOW_ERRORS)
  { 1, UNINIT, MI_OPTION(show_errors) },
#else
  { 0, UNINIT, MI_OPTION(show_errors) },
#endif
  { 0, UNINIT, MI_OPTION(show_stats) },
  { MI_DEFAULT_VERBOSE, UNINIT, MI_OPTION(verbose) },

  // some of the following options are experimental and not all combinations are allowed.
  { MI_DEFAULT_EAGER_COMMIT,
       UNINIT, MI_OPTION(eager_commit) },               // commit per segment directly (4MiB)  (but see also `eager_commit_delay`)
  { MI_DEFAULT_ARENA_EAGER_COMMIT,
       UNINIT, MI_OPTION_LEGACY(arena_eager_commit,eager_region_commit) }, // eager commit arena's? 2 is used to enable this only on an OS that has overcommit (i.e. linux)
  { 1, UNINIT, MI_OPTION_LEGACY(purge_decommits,reset_decommits) },        // purge decommits memory (instead of reset) (note: on linux this uses MADV_DONTNEED for decommit)
  { MI_DEFAULT_ALLOW_LARGE_OS_PAGES,
       UNINIT, MI_OPTION_LEGACY(allow_large_os_pages,large_os_pages) },    // use large OS pages, use only with eager commit to prevent fragmentation of VMA's
  { MI_DEFAULT_RESERVE_HUGE_OS_PAGES,
       UNINIT, MI_OPTION(reserve_huge_os_pages) },      // per 1GiB huge pages
  {-1, UNINIT, MI_OPTION(reserve_huge_os_pages_at) },   // reserve huge pages at node N
  { MI_DEFAULT_RESERVE_OS_MEMORY,
       UNINIT, MI_OPTION(reserve_os_memory)     },      // reserve N KiB OS memory in advance (use `option_get_size`)
  { 0, UNINIT, MI_OPTION(deprecated_segment_cache) },   // cache N segments per thread
  { 0, UNINIT, MI_OPTION(deprecated_page_reset) },      // reset page memory on free
  { 0, UNINIT, MI_OPTION(abandoned_page_purge) },       // purge free page memory when a thread terminates
  { 0, UNINIT, MI_OPTION(deprecated_segment_reset) },   // reset segment memory on free (needs eager commit)
#if defined(__NetBSD__)
  { 0, UNINIT, MI_OPTION(eager_commit_delay) },         // the first N segments per thread are not eagerly committed
#else
  { 1, UNINIT, MI_OPTION(eager_commit_delay) },         // the first N segments per thread are not eagerly committed (but per page in the segment on demand)
#endif
  { 100, UNINIT, MI_OPTION_LEGACY(purge_delay,reset_delay) },  // purge delay in milli-seconds
  { 0,   UNINIT, MI_OPTION(use_numa_nodes) },           // 0 = use available numa nodes, otherwise use at most N nodes.
  { 0,   UNINIT, MI_OPTION_LEGACY(disallow_os_alloc,limit_os_alloc) },           // 1 = do not use OS memory for allocation (but only reserved arenas)
  { 100, UNINIT, MI_OPTION(os_tag) },                   // only apple specific for now but might serve more or less related purpose
  { 32,  UNINIT, MI_OPTION(max_errors) },               // maximum errors that are output
  { 32,  UNINIT, MI_OPTION(max_warnings) },             // maximum warnings that are output
  { 10,  UNINIT, MI_OPTION(deprecated_max_segment_reclaim)},       // max. percentage of the abandoned segments to be reclaimed per try.
  { 0,   UNINIT, MI_OPTION(destroy_on_exit)},           // release all OS memory on process exit; careful with dangling pointer or after-exit frees!
  { MI_DEFAULT_ARENA_RESERVE, UNINIT, MI_OPTION(arena_reserve) }, // reserve memory N KiB at a time (=1GiB) (use `option_get_size`)
  { 1,   UNINIT, MI_OPTION(arena_purge_mult) },         // purge delay multiplier for arena's
  { 1,   UNINIT, MI_OPTION_LEGACY(deprecated_purge_extend_delay, decommit_extend_delay) },
  { MI_DEFAULT_DISALLOW_ARENA_ALLOC,   UNINIT, MI_OPTION(disallow_arena_alloc) }, // 1 = do not use arena's for allocation (except if using specific arena id's)
  { 400, UNINIT, MI_OPTION(retry_on_oom) },             // windows only: retry on out-of-memory for N milli seconds (=400), set to 0 to disable retries.
#if defined(MI_VISIT_ABANDONED)
  { 1,   INITIALIZED, MI_OPTION(visit_abandoned) },     // allow visiting heap blocks in abandoned segments; requires taking locks during reclaim.
#else
  { 0,   UNINIT, MI_OPTION(visit_abandoned) },
#endif
  { 0,   UNINIT, MI_OPTION(guarded_min) },              // only used when building with MI_GUARDED: minimal rounded object size for guarded objects
  { MI_GiB, UNINIT, MI_OPTION(guarded_max) },           // only used when building with MI_GUARDED: maximal rounded object size for guarded objects
  { 0,   UNINIT, MI_OPTION(guarded_precise) },          // disregard minimal alignment requirement to always place guarded blocks exactly in front of a guard page (=0)
  { MI_DEFAULT_GUARDED_SAMPLE_RATE,
         UNINIT, MI_OPTION(guarded_sample_rate)},       // 1 out of N allocations in the min/max range will be guarded (=4000)
  { 0,   UNINIT, MI_OPTION(guarded_sample_seed)},
<<<<<<< HEAD
  { 0,   UNINIT, MI_OPTION(target_segments_per_thread) }, // abandon segments beyond this point, or 0 to disable.
  { 0,   UNINIT, MI_OPTION_LEGACY(reclaim_on_free, abandoned_reclaim_on_free) },// reclaim an abandoned segment on a free
  { 0,   UNINIT, MI_OPTION(page_full_retain) },
=======
  { 1,   UNINIT, MI_OPTION_LEGACY(page_reclaim_on_free, abandoned_reclaim_on_free) },// reclaim an abandoned segment on a free
  { 2,   UNINIT, MI_OPTION(page_full_retain) },
>>>>>>> dd4b6fc0
  { 4,   UNINIT, MI_OPTION(page_max_candidates) },
  { 0,   UNINIT, MI_OPTION(max_vabits) },
  { MI_DEFAULT_PAGEMAP_COMMIT, 
         UNINIT, MI_OPTION(pagemap_commit) },           // commit the full pagemap upfront?
  { 2,   UNINIT, MI_OPTION(page_commit_on_demand) },
};

static void mi_option_init(mi_option_desc_t* desc);

static bool mi_option_has_size_in_kib(mi_option_t option) {
  return (option == mi_option_reserve_os_memory || option == mi_option_arena_reserve);
}

void _mi_options_init(void) {
  // called on process load
  mi_add_stderr_output(); // now it safe to use stderr for output
  for(int i = 0; i < _mi_option_last; i++ ) {
    mi_option_t option = (mi_option_t)i;
    long l = mi_option_get(option); MI_UNUSED(l); // initialize
    // if (option != mi_option_verbose)
    {
      mi_option_desc_t* desc = &options[option];
      _mi_verbose_message("option '%s': %ld %s\n", desc->name, desc->value, (mi_option_has_size_in_kib(option) ? "KiB" : ""));
    }
  }
  mi_max_error_count = mi_option_get(mi_option_max_errors);
  mi_max_warning_count = mi_option_get(mi_option_max_warnings);
  #if MI_GUARDED
  if (mi_option_get(mi_option_guarded_sample_rate) > 0) {
    if (mi_option_is_enabled(mi_option_allow_large_os_pages)) {
      mi_option_disable(mi_option_allow_large_os_pages);
      _mi_warning_message("option 'allow_large_os_pages' is disabled to allow for guarded objects\n");
    }
  }
  _mi_verbose_message("guarded build: %s\n", mi_option_get(mi_option_guarded_sample_rate) != 0 ? "enabled" : "disabled");
  #endif
}

long _mi_option_get_fast(mi_option_t option) {
  mi_assert(option >= 0 && option < _mi_option_last);
  mi_option_desc_t* desc = &options[option];
  mi_assert(desc->option == option);  // index should match the option
  //mi_assert(desc->init != UNINIT);
  return desc->value;
}


mi_decl_nodiscard long mi_option_get(mi_option_t option) {
  mi_assert(option >= 0 && option < _mi_option_last);
  if (option < 0 || option >= _mi_option_last) return 0;
  mi_option_desc_t* desc = &options[option];
  mi_assert(desc->option == option);  // index should match the option
  if mi_unlikely(desc->init == UNINIT) {
    mi_option_init(desc);
  }
  return desc->value;
}

mi_decl_nodiscard long mi_option_get_clamp(mi_option_t option, long min, long max) {
  long x = mi_option_get(option);
  return (x < min ? min : (x > max ? max : x));
}

mi_decl_nodiscard size_t mi_option_get_size(mi_option_t option) {
  const long x = mi_option_get(option);
  size_t size = (x < 0 ? 0 : (size_t)x);
  if (mi_option_has_size_in_kib(option)) {
    size *= MI_KiB;
  }
  return size;
}

void mi_option_set(mi_option_t option, long value) {
  mi_assert(option >= 0 && option < _mi_option_last);
  if (option < 0 || option >= _mi_option_last) return;
  mi_option_desc_t* desc = &options[option];
  mi_assert(desc->option == option);  // index should match the option
  desc->value = value;
  desc->init = INITIALIZED;
  // ensure min/max range; be careful to not recurse.
  if (desc->option == mi_option_guarded_min && _mi_option_get_fast(mi_option_guarded_max) < value) {
    mi_option_set(mi_option_guarded_max, value);
  }
  else if (desc->option == mi_option_guarded_max && _mi_option_get_fast(mi_option_guarded_min) > value) {
    mi_option_set(mi_option_guarded_min, value);
  }
}

void mi_option_set_default(mi_option_t option, long value) {
  mi_assert(option >= 0 && option < _mi_option_last);
  if (option < 0 || option >= _mi_option_last) return;
  mi_option_desc_t* desc = &options[option];
  if (desc->init != INITIALIZED) {
    desc->value = value;
  }
}

mi_decl_nodiscard bool mi_option_is_enabled(mi_option_t option) {
  return (mi_option_get(option) != 0);
}

void mi_option_set_enabled(mi_option_t option, bool enable) {
  mi_option_set(option, (enable ? 1 : 0));
}

void mi_option_set_enabled_default(mi_option_t option, bool enable) {
  mi_option_set_default(option, (enable ? 1 : 0));
}

void mi_option_enable(mi_option_t option) {
  mi_option_set_enabled(option,true);
}

void mi_option_disable(mi_option_t option) {
  mi_option_set_enabled(option,false);
}

static void mi_cdecl mi_out_stderr(const char* msg, void* arg) {
  MI_UNUSED(arg);
  if (msg != NULL && msg[0] != 0) {
    _mi_prim_out_stderr(msg);
  }
}

// Since an output function can be registered earliest in the `main`
// function we also buffer output that happens earlier. When
// an output function is registered it is called immediately with
// the output up to that point.
#ifndef MI_MAX_DELAY_OUTPUT
#define MI_MAX_DELAY_OUTPUT ((size_t)(16*1024))
#endif
static char out_buf[MI_MAX_DELAY_OUTPUT+1];
static _Atomic(size_t) out_len;

static void mi_cdecl mi_out_buf(const char* msg, void* arg) {
  MI_UNUSED(arg);
  if (msg==NULL) return;
  if (mi_atomic_load_relaxed(&out_len)>=MI_MAX_DELAY_OUTPUT) return;
  size_t n = _mi_strlen(msg);
  if (n==0) return;
  // claim space
  size_t start = mi_atomic_add_acq_rel(&out_len, n);
  if (start >= MI_MAX_DELAY_OUTPUT) return;
  // check bound
  if (start+n >= MI_MAX_DELAY_OUTPUT) {
    n = MI_MAX_DELAY_OUTPUT-start-1;
  }
  _mi_memcpy(&out_buf[start], msg, n);
}

static void mi_out_buf_flush(mi_output_fun* out, bool no_more_buf, void* arg) {
  if (out==NULL) return;
  // claim (if `no_more_buf == true`, no more output will be added after this point)
  size_t count = mi_atomic_add_acq_rel(&out_len, (no_more_buf ? MI_MAX_DELAY_OUTPUT : 1));
  // and output the current contents
  if (count>MI_MAX_DELAY_OUTPUT) count = MI_MAX_DELAY_OUTPUT;
  out_buf[count] = 0;
  out(out_buf,arg);
  if (!no_more_buf) {
    out_buf[count] = '\n'; // if continue with the buffer, insert a newline
  }
}


// Once this module is loaded, switch to this routine
// which outputs to stderr and the delayed output buffer.
static void mi_cdecl mi_out_buf_stderr(const char* msg, void* arg) {
  mi_out_stderr(msg,arg);
  mi_out_buf(msg,arg);
}



// --------------------------------------------------------
// Default output handler
// --------------------------------------------------------

// Should be atomic but gives errors on many platforms as generally we cannot cast a function pointer to a uintptr_t.
// For now, don't register output from multiple threads.
static mi_output_fun* volatile mi_out_default; // = NULL
static _Atomic(void*) mi_out_arg; // = NULL

static mi_output_fun* mi_out_get_default(void** parg) {
  if (parg != NULL) { *parg = mi_atomic_load_ptr_acquire(void,&mi_out_arg); }
  mi_output_fun* out = mi_out_default;
  return (out == NULL ? &mi_out_buf : out);
}

void mi_register_output(mi_output_fun* out, void* arg) mi_attr_noexcept {
  mi_out_default = (out == NULL ? &mi_out_stderr : out); // stop using the delayed output buffer
  mi_atomic_store_ptr_release(void,&mi_out_arg, arg);
  if (out!=NULL) mi_out_buf_flush(out,true,arg);         // output all the delayed output now
}

// add stderr to the delayed output after the module is loaded
static void mi_add_stderr_output(void) {
  mi_assert_internal(mi_out_default == NULL);
  mi_out_buf_flush(&mi_out_stderr, false, NULL); // flush current contents to stderr
  mi_out_default = &mi_out_buf_stderr;           // and add stderr to the delayed output
}

// --------------------------------------------------------
// Messages, all end up calling `_mi_fputs`.
// --------------------------------------------------------
static _Atomic(size_t) error_count;   // = 0;  // when >= max_error_count stop emitting errors
static _Atomic(size_t) warning_count; // = 0;  // when >= max_warning_count stop emitting warnings

// When overriding malloc, we may recurse into mi_vfprintf if an allocation
// inside the C runtime causes another message.
// In some cases (like on macOS) the loader already allocates which
// calls into mimalloc; if we then access thread locals (like `recurse`)
// this may crash as the access may call _tlv_bootstrap that tries to
// (recursively) invoke malloc again to allocate space for the thread local
// variables on demand. This is why we use a _mi_preloading test on such
// platforms. However, C code generator may move the initial thread local address
// load before the `if` and we therefore split it out in a separate function.
static mi_decl_thread bool recurse = false;

static mi_decl_noinline bool mi_recurse_enter_prim(void) {
  if (recurse) return false;
  recurse = true;
  return true;
}

static mi_decl_noinline void mi_recurse_exit_prim(void) {
  recurse = false;
}

static bool mi_recurse_enter(void) {
  #if defined(__APPLE__) || defined(MI_TLS_RECURSE_GUARD)
  if (_mi_preloading()) return false;
  #endif
  return mi_recurse_enter_prim();
}

static void mi_recurse_exit(void) {
  #if defined(__APPLE__) || defined(MI_TLS_RECURSE_GUARD)
  if (_mi_preloading()) return;
  #endif
  mi_recurse_exit_prim();
}

void _mi_fputs(mi_output_fun* out, void* arg, const char* prefix, const char* message) {
  if (out==NULL || (void*)out==(void*)stdout || (void*)out==(void*)stderr) { // TODO: use mi_out_stderr for stderr?
    if (!mi_recurse_enter()) return;
    out = mi_out_get_default(&arg);
    if (prefix != NULL) out(prefix, arg);
    out(message, arg);
    mi_recurse_exit();
  }
  else {
    if (prefix != NULL) out(prefix, arg);
    out(message, arg);
  }
}

// Define our own limited `fprintf` that avoids memory allocation.
// We do this using `_mi_vsnprintf` with a limited buffer.
static void mi_vfprintf( mi_output_fun* out, void* arg, const char* prefix, const char* fmt, va_list args ) {
  char buf[992];
  if (fmt==NULL) return;
  if (!mi_recurse_enter()) return;
  _mi_vsnprintf(buf, sizeof(buf)-1, fmt, args);
  mi_recurse_exit();
  _mi_fputs(out,arg,prefix,buf);
}

void _mi_fprintf( mi_output_fun* out, void* arg, const char* fmt, ... ) {
  va_list args;
  va_start(args,fmt);
  mi_vfprintf(out,arg,NULL,fmt,args);
  va_end(args);
}

static void mi_vfprintf_thread(mi_output_fun* out, void* arg, const char* prefix, const char* fmt, va_list args) {
  if (prefix != NULL && _mi_strnlen(prefix,33) <= 32 && !_mi_is_main_thread()) {
    char tprefix[64];
    _mi_snprintf(tprefix, sizeof(tprefix), "%sthread 0x%tx: ", prefix, (uintptr_t)_mi_thread_id());
    mi_vfprintf(out, arg, tprefix, fmt, args);
  }
  else {
    mi_vfprintf(out, arg, prefix, fmt, args);
  }
}

void _mi_output_message(const char* fmt, ...) {
  va_list args;
  va_start(args, fmt);
  mi_vfprintf(NULL, NULL, NULL, fmt, args);
  va_end(args);
}

void _mi_trace_message(const char* fmt, ...) {
  if (mi_option_get(mi_option_verbose) <= 1) return;  // only with verbose level 2 or higher
  va_list args;
  va_start(args, fmt);
  mi_vfprintf_thread(NULL, NULL, "mimalloc: ", fmt, args);
  va_end(args);
}

void _mi_verbose_message(const char* fmt, ...) {
  if (!mi_option_is_enabled(mi_option_verbose)) return;
  va_list args;
  va_start(args,fmt);
  mi_vfprintf(NULL, NULL, "mimalloc: ", fmt, args);
  va_end(args);
}

static void mi_show_error_message(const char* fmt, va_list args) {
  if (!mi_option_is_enabled(mi_option_verbose)) {
    if (!mi_option_is_enabled(mi_option_show_errors)) return;
    if (mi_max_error_count >= 0 && (long)mi_atomic_increment_acq_rel(&error_count) > mi_max_error_count) return;
  }
  mi_vfprintf_thread(NULL, NULL, "mimalloc: error: ", fmt, args);
}

void _mi_warning_message(const char* fmt, ...) {
  if (!mi_option_is_enabled(mi_option_verbose)) {
    if (!mi_option_is_enabled(mi_option_show_errors)) return;
    if (mi_max_warning_count >= 0 && (long)mi_atomic_increment_acq_rel(&warning_count) > mi_max_warning_count) return;
  }
  va_list args;
  va_start(args,fmt);
  mi_vfprintf_thread(NULL, NULL, "mimalloc: warning: ", fmt, args);
  va_end(args);
}


#if MI_DEBUG
void _mi_assert_fail(const char* assertion, const char* fname, unsigned line, const char* func ) {
  _mi_fprintf(NULL, NULL, "mimalloc: assertion failed: at \"%s\":%u, %s\n  assertion: \"%s\"\n", fname, line, (func==NULL?"":func), assertion);
  abort();
}
#endif

// --------------------------------------------------------
// Errors
// --------------------------------------------------------

static mi_error_fun* volatile  mi_error_handler; // = NULL
static _Atomic(void*) mi_error_arg;     // = NULL

static void mi_error_default(int err) {
  MI_UNUSED(err);
#if (MI_DEBUG>0)
  if (err==EFAULT) {
    #ifdef _MSC_VER
    __debugbreak();
    #endif
    abort();
  }
#endif
#if (MI_SECURE>0)
  if (err==EFAULT) {  // abort on serious errors in secure mode (corrupted meta-data)
    abort();
  }
#endif
#if defined(MI_XMALLOC)
  if (err==ENOMEM || err==EOVERFLOW) { // abort on memory allocation fails in xmalloc mode
    abort();
  }
#endif
}

void mi_register_error(mi_error_fun* fun, void* arg) {
  mi_error_handler = fun;  // can be NULL
  mi_atomic_store_ptr_release(void,&mi_error_arg, arg);
}

void _mi_error_message(int err, const char* fmt, ...) {
  // show detailed error message
  va_list args;
  va_start(args, fmt);
  mi_show_error_message(fmt, args);
  va_end(args);
  // and call the error handler which may abort (or return normally)
  if (mi_error_handler != NULL) {
    mi_error_handler(err, mi_atomic_load_ptr_acquire(void,&mi_error_arg));
  }
  else {
    mi_error_default(err);
  }
}

// --------------------------------------------------------
// Initialize options by checking the environment
// --------------------------------------------------------

// TODO: implement ourselves to reduce dependencies on the C runtime
#include <stdlib.h> // strtol
#include <string.h> // strstr


static void mi_option_init(mi_option_desc_t* desc) {
  // Read option value from the environment
  char s[64 + 1];
  char buf[64+1];
  _mi_strlcpy(buf, "mimalloc_", sizeof(buf));
  _mi_strlcat(buf, desc->name, sizeof(buf));
  bool found = _mi_getenv(buf, s, sizeof(s));
  if (!found && desc->legacy_name != NULL) {
    _mi_strlcpy(buf, "mimalloc_", sizeof(buf));
    _mi_strlcat(buf, desc->legacy_name, sizeof(buf));
    found = _mi_getenv(buf, s, sizeof(s));
    if (found) {
      _mi_warning_message("environment option \"mimalloc_%s\" is deprecated -- use \"mimalloc_%s\" instead.\n", desc->legacy_name, desc->name);
    }
  }

  if (found) {
    size_t len = _mi_strnlen(s, sizeof(buf) - 1);
    for (size_t i = 0; i < len; i++) {
      buf[i] = _mi_toupper(s[i]);
    }
    buf[len] = 0;
    if (buf[0] == 0 || strstr("1;TRUE;YES;ON", buf) != NULL) {
      desc->value = 1;
      desc->init = INITIALIZED;
    }
    else if (strstr("0;FALSE;NO;OFF", buf) != NULL) {
      desc->value = 0;
      desc->init = INITIALIZED;
    }
    else {
      char* end = buf;
      long value = strtol(buf, &end, 10);
      if (mi_option_has_size_in_kib(desc->option)) {
        // this option is interpreted in KiB to prevent overflow of `long` for large allocations
        // (long is 32-bit on 64-bit windows, which allows for 4TiB max.)
        size_t size = (value < 0 ? 0 : (size_t)value);
        bool overflow = false;
        if (*end == 'K') { end++; }
        else if (*end == 'M') { overflow = mi_mul_overflow(size,MI_KiB,&size); end++; }
        else if (*end == 'G') { overflow = mi_mul_overflow(size,MI_MiB,&size); end++; }
        else if (*end == 'T') { overflow = mi_mul_overflow(size,MI_GiB,&size); end++; }
        else { size = (size + MI_KiB - 1) / MI_KiB; }
        if (end[0] == 'I' && end[1] == 'B') { end += 2; } // KiB, MiB, GiB, TiB
        else if (*end == 'B') { end++; }                  // Kb, Mb, Gb, Tb
        if (overflow || size > MI_MAX_ALLOC_SIZE) { size = (MI_MAX_ALLOC_SIZE / MI_KiB); }
        value = (size > LONG_MAX ? LONG_MAX : (long)size);
      }
      if (*end == 0) {
        mi_option_set(desc->option, value);
      }
      else {
        // set `init` first to avoid recursion through _mi_warning_message on mimalloc_verbose.
        desc->init = DEFAULTED;
        if (desc->option == mi_option_verbose && desc->value == 0) {
          // if the 'mimalloc_verbose' env var has a bogus value we'd never know
          // (since the value defaults to 'off') so in that case briefly enable verbose
          desc->value = 1;
          _mi_warning_message("environment option mimalloc_%s has an invalid value.\n", desc->name);
          desc->value = 0;
        }
        else {
          _mi_warning_message("environment option mimalloc_%s has an invalid value.\n", desc->name);
        }
      }
    }
    mi_assert_internal(desc->init != UNINIT);
  }
  else if (!_mi_preloading()) {
    desc->init = DEFAULTED;
  }
}<|MERGE_RESOLUTION|>--- conflicted
+++ resolved
@@ -168,14 +168,8 @@
   { MI_DEFAULT_GUARDED_SAMPLE_RATE,
          UNINIT, MI_OPTION(guarded_sample_rate)},       // 1 out of N allocations in the min/max range will be guarded (=4000)
   { 0,   UNINIT, MI_OPTION(guarded_sample_seed)},
-<<<<<<< HEAD
-  { 0,   UNINIT, MI_OPTION(target_segments_per_thread) }, // abandon segments beyond this point, or 0 to disable.
-  { 0,   UNINIT, MI_OPTION_LEGACY(reclaim_on_free, abandoned_reclaim_on_free) },// reclaim an abandoned segment on a free
-  { 0,   UNINIT, MI_OPTION(page_full_retain) },
-=======
   { 1,   UNINIT, MI_OPTION_LEGACY(page_reclaim_on_free, abandoned_reclaim_on_free) },// reclaim an abandoned segment on a free
   { 2,   UNINIT, MI_OPTION(page_full_retain) },
->>>>>>> dd4b6fc0
   { 4,   UNINIT, MI_OPTION(page_max_candidates) },
   { 0,   UNINIT, MI_OPTION(max_vabits) },
   { MI_DEFAULT_PAGEMAP_COMMIT, 
