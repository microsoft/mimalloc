--- conflicted
+++ resolved
@@ -175,11 +175,7 @@
   { 0,   UNINIT, MI_OPTION(max_vabits) },               // max virtual address space bits
   { MI_DEFAULT_PAGEMAP_COMMIT,
          UNINIT, MI_OPTION(pagemap_commit) },           // commit the full pagemap upfront?
-<<<<<<< HEAD
-  { 0,   UNINIT, MI_OPTION(page_commit_on_demand) },    // commit pages on-demand (2 disables this only on overcommit systems (like Linux))
-=======
   { 1,   UNINIT, MI_OPTION(page_commit_on_demand) },    // commit pages on-demand (2 disables this only on overcommit systems (like Linux))
->>>>>>> 18124909
   { 16,  UNINIT, MI_OPTION(page_reclaim_max) },         // don't reclaim pages if we already own N pages (in that size class)
 };
 
