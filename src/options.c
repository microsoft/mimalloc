/* ----------------------------------------------------------------------------
Copyright (c) 2018, Microsoft Research, Daan Leijen
This is free software; you can redistribute it and/or modify it under the
terms of the MIT license. A copy of the license can be found in the file
"LICENSE" at the root of this distribution.
-----------------------------------------------------------------------------*/
#include "mimalloc.h"
#include "mimalloc-internal.h"
#include "mimalloc-atomic.h"

#include <stdio.h>
#include <stdlib.h> // strtol
#include <string.h> // strncpy, strncat, strlen, strstr
#include <ctype.h>  // toupper
#include <stdarg.h>

static uintptr_t mi_max_error_count = 16;  // stop outputting errors after this

static void mi_add_stderr_output();

int mi_version(void) mi_attr_noexcept {
  return MI_MALLOC_VERSION;
}

#ifdef _WIN32
#include <conio.h>
#endif

// --------------------------------------------------------
// Options
// These can be accessed by multiple threads and may be
// concurrently initialized, but an initializing data race
// is ok since they resolve to the same value.
// --------------------------------------------------------
typedef enum mi_init_e {
  UNINIT,       // not yet initialized
  DEFAULTED,    // not found in the environment, use default value
  INITIALIZED   // found in environment or set explicitly
} mi_init_t;

typedef struct mi_option_desc_s {
  long        value;  // the value
  mi_init_t   init;   // is it initialized yet? (from the environment)
  mi_option_t option; // for debugging: the option index should match the option
  const char* name;   // option name without `mimalloc_` prefix
} mi_option_desc_t;

#define MI_OPTION(opt)        mi_option_##opt, #opt
#define MI_OPTION_DESC(opt)   {0, UNINIT, MI_OPTION(opt) }

static mi_option_desc_t options[_mi_option_last] =
{
  // stable options
  { MI_DEBUG, UNINIT, MI_OPTION(show_errors) },
  { 0, UNINIT, MI_OPTION(show_stats) },
  { 0, UNINIT, MI_OPTION(verbose) },

  // the following options are experimental and not all combinations make sense.
  { 1, UNINIT, MI_OPTION(eager_commit) },        // commit on demand?
  #if defined(_WIN32) || (MI_INTPTR_SIZE <= 4)   // and other OS's without overcommit?
  { 0, UNINIT, MI_OPTION(eager_region_commit) },
  { 0, UNINIT, MI_OPTION(reset_decommits) },     // reset decommits memory
  #else
  { 1, UNINIT, MI_OPTION(eager_region_commit) },
  { 0, UNINIT, MI_OPTION(reset_decommits) },     // reset uses MADV_FREE/MADV_DONTNEED
  #endif
  { 0, UNINIT, MI_OPTION(large_os_pages) },      // use large OS pages, use only with eager commit to prevent fragmentation of VMA's
  { 0, UNINIT, MI_OPTION(reserve_huge_os_pages) },
  { 0, UNINIT, MI_OPTION(segment_cache) },       // cache N segments per thread
  { 0, UNINIT, MI_OPTION(page_reset) },          // reset page memory on free
  { 0, UNINIT, MI_OPTION(abandoned_page_reset) },// reset free page memory when a thread terminates
  { 0, UNINIT, MI_OPTION(segment_reset) },       // reset segment memory on free (needs eager commit)
<<<<<<< HEAD
  { 0, UNINIT, MI_OPTION(eager_commit_delay) },  // the first N segments per thread are not eagerly committed
  { 1, UNINIT, MI_OPTION(allow_decommit) },      // decommit pages when not eager committed
  { 100,  UNINIT, MI_OPTION(reset_delay) },       // reset delay in milli-seconds
  { 1000, UNINIT, MI_OPTION(arena_reset_delay) }, // reset delay in milli-seconds
  { 0,    UNINIT, MI_OPTION(use_numa_nodes) },    // 0 = use available numa nodes, otherwise use at most N nodes. 
  { 100,  UNINIT, MI_OPTION(os_tag) },            // only apple specific for now but might serve more or less related purpose
  { 16,   UNINIT, MI_OPTION(max_errors) }         // maximum errors that are output
=======
#if defined(__NetBSD__)
  { 0, UNINIT, MI_OPTION(eager_commit_delay) },  // the first N segments per thread are not eagerly committed
#else
  { 1, UNINIT, MI_OPTION(eager_commit_delay) },  // the first N segments per thread are not eagerly committed
#endif
  { 100, UNINIT, MI_OPTION(reset_delay) },       // reset delay in milli-seconds
  { 0,   UNINIT, MI_OPTION(use_numa_nodes) },    // 0 = use available numa nodes, otherwise use at most N nodes.
  { 100, UNINIT, MI_OPTION(os_tag) },            // only apple specific for now but might serve more or less related purpose
  { 16,  UNINIT, MI_OPTION(max_errors) }         // maximum errors that are output
>>>>>>> 980d343f
};

static void mi_option_init(mi_option_desc_t* desc);

void _mi_options_init(void) {
  // called on process load; should not be called before the CRT is initialized!
  // (e.g. do not call this from process_init as that may run before CRT initialization)
  mi_add_stderr_output(); // now it safe to use stderr for output
  for(int i = 0; i < _mi_option_last; i++ ) {
    mi_option_t option = (mi_option_t)i;
    long l = mi_option_get(option); UNUSED(l); // initialize
    if (option != mi_option_verbose) {
      mi_option_desc_t* desc = &options[option];
      _mi_verbose_message("option '%s': %ld\n", desc->name, desc->value);
    }
  }
  mi_max_error_count = mi_option_get(mi_option_max_errors);
}

long mi_option_get(mi_option_t option) {
  mi_assert(option >= 0 && option < _mi_option_last);
  mi_option_desc_t* desc = &options[option];
  mi_assert(desc->option == option);  // index should match the option
  if (mi_unlikely(desc->init == UNINIT)) {
    mi_option_init(desc);
  }
  return desc->value;
}

void mi_option_set(mi_option_t option, long value) {
  mi_assert(option >= 0 && option < _mi_option_last);
  mi_option_desc_t* desc = &options[option];
  mi_assert(desc->option == option);  // index should match the option
  desc->value = value;
  desc->init = INITIALIZED;
}

void mi_option_set_default(mi_option_t option, long value) {
  mi_assert(option >= 0 && option < _mi_option_last);
  mi_option_desc_t* desc = &options[option];
  if (desc->init != INITIALIZED) {
    desc->value = value;
  }
}

bool mi_option_is_enabled(mi_option_t option) {
  return (mi_option_get(option) != 0);
}

void mi_option_set_enabled(mi_option_t option, bool enable) {
  mi_option_set(option, (enable ? 1 : 0));
}

void mi_option_set_enabled_default(mi_option_t option, bool enable) {
  mi_option_set_default(option, (enable ? 1 : 0));
}

void mi_option_enable(mi_option_t option) {
  mi_option_set_enabled(option,true);
}

void mi_option_disable(mi_option_t option) {
  mi_option_set_enabled(option,false);
}


static void mi_out_stderr(const char* msg, void* arg) {
  UNUSED(arg);
  #ifdef _WIN32
  // on windows with redirection, the C runtime cannot handle locale dependent output
  // after the main thread closes so we use direct console output.
  if (!_mi_preloading()) { _cputs(msg); }
  #else
  fputs(msg, stderr);
  #endif
}

// Since an output function can be registered earliest in the `main`
// function we also buffer output that happens earlier. When
// an output function is registered it is called immediately with
// the output up to that point.
#ifndef MI_MAX_DELAY_OUTPUT
#define MI_MAX_DELAY_OUTPUT (32*1024)
#endif
static char out_buf[MI_MAX_DELAY_OUTPUT+1];
static _Atomic(uintptr_t) out_len;

static void mi_out_buf(const char* msg, void* arg) {
  UNUSED(arg);
  if (msg==NULL) return;
  if (mi_atomic_read_relaxed(&out_len)>=MI_MAX_DELAY_OUTPUT) return;
  size_t n = strlen(msg);
  if (n==0) return;
  // claim space
  uintptr_t start = mi_atomic_add(&out_len, n);
  if (start >= MI_MAX_DELAY_OUTPUT) return;
  // check bound
  if (start+n >= MI_MAX_DELAY_OUTPUT) {
    n = MI_MAX_DELAY_OUTPUT-start-1;
  }
  memcpy(&out_buf[start], msg, n);
}

static void mi_out_buf_flush(mi_output_fun* out, bool no_more_buf, void* arg) {
  if (out==NULL) return;
  // claim (if `no_more_buf == true`, no more output will be added after this point)
  size_t count = mi_atomic_add(&out_len, (no_more_buf ? MI_MAX_DELAY_OUTPUT : 1));
  // and output the current contents
  if (count>MI_MAX_DELAY_OUTPUT) count = MI_MAX_DELAY_OUTPUT;
  out_buf[count] = 0;
  out(out_buf,arg);
  if (!no_more_buf) {
    out_buf[count] = '\n'; // if continue with the buffer, insert a newline
  }
}


// Once this module is loaded, switch to this routine
// which outputs to stderr and the delayed output buffer.
static void mi_out_buf_stderr(const char* msg, void* arg) {
  mi_out_stderr(msg,arg);
  mi_out_buf(msg,arg);
}



// --------------------------------------------------------
// Default output handler
// --------------------------------------------------------

// Should be atomic but gives errors on many platforms as generally we cannot cast a function pointer to a uintptr_t.
// For now, don't register output from multiple threads.
#pragma warning(suppress:4180)
static mi_output_fun* volatile mi_out_default; // = NULL
static volatile _Atomic(void*) mi_out_arg; // = NULL

static mi_output_fun* mi_out_get_default(void** parg) {
  if (parg != NULL) { *parg = mi_atomic_read_ptr(void,&mi_out_arg); }
  mi_output_fun* out = mi_out_default;
  return (out == NULL ? &mi_out_buf : out);
}

void mi_register_output(mi_output_fun* out, void* arg) mi_attr_noexcept {
  mi_out_default = (out == NULL ? &mi_out_stderr : out); // stop using the delayed output buffer
  mi_atomic_write_ptr(void,&mi_out_arg, arg);
  if (out!=NULL) mi_out_buf_flush(out,true,arg);         // output all the delayed output now
}

// add stderr to the delayed output after the module is loaded
static void mi_add_stderr_output() {
  mi_assert_internal(mi_out_default == NULL);
  mi_out_buf_flush(&mi_out_stderr, false, NULL); // flush current contents to stderr
  mi_out_default = &mi_out_buf_stderr;           // and add stderr to the delayed output
}

// --------------------------------------------------------
// Messages, all end up calling `_mi_fputs`.
// --------------------------------------------------------
static volatile _Atomic(uintptr_t) error_count; // = 0;  // when MAX_ERROR_COUNT stop emitting errors and warnings

// When overriding malloc, we may recurse into mi_vfprintf if an allocation
// inside the C runtime causes another message.
static mi_decl_thread bool recurse = false;

static bool mi_recurse_enter(void) {
  #ifdef MI_TLS_RECURSE_GUARD
  if (_mi_preloading()) return true;
  #endif
  if (recurse) return false;
  recurse = true;
  return true;
}

static void mi_recurse_exit(void) {
  #ifdef MI_TLS_RECURSE_GUARD
  if (_mi_preloading()) return;
  #endif
  recurse = false;
}

void _mi_fputs(mi_output_fun* out, void* arg, const char* prefix, const char* message) {
  if (!mi_recurse_enter()) return;
  if (out==NULL || (FILE*)out==stdout || (FILE*)out==stderr) { // TODO: use mi_out_stderr for stderr?
    out = mi_out_get_default(&arg);
  }
  if (prefix != NULL) out(prefix,arg);
  out(message,arg);
  mi_recurse_exit();
}

// Define our own limited `fprintf` that avoids memory allocation.
// We do this using `snprintf` with a limited buffer.
static void mi_vfprintf( mi_output_fun* out, void* arg, const char* prefix, const char* fmt, va_list args ) {
  char buf[512];
  if (fmt==NULL) return;
  if (!mi_recurse_enter()) return;
  vsnprintf(buf,sizeof(buf)-1,fmt,args);
  mi_recurse_exit();
  _mi_fputs(out,arg,prefix,buf);
}

void _mi_fprintf( mi_output_fun* out, void* arg, const char* fmt, ... ) {
  va_list args;
  va_start(args,fmt);
  mi_vfprintf(out,arg,NULL,fmt,args);
  va_end(args);
}

void _mi_trace_message(const char* fmt, ...) {
  if (mi_option_get(mi_option_verbose) <= 1) return;  // only with verbose level 2 or higher
  va_list args;
  va_start(args, fmt);
  mi_vfprintf(NULL, NULL, "mimalloc: ", fmt, args);
  va_end(args);
}

void _mi_verbose_message(const char* fmt, ...) {
  if (!mi_option_is_enabled(mi_option_verbose)) return;
  va_list args;
  va_start(args,fmt);
  mi_vfprintf(NULL, NULL, "mimalloc: ", fmt, args);
  va_end(args);
}

static void mi_show_error_message(const char* fmt, va_list args) {
  if (!mi_option_is_enabled(mi_option_show_errors) && !mi_option_is_enabled(mi_option_verbose)) return;
  if (mi_atomic_increment(&error_count) > mi_max_error_count) return;
  mi_vfprintf(NULL, NULL, "mimalloc: error: ", fmt, args);
}

void _mi_warning_message(const char* fmt, ...) {
  if (!mi_option_is_enabled(mi_option_show_errors) && !mi_option_is_enabled(mi_option_verbose)) return;
  if (mi_atomic_increment(&error_count) > mi_max_error_count) return;
  va_list args;
  va_start(args,fmt);
  mi_vfprintf(NULL, NULL, "mimalloc: warning: ", fmt, args);
  va_end(args);
}


#if MI_DEBUG
void _mi_assert_fail(const char* assertion, const char* fname, unsigned line, const char* func ) {
  _mi_fprintf(NULL, NULL, "mimalloc: assertion failed: at \"%s\":%u, %s\n  assertion: \"%s\"\n", fname, line, (func==NULL?"":func), assertion);
  abort();
}
#endif

// --------------------------------------------------------
// Errors
// --------------------------------------------------------

static mi_error_fun* volatile  mi_error_handler; // = NULL
static volatile _Atomic(void*) mi_error_arg;     // = NULL

static void mi_error_default(int err) {
  UNUSED(err);
#if (MI_DEBUG>0) 
  if (err==EFAULT) {
    #ifdef _MSC_VER
    __debugbreak();
    #endif
    abort();
  }
#endif
#if (MI_SECURE>0)
  if (err==EFAULT) {  // abort on serious errors in secure mode (corrupted meta-data)
    abort();
  }
#endif
}

void mi_register_error(mi_error_fun* fun, void* arg) {
  mi_error_handler = fun;  // can be NULL
  mi_atomic_write_ptr(void,&mi_error_arg, arg);
}

void _mi_error_message(int err, const char* fmt, ...) {
  // show detailed error message
  va_list args;
  va_start(args, fmt);
  mi_show_error_message(fmt, args);
  va_end(args);
  // and call the error handler which may abort (or return normally)
  if (mi_error_handler != NULL) {
    mi_error_handler(err, mi_atomic_read_ptr(void,&mi_error_arg));
  }
  else {
    mi_error_default(err);
  }
}

// --------------------------------------------------------
// Initialize options by checking the environment
// --------------------------------------------------------

static void mi_strlcpy(char* dest, const char* src, size_t dest_size) {
  dest[0] = 0;
  #pragma warning(suppress:4996)
  strncpy(dest, src, dest_size - 1);
  dest[dest_size - 1] = 0;
}

static void mi_strlcat(char* dest, const char* src, size_t dest_size) {
  #pragma warning(suppress:4996)
  strncat(dest, src, dest_size - 1);
  dest[dest_size - 1] = 0;
}

#if defined _WIN32
// On Windows use GetEnvironmentVariable instead of getenv to work
// reliably even when this is invoked before the C runtime is initialized.
// i.e. when `_mi_preloading() == true`.
// Note: on windows, environment names are not case sensitive.
#include <windows.h>
static bool mi_getenv(const char* name, char* result, size_t result_size) {
  result[0] = 0;
  size_t len = GetEnvironmentVariableA(name, result, (DWORD)result_size);
  return (len > 0 && len < result_size);
}
#else
static bool mi_getenv(const char* name, char* result, size_t result_size) {
  const char* s = getenv(name);
  if (s == NULL) {
    // in unix environments we check the upper case name too.
    char buf[64+1];
    size_t len = strlen(name);
    if (len >= sizeof(buf)) len = sizeof(buf) - 1;
    for (size_t i = 0; i < len; i++) {
      buf[i] = toupper(name[i]);
    }
    buf[len] = 0;
    s = getenv(buf);
  }
  if (s != NULL && strlen(s) < result_size) {
    mi_strlcpy(result, s, result_size);
    return true;
  }
  else {
    return false;
  }
}
#endif
static void mi_option_init(mi_option_desc_t* desc) {
  #ifndef _WIN32
  // cannot call getenv() when still initializing the C runtime.
  if (_mi_preloading()) return;
  #endif
  // Read option value from the environment
  char buf[64+1];
  mi_strlcpy(buf, "mimalloc_", sizeof(buf));
  mi_strlcat(buf, desc->name, sizeof(buf));
  char s[64+1];
  if (mi_getenv(buf, s, sizeof(s))) {
    size_t len = strlen(s);
    if (len >= sizeof(buf)) len = sizeof(buf) - 1;
    for (size_t i = 0; i < len; i++) {
      buf[i] = (char)toupper(s[i]);
    }
    buf[len] = 0;
    if (buf[0]==0 || strstr("1;TRUE;YES;ON", buf) != NULL) {
      desc->value = 1;
      desc->init = INITIALIZED;
    }
    else if (strstr("0;FALSE;NO;OFF", buf) != NULL) {
      desc->value = 0;
      desc->init = INITIALIZED;
    }
    else {
      char* end = buf;
      long value = strtol(buf, &end, 10);
      if (*end == 0) {
        desc->value = value;
        desc->init = INITIALIZED;
      }
      else {
        _mi_warning_message("environment option mimalloc_%s has an invalid value: %s\n", desc->name, buf);
        desc->init = DEFAULTED;
      }
    }
  }
  else {
    desc->init = DEFAULTED;
  }
  mi_assert_internal(desc->init != UNINIT);
}<|MERGE_RESOLUTION|>--- conflicted
+++ resolved
@@ -70,25 +70,17 @@
   { 0, UNINIT, MI_OPTION(page_reset) },          // reset page memory on free
   { 0, UNINIT, MI_OPTION(abandoned_page_reset) },// reset free page memory when a thread terminates
   { 0, UNINIT, MI_OPTION(segment_reset) },       // reset segment memory on free (needs eager commit)
-<<<<<<< HEAD
+#if defined(__NetBSD__)
   { 0, UNINIT, MI_OPTION(eager_commit_delay) },  // the first N segments per thread are not eagerly committed
+#else
+  { 1, UNINIT, MI_OPTION(eager_commit_delay) },  // the first N segments per thread are not eagerly committed
+#endif
   { 1, UNINIT, MI_OPTION(allow_decommit) },      // decommit pages when not eager committed
   { 100,  UNINIT, MI_OPTION(reset_delay) },       // reset delay in milli-seconds
   { 1000, UNINIT, MI_OPTION(arena_reset_delay) }, // reset delay in milli-seconds
   { 0,    UNINIT, MI_OPTION(use_numa_nodes) },    // 0 = use available numa nodes, otherwise use at most N nodes. 
   { 100,  UNINIT, MI_OPTION(os_tag) },            // only apple specific for now but might serve more or less related purpose
   { 16,   UNINIT, MI_OPTION(max_errors) }         // maximum errors that are output
-=======
-#if defined(__NetBSD__)
-  { 0, UNINIT, MI_OPTION(eager_commit_delay) },  // the first N segments per thread are not eagerly committed
-#else
-  { 1, UNINIT, MI_OPTION(eager_commit_delay) },  // the first N segments per thread are not eagerly committed
-#endif
-  { 100, UNINIT, MI_OPTION(reset_delay) },       // reset delay in milli-seconds
-  { 0,   UNINIT, MI_OPTION(use_numa_nodes) },    // 0 = use available numa nodes, otherwise use at most N nodes.
-  { 100, UNINIT, MI_OPTION(os_tag) },            // only apple specific for now but might serve more or less related purpose
-  { 16,  UNINIT, MI_OPTION(max_errors) }         // maximum errors that are output
->>>>>>> 980d343f
 };
 
 static void mi_option_init(mi_option_desc_t* desc);
