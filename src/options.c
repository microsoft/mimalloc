--- conflicted
+++ resolved
@@ -41,11 +41,7 @@
   mi_init_t   init;   // is it initialized yet? (from the environment)
   mi_option_t option; // for debugging: the option index should match the option
   const char* name;   // option name without `mimalloc_` prefix
-<<<<<<< HEAD
-  const char* legacy_name; // potential legacy v1.x option name
-=======
   const char* legacy_name; // potential legacy option name
->>>>>>> d01017ff
 } mi_option_desc_t;
 
 #define MI_OPTION(opt)                  mi_option_##opt, #opt, NULL
@@ -62,17 +58,10 @@
   { 0, UNINIT, MI_OPTION(show_stats) },
   { 0, UNINIT, MI_OPTION(verbose) },
 
-<<<<<<< HEAD
-  // Some of the following options are experimental and not all combinations are valid. Use with care.
-  { 1, UNINIT, MI_OPTION(eager_commit) },        // commit per segment directly (8MiB)  (but see also `eager_commit_delay`)
-  { 2, UNINIT, MI_OPTION_LEGACY(arena_eager_commit,eager_region_commit) },
-  { 1, UNINIT, MI_OPTION_LEGACY(purge_decommits,reset_decommits) },
-=======
   // the following options are experimental and not all combinations make sense.
   { 1, UNINIT, MI_OPTION_LEGACY(segment_eager_commit,eager_commit) },      // commit per segment directly (4MiB)  (but see also `eager_commit_delay`)
   { 2, UNINIT, MI_OPTION_LEGACY(arena_eager_commit,eager_region_commit) },
   { 1, UNINIT, MI_OPTION_LEGACY(purge_decommits,reset_decommits) },        // purge decommits memory (instead of reset)  
->>>>>>> d01017ff
   { 0, UNINIT, MI_OPTION(large_os_pages) },      // use large OS pages, use only with eager commit to prevent fragmentation of VMA's
   { 0, UNINIT, MI_OPTION(reserve_huge_os_pages) },  // per 1GiB huge pages
   { -1, UNINIT, MI_OPTION(reserve_huge_os_pages_at) }, // reserve huge pages at node N
@@ -85,26 +74,8 @@
   { 0, UNINIT, MI_OPTION(eager_commit_delay) },  // the first N segments per thread are not eagerly committed
   #else
   { 1, UNINIT, MI_OPTION(eager_commit_delay) },  // the first N segments per thread are not eagerly committed (but per page in the segment on demand)
-<<<<<<< HEAD
-  #endif
-  { 10,   UNINIT, MI_OPTION_LEGACY(purge_delay, decommit_delay) }, // page decommit delay in milli-seconds
-  { 0,    UNINIT, MI_OPTION(use_numa_nodes) },    // 0 = use available numa nodes, otherwise use at most N nodes. 
-  { 0,    UNINIT, MI_OPTION(limit_os_alloc) },    // 1 = do not use OS memory for allocation (but only reserved arenas)
-  { 100,  UNINIT, MI_OPTION(os_tag) },            // only apple specific for now but might serve more or less related purpose
-  { 16,   UNINIT, MI_OPTION(max_errors) },        // maximum errors that are output
-  { 16,   UNINIT, MI_OPTION(max_warnings) },      // maximum warnings that are output
-  { 8,    UNINIT, MI_OPTION(max_segment_reclaim)},// max. number of segment reclaims from the abandoned segments per try.  
-  { 100,  UNINIT, MI_OPTION(deprecated_segment_decommit_delay) }, // decommit delay in milli-seconds for freed segments
-  { 1,    UNINIT, MI_OPTION_LEGACY(purge_extend_delay, decommit_extend_delay) },
-  { 0,    UNINIT, MI_OPTION(destroy_on_exit)},    // release all OS memory on process exit; careful with dangling pointer or after-exit frees!
-  #if (MI_INTPTR_SIZE>4)
-  { 1024L*1024L, UNINIT, MI_OPTION(arena_reserve) }, // reserve memory N KiB at a time
-  #else
-  {  128L*1024L, UNINIT, MI_OPTION(arena_reserve) },   
-  #endif
-=======
-#endif
-  { 10,  UNINIT, MI_OPTION(reset_delay) },       // reset delay in milli-seconds
+#endif
+  { 10,   UNINIT, MI_OPTION_LEGACY(purge_delay, reset_delay) }, // page decommit delay in milli-seconds
   { 0,   UNINIT, MI_OPTION(use_numa_nodes) },    // 0 = use available numa nodes, otherwise use at most N nodes.
   { 0,   UNINIT, MI_OPTION(limit_os_alloc) },    // 1 = do not use OS memory for allocation (but only reserved arenas)
   { 100, UNINIT, MI_OPTION(os_tag) },            // only apple specific for now but might serve more or less related purpose
@@ -117,10 +88,9 @@
   #else
   {  128L * 1024L, UNINIT, MI_OPTION(arena_reserve) },
   #endif
-
->>>>>>> d01017ff
   { 100, UNINIT, MI_OPTION(arena_purge_delay) }, // reset/decommit delay in milli-seconds for arena allocation
-  { 1,   UNINIT, MI_OPTION(allow_purge) }        // allow decommit/reset to free (physical) memory back to the OS
+  { 1,   UNINIT, MI_OPTION(allow_purge) },       // allow decommit/reset to free (physical) memory back to the OS
+  { 1,    UNINIT, MI_OPTION_LEGACY(purge_extend_delay, decommit_extend_delay) },  
 };
 
 static void mi_option_init(mi_option_desc_t* desc);
@@ -535,24 +505,6 @@
 
 static void mi_option_init(mi_option_desc_t* desc) {
   // Read option value from the environment
-<<<<<<< HEAD
-  char s[64+1];
-  char buf[64+1];
-  _mi_strlcpy(buf, "mimalloc_", sizeof(buf));
-  _mi_strlcat(buf, desc->name, sizeof(buf));
-  bool found = mi_getenv(buf,s,sizeof(s));
-  if (!found && desc->legacy_name != NULL) {
-    _mi_strlcpy(buf, "mimalloc_", sizeof(buf));
-    _mi_strlcat(buf, desc->legacy_name, sizeof(buf));
-    found = mi_getenv(buf,s,sizeof(s));
-    if (found) {
-      _mi_warning_message("environment option \"mimalloc_%s\" is deprecated -- use \"mimalloc_%s\" instead.\n", desc->legacy_name, desc->name );
-    }    
-  }
-
-  if (found) {
-    size_t len = _mi_strnlen(s,sizeof(buf)-1);
-=======
   char s[64 + 1];
   char buf[64+1];
   _mi_strlcpy(buf, "mimalloc_", sizeof(buf));
@@ -569,7 +521,6 @@
 
   if (found) {
     size_t len = _mi_strnlen(s, sizeof(buf) - 1);
->>>>>>> d01017ff
     for (size_t i = 0; i < len; i++) {
       buf[i] = _mi_toupper(s[i]);
     }
