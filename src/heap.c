/*----------------------------------------------------------------------------
Copyright (c) 2018-2021, Microsoft Research, Daan Leijen
This is free software; you can redistribute it and/or modify it under the
terms of the MIT license. A copy of the license can be found in the file
"LICENSE" at the root of this distribution.
-----------------------------------------------------------------------------*/

#include "mimalloc.h"
#include "mimalloc/internal.h"
#include "mimalloc/prim.h"  // mi_prim_get_default_heap

#if defined(_MSC_VER) && (_MSC_VER < 1920)
#pragma warning(disable:4204)  // non-constant aggregate initializer
#endif

/* -----------------------------------------------------------
  Helpers
----------------------------------------------------------- */

// return `true` if ok, `false` to break
typedef bool (heap_page_visitor_fun)(mi_heap_t* heap, mi_page_queue_t* pq, mi_page_t* page, void* arg1, void* arg2);

// Visit all pages in a heap; returns `false` if break was called.
static bool mi_heap_visit_pages(mi_heap_t* heap, heap_page_visitor_fun* fn, void* arg1, void* arg2)
{
  if (heap==NULL || heap->page_count==0) return 0;

  // visit all pages
  #if MI_DEBUG>1
  size_t total = heap->page_count;
  size_t count = 0;
  #endif

  for (size_t i = 0; i <= MI_BIN_FULL; i++) {
    mi_page_queue_t* pq = &heap->pages[i];
    mi_page_t* page = pq->first;
    while(page != NULL) {
      mi_page_t* next = page->next; // save next in case the page gets removed from the queue
      mi_assert_internal(mi_page_heap(page) == heap);
      #if MI_DEBUG>1
      count++;
      #endif
      if (!fn(heap, pq, page, arg1, arg2)) return false;
      page = next; // and continue
    }
  }
  mi_assert_internal(count == total);
  return true;
}


#if MI_DEBUG>=2
static bool mi_heap_page_is_valid(mi_heap_t* heap, mi_page_queue_t* pq, mi_page_t* page, void* arg1, void* arg2) {
  MI_UNUSED(arg1);
  MI_UNUSED(arg2);
  MI_UNUSED(pq);
  mi_assert_internal(mi_page_heap(page) == heap);
  mi_assert_expensive(_mi_page_is_valid(page));
  return true;
}
#endif
#if MI_DEBUG>=3
static bool mi_heap_is_valid(mi_heap_t* heap) {
  mi_assert_internal(heap!=NULL);
  mi_heap_visit_pages(heap, &mi_heap_page_is_valid, NULL, NULL);
  for (size_t bin = 0; bin < MI_BIN_COUNT; bin++) {
    mi_assert_internal(_mi_page_queue_is_valid(heap, &heap->pages[bin]));
  }
  return true;
}
#endif




/* -----------------------------------------------------------
  "Collect" pages by migrating `local_free` and `thread_free`
  lists and freeing empty pages. This is done when a thread
  stops (and in that case abandons pages if there are still
  blocks alive)
----------------------------------------------------------- */

typedef enum mi_collect_e {
  MI_NORMAL,
  MI_FORCE,
  MI_ABANDON
} mi_collect_t;


static bool mi_heap_page_collect(mi_heap_t* heap, mi_page_queue_t* pq, mi_page_t* page, void* arg_collect, void* arg2 ) {
  MI_UNUSED(arg2);
  MI_UNUSED(heap);
  mi_assert_internal(mi_heap_page_is_valid(heap, pq, page, NULL, NULL));
  mi_collect_t collect = *((mi_collect_t*)arg_collect);
  _mi_page_free_collect(page, collect >= MI_FORCE);
  if (mi_page_all_free(page)) {
    // no more used blocks, free the page.
    // note: this will free retired pages as well.
    _mi_page_free(page, pq);
  }
  else if (collect == MI_ABANDON) {
    // still used blocks but the thread is done; abandon the page
    _mi_page_abandon(page, pq);
  }
  return true; // don't break
}


static void mi_heap_collect_ex(mi_heap_t* heap, mi_collect_t collect)
{
  if (heap==NULL || !mi_heap_is_initialized(heap)) return;
  mi_assert_expensive(mi_heap_is_valid(heap));

  const bool force = (collect >= MI_FORCE);
  _mi_deferred_free(heap, force);

  // python/cpython#112532: we may be called from a thread that is not the owner of the heap
  // const bool is_main_thread = (_mi_is_main_thread() && heap->thread_id == _mi_thread_id());

  // collect retired pages
  _mi_heap_collect_retired(heap, force);

  // if (_mi_is_main_thread()) { mi_debug_show_arenas(true, false, false); }

  // collect all pages owned by this thread
  mi_heap_visit_pages(heap, &mi_heap_page_collect, &collect, NULL);

  // collect arenas (this is program wide so don't force purges on abandonment of threads)
  //mi_atomic_storei64_release(&heap->tld->subproc->purge_expire, 1);
  _mi_arenas_collect(collect == MI_FORCE /* force purge? */, collect >= MI_FORCE /* visit all? */, heap->tld);

  // merge statistics
  if (collect <= MI_FORCE) {
    mi_stats_merge();
  }
}

void _mi_heap_collect_abandon(mi_heap_t* heap) {
  mi_heap_collect_ex(heap, MI_ABANDON);
}

void mi_heap_collect(mi_heap_t* heap, bool force) mi_attr_noexcept {
  mi_heap_collect_ex(heap, (force ? MI_FORCE : MI_NORMAL));
}

void mi_collect(bool force) mi_attr_noexcept {
  mi_heap_collect(mi_prim_get_default_heap(), force);
}


/* -----------------------------------------------------------
  Heap new
----------------------------------------------------------- */

mi_heap_t* mi_heap_get_default(void) {
  mi_heap_t* heap = mi_prim_get_default_heap();
  if mi_unlikely(!mi_heap_is_initialized(heap)) {
    mi_thread_init();
    heap = mi_prim_get_default_heap();
  }
  return heap;
}

static bool mi_heap_is_default(const mi_heap_t* heap) {
  return (heap == mi_prim_get_default_heap());
}


mi_heap_t* mi_heap_get_backing(void) {
  mi_heap_t* heap = mi_heap_get_default();
  mi_assert_internal(heap!=NULL);
  mi_heap_t* bheap = heap->tld->heap_backing;
  mi_assert_internal(bheap!=NULL);
  mi_assert_internal(bheap->tld->thread_id == _mi_thread_id());
  return bheap;
}

// todo: make order of parameters consistent (but would that break compat with CPython?)
void _mi_heap_init(mi_heap_t* heap, mi_arena_id_t arena_id, bool allow_destroy, uint8_t heap_tag, mi_tld_t* tld)
{
  mi_assert_internal(heap!=NULL);
  mi_memid_t memid = heap->memid;
  _mi_memcpy_aligned(heap, &_mi_heap_empty, sizeof(mi_heap_t));
  heap->memid = memid;
  heap->tld   = tld;  // avoid reading the thread-local tld during initialization
  heap->tag   = heap_tag;
  heap->numa_node = tld->numa_node;
  heap->exclusive_arena    = _mi_arena_from_id(arena_id);
  heap->allow_page_reclaim = (!allow_destroy && mi_option_get(mi_option_page_reclaim_on_free) >= 0);
  heap->allow_page_abandon = (!allow_destroy && mi_option_get(mi_option_page_full_retain) >= 0);
  heap->page_full_retain = mi_option_get_clamp(mi_option_page_full_retain, -1, 32);
  if (heap->tld->is_in_threadpool) {
    // if we run as part of a thread pool it is better to not arbitrarily reclaim abandoned pages into our heap.
    // this is checked in `free.c:mi_free_try_collect_mt`
    // .. but abandoning is good in this case: halve the full page retain (possibly to 0)
    // (so blocked threads do not hold on to too much memory)
    if (heap->page_full_retain > 0) {
      heap->page_full_retain = heap->page_full_retain / 4;
    }
  }

  if (heap->tld->heap_backing == NULL) {
    heap->tld->heap_backing = heap;  // first heap becomes the backing heap
    _mi_random_init(&heap->random);
  }
  else {
    _mi_random_split(&heap->tld->heap_backing->random, &heap->random);
  }
  heap->cookie  = _mi_heap_random_next(heap) | 1;
  //heap->keys[0] = _mi_heap_random_next(heap);
  //heap->keys[1] = _mi_heap_random_next(heap);*/
  _mi_heap_guarded_init(heap);

  // push on the thread local heaps list
  heap->next = heap->tld->heaps;
  heap->tld->heaps = heap;
}

mi_heap_t* _mi_heap_create(int heap_tag, bool allow_destroy, mi_arena_id_t arena_id, mi_tld_t* tld) {
  mi_assert_internal(tld!=NULL);
  mi_assert(heap_tag >= 0 && heap_tag < 256);
  // allocate and initialize a heap
  mi_memid_t memid;
  mi_heap_t* heap;
  if (arena_id == _mi_arena_id_none()) {
    heap = (mi_heap_t*)_mi_meta_zalloc(sizeof(mi_heap_t), &memid);
  }
  else {
    // heaps associated wita a specific arena are allocated in that arena
    // note: takes up at least one slice which is quite wasteful...
    heap = (mi_heap_t*)_mi_arenas_alloc(_mi_subproc(), _mi_align_up(sizeof(mi_heap_t),MI_ARENA_MIN_OBJ_SIZE), true, true, _mi_arena_from_id(arena_id), tld->thread_seq, tld->numa_node, &memid);
  }
  if (heap==NULL) {
    _mi_error_message(ENOMEM, "unable to allocate heap meta-data\n");
    return NULL;
  }
  heap->memid = memid;
  _mi_heap_init(heap, arena_id, allow_destroy, (uint8_t)heap_tag, tld);
  return heap;
}

mi_decl_nodiscard mi_heap_t* mi_heap_new_ex(int heap_tag, bool allow_destroy, mi_arena_id_t arena_id) {
  mi_heap_t* bheap = mi_heap_get_backing();
  mi_assert_internal(bheap != NULL);
  return _mi_heap_create(heap_tag, allow_destroy, arena_id, bheap->tld);
}

mi_decl_nodiscard mi_heap_t* mi_heap_new_in_arena(mi_arena_id_t arena_id) {
  return mi_heap_new_ex(0 /* default heap tag */, false /* allow destroy? */, arena_id);
}

mi_decl_nodiscard mi_heap_t* mi_heap_new(void) {
  // don't reclaim abandoned memory or otherwise destroy is unsafe
  return mi_heap_new_ex(0 /* default heap tag */, true /* allow destroy? */, _mi_arena_id_none());
}

bool _mi_heap_memid_is_suitable(mi_heap_t* heap, mi_memid_t memid) {
  return _mi_arena_memid_is_suitable(memid, heap->exclusive_arena);
}

uintptr_t _mi_heap_random_next(mi_heap_t* heap) {
  return _mi_random_next(&heap->random);
}

void mi_heap_set_numa_affinity(mi_heap_t* heap, int numa_node) {
  if (heap == NULL) return;
  heap->numa_node = (numa_node < 0 ? -1 : numa_node % _mi_os_numa_node_count());
}

// zero out the page queues
static void mi_heap_reset_pages(mi_heap_t* heap) {
  mi_assert_internal(heap != NULL);
  mi_assert_internal(mi_heap_is_initialized(heap));
  // TODO: copy full empty heap instead?
  _mi_memset(&heap->pages_free_direct, 0, sizeof(heap->pages_free_direct));
  _mi_memcpy_aligned(&heap->pages, &_mi_heap_empty.pages, sizeof(heap->pages));
  // heap->thread_delayed_free = NULL;
  heap->page_count = 0;
}

// called from `mi_heap_destroy` and `mi_heap_delete` to free the internal heap resources.
static void mi_heap_free(mi_heap_t* heap, bool do_free_mem) {
  mi_assert(heap != NULL);
  mi_assert_internal(mi_heap_is_initialized(heap));
  if (heap==NULL || !mi_heap_is_initialized(heap)) return;
  if (mi_heap_is_backing(heap)) return; // dont free the backing heap

  // reset default
  if (mi_heap_is_default(heap)) {
    _mi_heap_set_default_direct(heap->tld->heap_backing);
  }

  // remove ourselves from the thread local heaps list
  // linear search but we expect the number of heaps to be relatively small
  mi_heap_t* prev = NULL;
  mi_heap_t* curr = heap->tld->heaps;
  while (curr != heap && curr != NULL) {
    prev = curr;
    curr = curr->next;
  }
  mi_assert_internal(curr == heap);
  if (curr == heap) {
    if (prev != NULL) { prev->next = heap->next; }
                 else { heap->tld->heaps = heap->next; }
  }
  mi_assert_internal(heap->tld->heaps != NULL);

  // and free the used memory
  if (do_free_mem) {
    _mi_meta_free(heap, sizeof(*heap), heap->memid);
  }
}

// return a heap on the same thread as `heap` specialized for the specified tag (if it exists)
mi_heap_t* _mi_heap_by_tag(mi_heap_t* heap, uint8_t tag) {
  if (heap->tag == tag) {
    return heap;
  }
  for (mi_heap_t *curr = heap->tld->heaps; curr != NULL; curr = curr->next) {
    if (curr->tag == tag) {
      return curr;
    }
  }
  return NULL;
}

/* -----------------------------------------------------------
  Heap destroy
----------------------------------------------------------- */

static bool _mi_heap_page_destroy(mi_heap_t* heap, mi_page_queue_t* pq, mi_page_t* page, void* arg1, void* arg2) {
  MI_UNUSED(arg1);
  MI_UNUSED(arg2);
  MI_UNUSED(heap);
  MI_UNUSED(pq);

  // ensure no more thread_delayed_free will be added
  //_mi_page_use_delayed_free(page, MI_NEVER_DELAYED_FREE, false);

  // stats
  const size_t bsize = mi_page_block_size(page);
  if (bsize > MI_LARGE_MAX_OBJ_SIZE) {
    mi_heap_stat_decrease(heap, malloc_huge, bsize);
  }
<<<<<<< HEAD
  #if (MI_STAT)
=======
  #if (MI_STAT>0)
>>>>>>> a077311a
  _mi_page_free_collect(page, false);  // update used count
  const size_t inuse = page->used;
  if (bsize <= MI_LARGE_MAX_OBJ_SIZE) {
    mi_heap_stat_decrease(heap, malloc_normal, bsize * inuse);
    #if (MI_STAT>1)
    mi_heap_stat_decrease(heap, malloc_bins[_mi_bin(bsize)], inuse);
    #endif
  }
<<<<<<< HEAD
  mi_heap_stat_decrease(heap, malloc_requested, bsize * inuse);  // todo: off for aligned blocks...
=======
  // mi_heap_stat_decrease(heap, malloc_requested, bsize * inuse);  // todo: off for aligned blocks...
>>>>>>> a077311a
  #endif

  /// pretend it is all free now
  mi_assert_internal(mi_page_thread_free(page) == NULL);
  page->used = 0;

  // and free the page
  // mi_page_free(page,false);
  page->next = NULL;
  page->prev = NULL;
  mi_page_set_heap(page, NULL);
  _mi_arenas_page_free(page);

  return true; // keep going
}

void _mi_heap_destroy_pages(mi_heap_t* heap) {
  mi_heap_visit_pages(heap, &_mi_heap_page_destroy, NULL, NULL);
  mi_heap_reset_pages(heap);
}

#if MI_TRACK_HEAP_DESTROY
static bool mi_cdecl mi_heap_track_block_free(const mi_heap_t* heap, const mi_heap_area_t* area, void* block, size_t block_size, void* arg) {
  MI_UNUSED(heap); MI_UNUSED(area);  MI_UNUSED(arg); MI_UNUSED(block_size);
  mi_track_free_size(block,mi_usable_size(block));
  return true;
}
#endif

void mi_heap_destroy(mi_heap_t* heap) {
  mi_assert(heap != NULL);
  mi_assert(mi_heap_is_initialized(heap));
  mi_assert(!heap->allow_page_reclaim);
  mi_assert(!heap->allow_page_abandon);
  mi_assert_expensive(mi_heap_is_valid(heap));
  if (heap==NULL || !mi_heap_is_initialized(heap)) return;
  #if MI_GUARDED
  // _mi_warning_message("'mi_heap_destroy' called but MI_GUARDED is enabled -- using `mi_heap_delete` instead (heap at %p)\n", heap);
  mi_heap_delete(heap);
  return;
  #else
  if (heap->allow_page_reclaim) {
    _mi_warning_message("'mi_heap_destroy' called but ignored as the heap was not created with 'allow_destroy' (heap at %p)\n", heap);
    // don't free in case it may contain reclaimed pages,
    mi_heap_delete(heap);
  }
  else {
    // track all blocks as freed
    #if MI_TRACK_HEAP_DESTROY
    mi_heap_visit_blocks(heap, true, mi_heap_track_block_free, NULL);
    #endif
    // free all pages
    _mi_heap_destroy_pages(heap);
    mi_heap_free(heap,true);
  }
  #endif
}

// forcefully destroy all heaps in the current thread
void _mi_heap_unsafe_destroy_all(mi_heap_t* heap) {
  mi_assert_internal(heap != NULL);
  if (heap == NULL) return;
  mi_heap_t* curr = heap->tld->heaps;
  while (curr != NULL) {
    mi_heap_t* next = curr->next;
    if (!curr->allow_page_reclaim) {
      mi_heap_destroy(curr);
    }
    else {
      _mi_heap_destroy_pages(curr);
    }
    curr = next;
  }
}

/* -----------------------------------------------------------
  Safe Heap delete
----------------------------------------------------------- */

// Transfer the pages from one heap to the other
//static void mi_heap_absorb(mi_heap_t* heap, mi_heap_t* from) {
//  mi_assert_internal(heap!=NULL);
//  if (from==NULL || from->page_count == 0) return;
//
//  // transfer all pages by appending the queues; this will set a new heap field
//  for (size_t i = 0; i <= MI_BIN_FULL; i++) {
//    mi_page_queue_t* pq = &heap->pages[i];
//    mi_page_queue_t* append = &from->pages[i];
//    size_t pcount = _mi_page_queue_append(heap, pq, append);
//    heap->page_count += pcount;
//    from->page_count -= pcount;
//  }
//  mi_assert_internal(from->page_count == 0);
//
//  // and reset the `from` heap
//  mi_heap_reset_pages(from);
//}

//// are two heaps compatible with respect to heap-tag, exclusive arena etc.
//static bool mi_heaps_are_compatible(mi_heap_t* heap1, mi_heap_t* heap2) {
//  return (heap1->tag == heap2->tag &&                   // store same kind of objects
//          heap1->tld->subproc == heap2->tld->subproc && // same sub-process
//          heap1->arena_id == heap2->arena_id);          // same arena preference
//}

// Safe delete a heap without freeing any still allocated blocks in that heap.
void mi_heap_delete(mi_heap_t* heap)
{
  mi_assert(heap != NULL);
  mi_assert(mi_heap_is_initialized(heap));
  mi_assert_expensive(mi_heap_is_valid(heap));
  if (heap==NULL || !mi_heap_is_initialized(heap)) return;

  // abandon all pages
  _mi_heap_collect_abandon(heap);

  mi_assert_internal(heap->page_count==0);
  mi_heap_free(heap,true);
}

mi_heap_t* mi_heap_set_default(mi_heap_t* heap) {
  mi_assert(heap != NULL);
  mi_assert(mi_heap_is_initialized(heap));
  if (heap==NULL || !mi_heap_is_initialized(heap)) return NULL;
  mi_assert_expensive(mi_heap_is_valid(heap));
  mi_heap_t* old = mi_prim_get_default_heap();
  _mi_heap_set_default_direct(heap);
  return old;
}


/* -----------------------------------------------------------
  Load/unload heaps
----------------------------------------------------------- */
void mi_heap_unload(mi_heap_t* heap) {
  mi_assert(mi_heap_is_initialized(heap));
  mi_assert_expensive(mi_heap_is_valid(heap));
  if (heap==NULL || !mi_heap_is_initialized(heap)) return;
  if (heap->exclusive_arena == NULL) {
    _mi_warning_message("cannot unload heaps that are not associated with an exclusive arena\n");
    return;
  }

  // abandon all pages so all thread'id in the pages are cleared
  _mi_heap_collect_abandon(heap);
  mi_assert_internal(heap->page_count==0);

  // remove from heap list
  mi_heap_free(heap, false /* but don't actually free the memory */);

  // disassociate from the current thread-local and static state
  heap->tld = NULL;
  return;
}

bool mi_heap_reload(mi_heap_t* heap, mi_arena_id_t arena_id) {
  mi_assert(mi_heap_is_initialized(heap));
  if (heap==NULL || !mi_heap_is_initialized(heap)) return false;
  if (heap->exclusive_arena == NULL) {
    _mi_warning_message("cannot reload heaps that were not associated with an exclusive arena\n");
    return false;
  }
  if (heap->tld != NULL) {
    _mi_warning_message("cannot reload heaps that were not unloaded first\n");
    return false;
  }
  mi_arena_t* arena = _mi_arena_from_id(arena_id);
  if (heap->exclusive_arena != arena) {
    _mi_warning_message("trying to reload a heap at a different arena address: %p vs %p\n", heap->exclusive_arena, arena);
    return false;
  }

  mi_assert_internal(heap->page_count==0);

  // re-associate with the current thread-local and static state
  heap->tld = mi_heap_get_default()->tld;

  // reinit direct pages (as we may be in a different process)
  mi_assert_internal(heap->page_count == 0);
  for (size_t i = 0; i < MI_PAGES_DIRECT; i++) {
    heap->pages_free_direct[i] = (mi_page_t*)&_mi_page_empty;
  }

  // push on the thread local heaps list
  heap->next = heap->tld->heaps;
  heap->tld->heaps = heap;
  return true;
}

/* -----------------------------------------------------------
  Analysis
----------------------------------------------------------- */

// static since it is not thread safe to access heaps from other threads.
static mi_heap_t* mi_heap_of_block(const void* p) {
  if (p == NULL) return NULL;
  mi_page_t* page = _mi_ptr_page(p); // TODO: check pointer validity?
  return mi_page_heap(page);
}

bool mi_heap_contains_block(mi_heap_t* heap, const void* p) {
  mi_assert(heap != NULL);
  if (heap==NULL || !mi_heap_is_initialized(heap)) return false;
  return (heap == mi_heap_of_block(p));
}


static bool mi_heap_page_check_owned(mi_heap_t* heap, mi_page_queue_t* pq, mi_page_t* page, void* p, void* vfound) {
  MI_UNUSED(heap);
  MI_UNUSED(pq);
  bool* found = (bool*)vfound;
  void* start = mi_page_start(page);
  void* end   = (uint8_t*)start + (page->capacity * mi_page_block_size(page));
  *found = (p >= start && p < end);
  return (!*found); // continue if not found
}

bool mi_heap_check_owned(mi_heap_t* heap, const void* p) {
  mi_assert(heap != NULL);
  if (heap==NULL || !mi_heap_is_initialized(heap)) return false;
  if (((uintptr_t)p & (MI_INTPTR_SIZE - 1)) != 0) return false;  // only aligned pointers
  bool found = false;
  mi_heap_visit_pages(heap, &mi_heap_page_check_owned, (void*)p, &found);
  return found;
}

bool mi_check_owned(const void* p) {
  return mi_heap_check_owned(mi_prim_get_default_heap(), p);
}

/* -----------------------------------------------------------
  Visit all heap blocks and areas
  Todo: enable visiting abandoned pages, and
        enable visiting all blocks of all heaps across threads
----------------------------------------------------------- */

void _mi_heap_area_init(mi_heap_area_t* area, mi_page_t* page) {
  const size_t bsize = mi_page_block_size(page);
  const size_t ubsize = mi_page_usable_block_size(page);
  area->reserved = page->reserved * bsize;
  area->committed = page->capacity * bsize;
  area->blocks = mi_page_start(page);
  area->used = page->used;   // number of blocks in use (#553)
  area->block_size = ubsize;
  area->full_block_size = bsize;
  area->heap_tag = page->heap_tag;
}


static void mi_get_fast_divisor(size_t divisor, uint64_t* magic, size_t* shift) {
  mi_assert_internal(divisor > 0 && divisor <= UINT32_MAX);
  *shift = MI_SIZE_BITS - mi_clz(divisor - 1);
  *magic = ((((uint64_t)1 << 32) * (((uint64_t)1 << *shift) - divisor)) / divisor + 1);
}

static size_t mi_fast_divide(size_t n, uint64_t magic, size_t shift) {
  mi_assert_internal(n <= UINT32_MAX);
  const uint64_t hi = ((uint64_t)n * magic) >> 32;
  return (size_t)((hi + n) >> shift);
}

bool _mi_heap_area_visit_blocks(const mi_heap_area_t* area, mi_page_t* page, mi_block_visit_fun* visitor, void* arg) {
  mi_assert(area != NULL);
  if (area==NULL) return true;
  mi_assert(page != NULL);
  if (page == NULL) return true;

  _mi_page_free_collect(page,true);              // collect both thread_delayed and local_free
  mi_assert_internal(page->local_free == NULL);
  if (page->used == 0) return true;

  size_t psize;
  uint8_t* const pstart = mi_page_area(page, &psize);
  mi_heap_t* const heap = mi_page_heap(page);
  const size_t bsize    = mi_page_block_size(page);
  const size_t ubsize   = mi_page_usable_block_size(page); // without padding

  // optimize page with one block
  if (page->capacity == 1) {
    mi_assert_internal(page->used == 1 && page->free == NULL);
    return visitor(mi_page_heap(page), area, pstart, ubsize, arg);
  }
  mi_assert(bsize <= UINT32_MAX);

  // optimize full pages
  if (page->used == page->capacity) {
    uint8_t* block = pstart;
    for (size_t i = 0; i < page->capacity; i++) {
      if (!visitor(heap, area, block, ubsize, arg)) return false;
      block += bsize;
    }
    return true;
  }

  // create a bitmap of free blocks.
  #define MI_MAX_BLOCKS   (MI_SMALL_PAGE_SIZE / sizeof(void*))
  uintptr_t free_map[MI_MAX_BLOCKS / MI_INTPTR_BITS];
  const uintptr_t bmapsize = _mi_divide_up(page->capacity, MI_INTPTR_BITS);
  memset(free_map, 0, bmapsize * sizeof(intptr_t));
  if (page->capacity % MI_INTPTR_BITS != 0) {
    // mark left-over bits at the end as free
    size_t shift   = (page->capacity % MI_INTPTR_BITS);
    uintptr_t mask = (UINTPTR_MAX << shift);
    free_map[bmapsize - 1] = mask;
  }

  // fast repeated division by the block size
  uint64_t magic;
  size_t   shift;
  mi_get_fast_divisor(bsize, &magic, &shift);

  #if MI_DEBUG>1
  size_t free_count = 0;
  #endif
  for (mi_block_t* block = page->free; block != NULL; block = mi_block_next(page, block)) {
    #if MI_DEBUG>1
    free_count++;
    #endif
    mi_assert_internal((uint8_t*)block >= pstart && (uint8_t*)block < (pstart + psize));
    size_t offset = (uint8_t*)block - pstart;
    mi_assert_internal(offset % bsize == 0);
    mi_assert_internal(offset <= UINT32_MAX);
    size_t blockidx = mi_fast_divide(offset, magic, shift);
    mi_assert_internal(blockidx == offset / bsize);
    mi_assert_internal(blockidx < MI_MAX_BLOCKS);
    size_t bitidx = (blockidx / MI_INTPTR_BITS);
    size_t bit = blockidx - (bitidx * MI_INTPTR_BITS);
    free_map[bitidx] |= ((uintptr_t)1 << bit);
  }
  mi_assert_internal(page->capacity == (free_count + page->used));

  // walk through all blocks skipping the free ones
  #if MI_DEBUG>1
  size_t used_count = 0;
  #endif
  uint8_t* block = pstart;
  for (size_t i = 0; i < bmapsize; i++) {
    if (free_map[i] == 0) {
      // every block is in use
      for (size_t j = 0; j < MI_INTPTR_BITS; j++) {
        #if MI_DEBUG>1
        used_count++;
        #endif
        if (!visitor(heap, area, block, ubsize, arg)) return false;
        block += bsize;
      }
    }
    else {
      // visit the used blocks in the mask
      uintptr_t m = ~free_map[i];
      while (m != 0) {
        #if MI_DEBUG>1
        used_count++;
        #endif
        size_t bitidx = mi_ctz(m);
        if (!visitor(heap, area, block + (bitidx * bsize), ubsize, arg)) return false;
        m &= m - 1;  // clear least significant bit
      }
      block += bsize * MI_INTPTR_BITS;
    }
  }
  mi_assert_internal(page->used == used_count);
  return true;
}



// Separate struct to keep `mi_page_t` out of the public interface
typedef struct mi_heap_area_ex_s {
  mi_heap_area_t area;
  mi_page_t* page;
} mi_heap_area_ex_t;

typedef bool (mi_heap_area_visit_fun)(const mi_heap_t* heap, const mi_heap_area_ex_t* area, void* arg);

static bool mi_heap_visit_areas_page(mi_heap_t* heap, mi_page_queue_t* pq, mi_page_t* page, void* vfun, void* arg) {
  MI_UNUSED(heap);
  MI_UNUSED(pq);
  mi_heap_area_visit_fun* fun = (mi_heap_area_visit_fun*)vfun;
  mi_heap_area_ex_t xarea;
  xarea.page = page;
  _mi_heap_area_init(&xarea.area, page);
  return fun(heap, &xarea, arg);
}

// Visit all heap pages as areas
static bool mi_heap_visit_areas(const mi_heap_t* heap, mi_heap_area_visit_fun* visitor, void* arg) {
  if (visitor == NULL) return false;
  return mi_heap_visit_pages((mi_heap_t*)heap, &mi_heap_visit_areas_page, (void*)(visitor), arg); // note: function pointer to void* :-{
}

// Just to pass arguments
typedef struct mi_visit_blocks_args_s {
  bool  visit_blocks;
  mi_block_visit_fun* visitor;
  void* arg;
} mi_visit_blocks_args_t;

static bool mi_heap_area_visitor(const mi_heap_t* heap, const mi_heap_area_ex_t* xarea, void* arg) {
  mi_visit_blocks_args_t* args = (mi_visit_blocks_args_t*)arg;
  if (!args->visitor(heap, &xarea->area, NULL, xarea->area.block_size, args->arg)) return false;
  if (args->visit_blocks) {
    return _mi_heap_area_visit_blocks(&xarea->area, xarea->page, args->visitor, args->arg);
  }
  else {
    return true;
  }
}

// Visit all blocks in a heap
bool mi_heap_visit_blocks(const mi_heap_t* heap, bool visit_blocks, mi_block_visit_fun* visitor, void* arg) {
  mi_visit_blocks_args_t args = { visit_blocks, visitor, arg };
  return mi_heap_visit_areas(heap, &mi_heap_area_visitor, &args);
}<|MERGE_RESOLUTION|>--- conflicted
+++ resolved
@@ -342,11 +342,7 @@
   if (bsize > MI_LARGE_MAX_OBJ_SIZE) {
     mi_heap_stat_decrease(heap, malloc_huge, bsize);
   }
-<<<<<<< HEAD
-  #if (MI_STAT)
-=======
   #if (MI_STAT>0)
->>>>>>> a077311a
   _mi_page_free_collect(page, false);  // update used count
   const size_t inuse = page->used;
   if (bsize <= MI_LARGE_MAX_OBJ_SIZE) {
@@ -355,11 +351,7 @@
     mi_heap_stat_decrease(heap, malloc_bins[_mi_bin(bsize)], inuse);
     #endif
   }
-<<<<<<< HEAD
-  mi_heap_stat_decrease(heap, malloc_requested, bsize * inuse);  // todo: off for aligned blocks...
-=======
   // mi_heap_stat_decrease(heap, malloc_requested, bsize * inuse);  // todo: off for aligned blocks...
->>>>>>> a077311a
   #endif
 
   /// pretend it is all free now
