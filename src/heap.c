/*----------------------------------------------------------------------------
Copyright (c) 2018-2021, Microsoft Research, Daan Leijen
This is free software; you can redistribute it and/or modify it under the
terms of the MIT license. A copy of the license can be found in the file
"LICENSE" at the root of this distribution.
-----------------------------------------------------------------------------*/

#include "mimalloc.h"
#include "mimalloc/internal.h"
#include "mimalloc/prim.h"  // mi_prim_get_default_heap

#if defined(_MSC_VER) && (_MSC_VER < 1920)
#pragma warning(disable:4204)  // non-constant aggregate initializer
#endif

/* -----------------------------------------------------------
  Helpers
----------------------------------------------------------- */

// return `true` if ok, `false` to break
typedef bool (heap_page_visitor_fun)(mi_heap_t* heap, mi_page_queue_t* pq, mi_page_t* page, void* arg1, void* arg2);

// Visit all pages in a heap; returns `false` if break was called.
static bool mi_heap_visit_pages(mi_heap_t* heap, heap_page_visitor_fun* fn, void* arg1, void* arg2)
{
  if (heap==NULL || heap->page_count==0) return 0;

  // visit all pages
  #if MI_DEBUG>1
  size_t total = heap->page_count;
  size_t count = 0;
  #endif

  for (size_t i = 0; i <= MI_BIN_FULL; i++) {
    mi_page_queue_t* pq = &heap->pages[i];
    mi_page_t* page = pq->first;
    while(page != NULL) {
      mi_page_t* next = page->next; // save next in case the page gets removed from the queue
      mi_assert_internal(mi_page_heap(page) == heap);
      #if MI_DEBUG>1
      count++;
      #endif
      if (!fn(heap, pq, page, arg1, arg2)) return false;
      page = next; // and continue
    }
  }
  mi_assert_internal(count == total);
  return true;
}


#if MI_DEBUG>=2
static bool mi_heap_page_is_valid(mi_heap_t* heap, mi_page_queue_t* pq, mi_page_t* page, void* arg1, void* arg2) {
  MI_UNUSED(arg1);
  MI_UNUSED(arg2);
  MI_UNUSED(pq);
  mi_assert_internal(mi_page_heap(page) == heap);
  mi_assert_expensive(_mi_page_is_valid(page));
  return true;
}
#endif
#if MI_DEBUG>=3
static bool mi_heap_is_valid(mi_heap_t* heap) {
  mi_assert_internal(heap!=NULL);
  mi_heap_visit_pages(heap, &mi_heap_page_is_valid, NULL, NULL);
  for (size_t bin = 0; bin < MI_BIN_COUNT; bin++) {
    mi_assert_internal(_mi_page_queue_is_valid(heap, &heap->pages[bin]));
  }
  return true;
}
#endif




/* -----------------------------------------------------------
  "Collect" pages by migrating `local_free` and `thread_free`
  lists and freeing empty pages. This is done when a thread
  stops (and in that case abandons pages if there are still
  blocks alive)
----------------------------------------------------------- */

typedef enum mi_collect_e {
  MI_NORMAL,
  MI_FORCE,
  MI_ABANDON
} mi_collect_t;


static bool mi_heap_page_collect(mi_heap_t* heap, mi_page_queue_t* pq, mi_page_t* page, void* arg_collect, void* arg2 ) {
  MI_UNUSED(arg2);
  MI_UNUSED(heap);
  mi_assert_internal(mi_heap_page_is_valid(heap, pq, page, NULL, NULL));
  mi_collect_t collect = *((mi_collect_t*)arg_collect);
  _mi_page_free_collect(page, collect >= MI_FORCE);
  if (mi_page_all_free(page)) {
    // no more used blocks, free the page.
    // note: this will free retired pages as well.
    _mi_page_free(page, pq);
  }
  else if (collect == MI_ABANDON) {
    // still used blocks but the thread is done; abandon the page
    _mi_page_abandon(page, pq);
  }
  return true; // don't break
}


static void mi_heap_collect_ex(mi_heap_t* heap, mi_collect_t collect)
{
  if (heap==NULL || !mi_heap_is_initialized(heap)) return;
  mi_assert_expensive(mi_heap_is_valid(heap));

  const bool force = (collect >= MI_FORCE);
  _mi_deferred_free(heap, force);

  // python/cpython#112532: we may be called from a thread that is not the owner of the heap
  // const bool is_main_thread = (_mi_is_main_thread() && heap->thread_id == _mi_thread_id());

  // collect retired pages
  _mi_heap_collect_retired(heap, force);

  // if (_mi_is_main_thread()) { mi_debug_show_arenas(true, false, false); }

  // collect all pages owned by this thread
  mi_heap_visit_pages(heap, &mi_heap_page_collect, &collect, NULL);

  // collect arenas (this is program wide so don't force purges on abandonment of threads)
  //mi_atomic_storei64_release(&heap->tld->subproc->purge_expire, 1);
  _mi_arenas_collect(collect == MI_FORCE /* force purge? */, collect >= MI_FORCE /* visit all? */, heap->tld);

  // merge statistics
  if (collect <= MI_FORCE) {
    mi_stats_merge();
  }
}

void _mi_heap_collect_abandon(mi_heap_t* heap) {
  mi_heap_collect_ex(heap, MI_ABANDON);
}

void mi_heap_collect(mi_heap_t* heap, bool force) mi_attr_noexcept {
  mi_heap_collect_ex(heap, (force ? MI_FORCE : MI_NORMAL));
}

void mi_collect(bool force) mi_attr_noexcept {
  mi_heap_collect(mi_prim_get_default_heap(), force);
}


/* -----------------------------------------------------------
  Heap new
----------------------------------------------------------- */

mi_heap_t* mi_heap_get_default(void) {
  mi_heap_t* heap = mi_prim_get_default_heap();
  if mi_unlikely(!mi_heap_is_initialized(heap)) {
    mi_thread_init();
    heap = mi_prim_get_default_heap();
  }
  return heap;
}

static bool mi_heap_is_default(const mi_heap_t* heap) {
  return (heap == mi_prim_get_default_heap());
}


mi_heap_t* mi_heap_get_backing(void) {
  mi_heap_t* heap = mi_heap_get_default();
  mi_assert_internal(heap!=NULL);
  mi_heap_t* bheap = heap->tld->heap_backing;
  mi_assert_internal(bheap!=NULL);
  mi_assert_internal(bheap->tld->thread_id == _mi_thread_id());
  return bheap;
}

// todo: make order of parameters consistent (but would that break compat with CPython?)
void _mi_heap_init(mi_heap_t* heap, mi_arena_id_t arena_id, bool allow_destroy, uint8_t heap_tag, mi_tld_t* tld)
{
  mi_assert_internal(heap!=NULL);
  mi_memid_t memid = heap->memid;
  _mi_memcpy_aligned(heap, &_mi_heap_empty, sizeof(mi_heap_t));
  heap->memid = memid;
<<<<<<< HEAD
  heap->tld        = tld;  // avoid reading the thread-local tld during initialization
=======
  heap->tld   = tld;  // avoid reading the thread-local tld during initialization
  heap->tag   = heap_tag;
  heap->numa_node = tld->numa_node;
>>>>>>> 18124909
  heap->exclusive_arena    = _mi_arena_from_id(arena_id);
  heap->allow_page_reclaim = (!allow_destroy && mi_option_get(mi_option_page_reclaim_on_free) >= 0);
  heap->allow_page_abandon = (!allow_destroy && mi_option_get(mi_option_page_full_retain) >= 0);
  heap->page_full_retain = mi_option_get_clamp(mi_option_page_full_retain, -1, 32);
<<<<<<< HEAD
  heap->tag        = heap_tag;
=======
>>>>>>> 18124909
  if (heap->tld->is_in_threadpool) {
    // if we run as part of a thread pool it is better to not arbitrarily reclaim abandoned pages into our heap.
    // this is checked in `free.c:mi_free_try_collect_mt`
    // .. but abandoning is good in this case: halve the full page retain (possibly to 0)
    // (so blocked threads do not hold on to too much memory)
    if (heap->page_full_retain > 0) {
      heap->page_full_retain = heap->page_full_retain / 4;
    }
  }

  if (heap->tld->heap_backing == NULL) {
    heap->tld->heap_backing = heap;  // first heap becomes the backing heap
    _mi_random_init(&heap->random);
  }
  else {
    _mi_random_split(&heap->tld->heap_backing->random, &heap->random);
  }
  heap->cookie  = _mi_heap_random_next(heap) | 1;
  //heap->keys[0] = _mi_heap_random_next(heap);
  //heap->keys[1] = _mi_heap_random_next(heap);*/
  _mi_heap_guarded_init(heap);

  // push on the thread local heaps list
  heap->next = heap->tld->heaps;
  heap->tld->heaps = heap;
}

mi_heap_t* _mi_heap_create(int heap_tag, bool allow_destroy, mi_arena_id_t arena_id, mi_tld_t* tld) {
  mi_assert_internal(tld!=NULL);
  mi_assert(heap_tag >= 0 && heap_tag < 256);
  // allocate and initialize a heap
  mi_memid_t memid;
  mi_heap_t* heap;
  if (arena_id == _mi_arena_id_none()) {
    heap = (mi_heap_t*)_mi_meta_zalloc(sizeof(mi_heap_t), &memid);
  }
  else {
    // heaps associated wita a specific arena are allocated in that arena
    // note: takes up at least one slice which is quite wasteful...
<<<<<<< HEAD
    heap = (mi_heap_t*)_mi_arenas_alloc(_mi_subproc(), _mi_align_up(sizeof(mi_heap_t),MI_ARENA_MIN_OBJ_SIZE), true, true, _mi_arena_from_id(arena_id), tld->thread_seq, &memid);
=======
    heap = (mi_heap_t*)_mi_arenas_alloc(_mi_subproc(), _mi_align_up(sizeof(mi_heap_t),MI_ARENA_MIN_OBJ_SIZE), true, true, _mi_arena_from_id(arena_id), tld->thread_seq, tld->numa_node, &memid);
>>>>>>> 18124909
  }
  if (heap==NULL) {
    _mi_error_message(ENOMEM, "unable to allocate heap meta-data\n");
    return NULL;
  }
  heap->memid = memid;
  _mi_heap_init(heap, arena_id, allow_destroy, (uint8_t)heap_tag, tld);
  return heap;
}

mi_decl_nodiscard mi_heap_t* mi_heap_new_ex(int heap_tag, bool allow_destroy, mi_arena_id_t arena_id) {
  mi_heap_t* bheap = mi_heap_get_backing();
  mi_assert_internal(bheap != NULL);
  return _mi_heap_create(heap_tag, allow_destroy, arena_id, bheap->tld);
}

mi_decl_nodiscard mi_heap_t* mi_heap_new_in_arena(mi_arena_id_t arena_id) {
  return mi_heap_new_ex(0 /* default heap tag */, false /* allow destroy? */, arena_id);
}

mi_decl_nodiscard mi_heap_t* mi_heap_new(void) {
  // don't reclaim abandoned memory or otherwise destroy is unsafe
  return mi_heap_new_ex(0 /* default heap tag */, true /* allow destroy? */, _mi_arena_id_none());
}

bool _mi_heap_memid_is_suitable(mi_heap_t* heap, mi_memid_t memid) {
  return _mi_arena_memid_is_suitable(memid, heap->exclusive_arena);
}

uintptr_t _mi_heap_random_next(mi_heap_t* heap) {
  return _mi_random_next(&heap->random);
}

void mi_heap_set_numa_affinity(mi_heap_t* heap, int numa_node) {
  if (heap == NULL) return;
  heap->numa_node = (numa_node < 0 ? -1 : numa_node % _mi_os_numa_node_count());
}

// zero out the page queues
static void mi_heap_reset_pages(mi_heap_t* heap) {
  mi_assert_internal(heap != NULL);
  mi_assert_internal(mi_heap_is_initialized(heap));
  // TODO: copy full empty heap instead?
  _mi_memset(&heap->pages_free_direct, 0, sizeof(heap->pages_free_direct));
  _mi_memcpy_aligned(&heap->pages, &_mi_heap_empty.pages, sizeof(heap->pages));
  // heap->thread_delayed_free = NULL;
  heap->page_count = 0;
}

// called from `mi_heap_destroy` and `mi_heap_delete` to free the internal heap resources.
static void mi_heap_free(mi_heap_t* heap, bool do_free_mem) {
  mi_assert(heap != NULL);
  mi_assert_internal(mi_heap_is_initialized(heap));
  if (heap==NULL || !mi_heap_is_initialized(heap)) return;
  if (mi_heap_is_backing(heap)) return; // dont free the backing heap

  // reset default
  if (mi_heap_is_default(heap)) {
    _mi_heap_set_default_direct(heap->tld->heap_backing);
  }

  // remove ourselves from the thread local heaps list
  // linear search but we expect the number of heaps to be relatively small
  mi_heap_t* prev = NULL;
  mi_heap_t* curr = heap->tld->heaps;
  while (curr != heap && curr != NULL) {
    prev = curr;
    curr = curr->next;
  }
  mi_assert_internal(curr == heap);
  if (curr == heap) {
    if (prev != NULL) { prev->next = heap->next; }
                 else { heap->tld->heaps = heap->next; }
  }
  mi_assert_internal(heap->tld->heaps != NULL);

  // and free the used memory
  if (do_free_mem) {
    _mi_meta_free(heap, sizeof(*heap), heap->memid);
  }
}

// return a heap on the same thread as `heap` specialized for the specified tag (if it exists)
mi_heap_t* _mi_heap_by_tag(mi_heap_t* heap, uint8_t tag) {
  if (heap->tag == tag) {
    return heap;
  }
  for (mi_heap_t *curr = heap->tld->heaps; curr != NULL; curr = curr->next) {
    if (curr->tag == tag) {
      return curr;
    }
  }
  return NULL;
}

/* -----------------------------------------------------------
  Heap destroy
----------------------------------------------------------- */

static bool _mi_heap_page_destroy(mi_heap_t* heap, mi_page_queue_t* pq, mi_page_t* page, void* arg1, void* arg2) {
  MI_UNUSED(arg1);
  MI_UNUSED(arg2);
  MI_UNUSED(heap);
  MI_UNUSED(pq);

  // ensure no more thread_delayed_free will be added
  //_mi_page_use_delayed_free(page, MI_NEVER_DELAYED_FREE, false);

  // stats
  const size_t bsize = mi_page_block_size(page);
  if (bsize > MI_LARGE_MAX_OBJ_SIZE) {
    mi_heap_stat_decrease(heap, malloc_huge, bsize);
  }
  #if (MI_STAT)
  _mi_page_free_collect(page, false);  // update used count
  const size_t inuse = page->used;
  if (bsize <= MI_LARGE_MAX_OBJ_SIZE) {
    mi_heap_stat_decrease(heap, malloc_normal, bsize * inuse);
    #if (MI_STAT>1)
    mi_heap_stat_decrease(heap, malloc_bins[_mi_bin(bsize)], inuse);
    #endif
  }
  mi_heap_stat_decrease(heap, malloc_requested, bsize * inuse);  // todo: off for aligned blocks...
  #endif

  /// pretend it is all free now
  mi_assert_internal(mi_page_thread_free(page) == NULL);
  page->used = 0;

  // and free the page
  // mi_page_free(page,false);
  page->next = NULL;
  page->prev = NULL;
  mi_page_set_heap(page, NULL);
  _mi_arenas_page_free(page);

  return true; // keep going
}

void _mi_heap_destroy_pages(mi_heap_t* heap) {
  mi_heap_visit_pages(heap, &_mi_heap_page_destroy, NULL, NULL);
  mi_heap_reset_pages(heap);
}

#if MI_TRACK_HEAP_DESTROY
static bool mi_cdecl mi_heap_track_block_free(const mi_heap_t* heap, const mi_heap_area_t* area, void* block, size_t block_size, void* arg) {
  MI_UNUSED(heap); MI_UNUSED(area);  MI_UNUSED(arg); MI_UNUSED(block_size);
  mi_track_free_size(block,mi_usable_size(block));
  return true;
}
#endif

void mi_heap_destroy(mi_heap_t* heap) {
  mi_assert(heap != NULL);
  mi_assert(mi_heap_is_initialized(heap));
  mi_assert(!heap->allow_page_reclaim);
  mi_assert(!heap->allow_page_abandon);
  mi_assert_expensive(mi_heap_is_valid(heap));
  if (heap==NULL || !mi_heap_is_initialized(heap)) return;
  #if MI_GUARDED
  // _mi_warning_message("'mi_heap_destroy' called but MI_GUARDED is enabled -- using `mi_heap_delete` instead (heap at %p)\n", heap);
  mi_heap_delete(heap);
  return;
  #else
  if (heap->allow_page_reclaim) {
    _mi_warning_message("'mi_heap_destroy' called but ignored as the heap was not created with 'allow_destroy' (heap at %p)\n", heap);
    // don't free in case it may contain reclaimed pages,
    mi_heap_delete(heap);
  }
  else {
    // track all blocks as freed
    #if MI_TRACK_HEAP_DESTROY
    mi_heap_visit_blocks(heap, true, mi_heap_track_block_free, NULL);
    #endif
    // free all pages
    _mi_heap_destroy_pages(heap);
    mi_heap_free(heap,true);
  }
  #endif
}

// forcefully destroy all heaps in the current thread
void _mi_heap_unsafe_destroy_all(mi_heap_t* heap) {
  mi_assert_internal(heap != NULL);
  if (heap == NULL) return;
  mi_heap_t* curr = heap->tld->heaps;
  while (curr != NULL) {
    mi_heap_t* next = curr->next;
    if (!curr->allow_page_reclaim) {
      mi_heap_destroy(curr);
    }
    else {
      _mi_heap_destroy_pages(curr);
    }
    curr = next;
  }
}

/* -----------------------------------------------------------
  Safe Heap delete
----------------------------------------------------------- */

// Transfer the pages from one heap to the other
//static void mi_heap_absorb(mi_heap_t* heap, mi_heap_t* from) {
//  mi_assert_internal(heap!=NULL);
//  if (from==NULL || from->page_count == 0) return;
//
//  // transfer all pages by appending the queues; this will set a new heap field
//  for (size_t i = 0; i <= MI_BIN_FULL; i++) {
//    mi_page_queue_t* pq = &heap->pages[i];
//    mi_page_queue_t* append = &from->pages[i];
//    size_t pcount = _mi_page_queue_append(heap, pq, append);
//    heap->page_count += pcount;
//    from->page_count -= pcount;
//  }
//  mi_assert_internal(from->page_count == 0);
//
//  // and reset the `from` heap
//  mi_heap_reset_pages(from);
//}

//// are two heaps compatible with respect to heap-tag, exclusive arena etc.
//static bool mi_heaps_are_compatible(mi_heap_t* heap1, mi_heap_t* heap2) {
//  return (heap1->tag == heap2->tag &&                   // store same kind of objects
//          heap1->tld->subproc == heap2->tld->subproc && // same sub-process
//          heap1->arena_id == heap2->arena_id);          // same arena preference
//}

// Safe delete a heap without freeing any still allocated blocks in that heap.
void mi_heap_delete(mi_heap_t* heap)
{
  mi_assert(heap != NULL);
  mi_assert(mi_heap_is_initialized(heap));
  mi_assert_expensive(mi_heap_is_valid(heap));
  if (heap==NULL || !mi_heap_is_initialized(heap)) return;

  // abandon all pages
  _mi_heap_collect_abandon(heap);

  mi_assert_internal(heap->page_count==0);
  mi_heap_free(heap,true);
}

mi_heap_t* mi_heap_set_default(mi_heap_t* heap) {
  mi_assert(heap != NULL);
  mi_assert(mi_heap_is_initialized(heap));
  if (heap==NULL || !mi_heap_is_initialized(heap)) return NULL;
  mi_assert_expensive(mi_heap_is_valid(heap));
  mi_heap_t* old = mi_prim_get_default_heap();
  _mi_heap_set_default_direct(heap);
  return old;
}


/* -----------------------------------------------------------
  Load/unload heaps
----------------------------------------------------------- */
void mi_heap_unload(mi_heap_t* heap) {
  mi_assert(mi_heap_is_initialized(heap));
  mi_assert_expensive(mi_heap_is_valid(heap));
  if (heap==NULL || !mi_heap_is_initialized(heap)) return;
  if (heap->exclusive_arena == NULL) {
    _mi_warning_message("cannot unload heaps that are not associated with an exclusive arena\n");
    return;
  }
<<<<<<< HEAD

  // abandon all pages so all thread'id in the pages are cleared
  _mi_heap_collect_abandon(heap);
  mi_assert_internal(heap->page_count==0);

  // remove from heap list
  mi_heap_free(heap, false /* but don't actually free the memory */);

  // disassociate from the current thread-local and static state
  heap->tld = NULL;
  return;
}

bool mi_heap_reload(mi_heap_t* heap, mi_arena_id_t arena_id) {
  mi_assert(mi_heap_is_initialized(heap));
  if (heap==NULL || !mi_heap_is_initialized(heap)) return false;
  if (heap->exclusive_arena == NULL) {
    _mi_warning_message("cannot reload heaps that were not associated with an exclusive arena\n");
    return false;
  }
  if (heap->tld != NULL) {
    _mi_warning_message("cannot reload heaps that were not unloaded first\n");
    return false;
  }
  mi_arena_t* arena = _mi_arena_from_id(arena_id);
  if (heap->exclusive_arena != arena) {
    _mi_warning_message("trying to reload a heap at a different arena address: %p vs %p\n", heap->exclusive_arena, arena);
    return false;
  }

  mi_assert_internal(heap->page_count==0);

  // re-associate with the current thread-local and static state
  heap->tld = mi_heap_get_default()->tld;

  // reinit direct pages (as we may be in a different process)
  mi_assert_internal(heap->page_count == 0);
  for (size_t i = 0; i < MI_PAGES_DIRECT; i++) {
    heap->pages_free_direct[i] = (mi_page_t*)&_mi_page_empty;
  }

=======

  // abandon all pages so all thread'id in the pages are cleared
  _mi_heap_collect_abandon(heap);
  mi_assert_internal(heap->page_count==0);

  // remove from heap list
  mi_heap_free(heap, false /* but don't actually free the memory */);

  // disassociate from the current thread-local and static state
  heap->tld = NULL;
  return;
}

bool mi_heap_reload(mi_heap_t* heap, mi_arena_id_t arena_id) {
  mi_assert(mi_heap_is_initialized(heap));
  if (heap==NULL || !mi_heap_is_initialized(heap)) return false;
  if (heap->exclusive_arena == NULL) {
    _mi_warning_message("cannot reload heaps that were not associated with an exclusive arena\n");
    return false;
  }
  if (heap->tld != NULL) {
    _mi_warning_message("cannot reload heaps that were not unloaded first\n");
    return false;
  }
  mi_arena_t* arena = _mi_arena_from_id(arena_id);
  if (heap->exclusive_arena != arena) {
    _mi_warning_message("trying to reload a heap at a different arena address: %p vs %p\n", heap->exclusive_arena, arena);
    return false;
  }

  mi_assert_internal(heap->page_count==0);

  // re-associate with the current thread-local and static state
  heap->tld = mi_heap_get_default()->tld;

  // reinit direct pages (as we may be in a different process)
  mi_assert_internal(heap->page_count == 0);
  for (size_t i = 0; i < MI_PAGES_DIRECT; i++) {
    heap->pages_free_direct[i] = (mi_page_t*)&_mi_page_empty;
  }

>>>>>>> 18124909
  // push on the thread local heaps list
  heap->next = heap->tld->heaps;
  heap->tld->heaps = heap;
  return true;
}

/* -----------------------------------------------------------
  Analysis
----------------------------------------------------------- */

// static since it is not thread safe to access heaps from other threads.
static mi_heap_t* mi_heap_of_block(const void* p) {
  if (p == NULL) return NULL;
  mi_page_t* page = _mi_ptr_page(p); // TODO: check pointer validity?
  return mi_page_heap(page);
}

bool mi_heap_contains_block(mi_heap_t* heap, const void* p) {
  mi_assert(heap != NULL);
  if (heap==NULL || !mi_heap_is_initialized(heap)) return false;
  return (heap == mi_heap_of_block(p));
}


static bool mi_heap_page_check_owned(mi_heap_t* heap, mi_page_queue_t* pq, mi_page_t* page, void* p, void* vfound) {
  MI_UNUSED(heap);
  MI_UNUSED(pq);
  bool* found = (bool*)vfound;
  void* start = mi_page_start(page);
  void* end   = (uint8_t*)start + (page->capacity * mi_page_block_size(page));
  *found = (p >= start && p < end);
  return (!*found); // continue if not found
}

bool mi_heap_check_owned(mi_heap_t* heap, const void* p) {
  mi_assert(heap != NULL);
  if (heap==NULL || !mi_heap_is_initialized(heap)) return false;
  if (((uintptr_t)p & (MI_INTPTR_SIZE - 1)) != 0) return false;  // only aligned pointers
  bool found = false;
  mi_heap_visit_pages(heap, &mi_heap_page_check_owned, (void*)p, &found);
  return found;
}

bool mi_check_owned(const void* p) {
  return mi_heap_check_owned(mi_prim_get_default_heap(), p);
}

/* -----------------------------------------------------------
  Visit all heap blocks and areas
  Todo: enable visiting abandoned pages, and
        enable visiting all blocks of all heaps across threads
----------------------------------------------------------- */

void _mi_heap_area_init(mi_heap_area_t* area, mi_page_t* page) {
  const size_t bsize = mi_page_block_size(page);
  const size_t ubsize = mi_page_usable_block_size(page);
  area->reserved = page->reserved * bsize;
  area->committed = page->capacity * bsize;
  area->blocks = mi_page_start(page);
  area->used = page->used;   // number of blocks in use (#553)
  area->block_size = ubsize;
  area->full_block_size = bsize;
  area->heap_tag = page->heap_tag;
}


static void mi_get_fast_divisor(size_t divisor, uint64_t* magic, size_t* shift) {
  mi_assert_internal(divisor > 0 && divisor <= UINT32_MAX);
  *shift = MI_SIZE_BITS - mi_clz(divisor - 1);
  *magic = ((((uint64_t)1 << 32) * (((uint64_t)1 << *shift) - divisor)) / divisor + 1);
}

static size_t mi_fast_divide(size_t n, uint64_t magic, size_t shift) {
  mi_assert_internal(n <= UINT32_MAX);
  const uint64_t hi = ((uint64_t)n * magic) >> 32;
  return (size_t)((hi + n) >> shift);
}

bool _mi_heap_area_visit_blocks(const mi_heap_area_t* area, mi_page_t* page, mi_block_visit_fun* visitor, void* arg) {
  mi_assert(area != NULL);
  if (area==NULL) return true;
  mi_assert(page != NULL);
  if (page == NULL) return true;

  _mi_page_free_collect(page,true);              // collect both thread_delayed and local_free
  mi_assert_internal(page->local_free == NULL);
  if (page->used == 0) return true;

  size_t psize;
  uint8_t* const pstart = mi_page_area(page, &psize);
  mi_heap_t* const heap = mi_page_heap(page);
  const size_t bsize    = mi_page_block_size(page);
  const size_t ubsize   = mi_page_usable_block_size(page); // without padding

  // optimize page with one block
  if (page->capacity == 1) {
    mi_assert_internal(page->used == 1 && page->free == NULL);
    return visitor(mi_page_heap(page), area, pstart, ubsize, arg);
  }
  mi_assert(bsize <= UINT32_MAX);

  // optimize full pages
  if (page->used == page->capacity) {
    uint8_t* block = pstart;
    for (size_t i = 0; i < page->capacity; i++) {
      if (!visitor(heap, area, block, ubsize, arg)) return false;
      block += bsize;
    }
    return true;
  }

  // create a bitmap of free blocks.
  #define MI_MAX_BLOCKS   (MI_SMALL_PAGE_SIZE / sizeof(void*))
  uintptr_t free_map[MI_MAX_BLOCKS / MI_INTPTR_BITS];
  const uintptr_t bmapsize = _mi_divide_up(page->capacity, MI_INTPTR_BITS);
  memset(free_map, 0, bmapsize * sizeof(intptr_t));
  if (page->capacity % MI_INTPTR_BITS != 0) {
    // mark left-over bits at the end as free
    size_t shift   = (page->capacity % MI_INTPTR_BITS);
    uintptr_t mask = (UINTPTR_MAX << shift);
    free_map[bmapsize - 1] = mask;
  }

  // fast repeated division by the block size
  uint64_t magic;
  size_t   shift;
  mi_get_fast_divisor(bsize, &magic, &shift);

  #if MI_DEBUG>1
  size_t free_count = 0;
  #endif
  for (mi_block_t* block = page->free; block != NULL; block = mi_block_next(page, block)) {
    #if MI_DEBUG>1
    free_count++;
    #endif
    mi_assert_internal((uint8_t*)block >= pstart && (uint8_t*)block < (pstart + psize));
    size_t offset = (uint8_t*)block - pstart;
    mi_assert_internal(offset % bsize == 0);
    mi_assert_internal(offset <= UINT32_MAX);
    size_t blockidx = mi_fast_divide(offset, magic, shift);
    mi_assert_internal(blockidx == offset / bsize);
    mi_assert_internal(blockidx < MI_MAX_BLOCKS);
    size_t bitidx = (blockidx / MI_INTPTR_BITS);
    size_t bit = blockidx - (bitidx * MI_INTPTR_BITS);
    free_map[bitidx] |= ((uintptr_t)1 << bit);
  }
  mi_assert_internal(page->capacity == (free_count + page->used));

  // walk through all blocks skipping the free ones
  #if MI_DEBUG>1
  size_t used_count = 0;
  #endif
  uint8_t* block = pstart;
  for (size_t i = 0; i < bmapsize; i++) {
    if (free_map[i] == 0) {
      // every block is in use
      for (size_t j = 0; j < MI_INTPTR_BITS; j++) {
        #if MI_DEBUG>1
        used_count++;
        #endif
        if (!visitor(heap, area, block, ubsize, arg)) return false;
        block += bsize;
      }
    }
    else {
      // visit the used blocks in the mask
      uintptr_t m = ~free_map[i];
      while (m != 0) {
        #if MI_DEBUG>1
        used_count++;
        #endif
        size_t bitidx = mi_ctz(m);
        if (!visitor(heap, area, block + (bitidx * bsize), ubsize, arg)) return false;
        m &= m - 1;  // clear least significant bit
      }
      block += bsize * MI_INTPTR_BITS;
    }
  }
  mi_assert_internal(page->used == used_count);
  return true;
}



// Separate struct to keep `mi_page_t` out of the public interface
typedef struct mi_heap_area_ex_s {
  mi_heap_area_t area;
  mi_page_t* page;
} mi_heap_area_ex_t;

typedef bool (mi_heap_area_visit_fun)(const mi_heap_t* heap, const mi_heap_area_ex_t* area, void* arg);

static bool mi_heap_visit_areas_page(mi_heap_t* heap, mi_page_queue_t* pq, mi_page_t* page, void* vfun, void* arg) {
  MI_UNUSED(heap);
  MI_UNUSED(pq);
  mi_heap_area_visit_fun* fun = (mi_heap_area_visit_fun*)vfun;
  mi_heap_area_ex_t xarea;
  xarea.page = page;
  _mi_heap_area_init(&xarea.area, page);
  return fun(heap, &xarea, arg);
}

// Visit all heap pages as areas
static bool mi_heap_visit_areas(const mi_heap_t* heap, mi_heap_area_visit_fun* visitor, void* arg) {
  if (visitor == NULL) return false;
  return mi_heap_visit_pages((mi_heap_t*)heap, &mi_heap_visit_areas_page, (void*)(visitor), arg); // note: function pointer to void* :-{
}

// Just to pass arguments
typedef struct mi_visit_blocks_args_s {
  bool  visit_blocks;
  mi_block_visit_fun* visitor;
  void* arg;
} mi_visit_blocks_args_t;

static bool mi_heap_area_visitor(const mi_heap_t* heap, const mi_heap_area_ex_t* xarea, void* arg) {
  mi_visit_blocks_args_t* args = (mi_visit_blocks_args_t*)arg;
  if (!args->visitor(heap, &xarea->area, NULL, xarea->area.block_size, args->arg)) return false;
  if (args->visit_blocks) {
    return _mi_heap_area_visit_blocks(&xarea->area, xarea->page, args->visitor, args->arg);
  }
  else {
    return true;
  }
}

// Visit all blocks in a heap
bool mi_heap_visit_blocks(const mi_heap_t* heap, bool visit_blocks, mi_block_visit_fun* visitor, void* arg) {
  mi_visit_blocks_args_t args = { visit_blocks, visitor, arg };
  return mi_heap_visit_areas(heap, &mi_heap_area_visitor, &args);
}<|MERGE_RESOLUTION|>--- conflicted
+++ resolved
@@ -182,21 +182,13 @@
   mi_memid_t memid = heap->memid;
   _mi_memcpy_aligned(heap, &_mi_heap_empty, sizeof(mi_heap_t));
   heap->memid = memid;
-<<<<<<< HEAD
-  heap->tld        = tld;  // avoid reading the thread-local tld during initialization
-=======
   heap->tld   = tld;  // avoid reading the thread-local tld during initialization
   heap->tag   = heap_tag;
   heap->numa_node = tld->numa_node;
->>>>>>> 18124909
   heap->exclusive_arena    = _mi_arena_from_id(arena_id);
   heap->allow_page_reclaim = (!allow_destroy && mi_option_get(mi_option_page_reclaim_on_free) >= 0);
   heap->allow_page_abandon = (!allow_destroy && mi_option_get(mi_option_page_full_retain) >= 0);
   heap->page_full_retain = mi_option_get_clamp(mi_option_page_full_retain, -1, 32);
-<<<<<<< HEAD
-  heap->tag        = heap_tag;
-=======
->>>>>>> 18124909
   if (heap->tld->is_in_threadpool) {
     // if we run as part of a thread pool it is better to not arbitrarily reclaim abandoned pages into our heap.
     // this is checked in `free.c:mi_free_try_collect_mt`
@@ -236,11 +228,7 @@
   else {
     // heaps associated wita a specific arena are allocated in that arena
     // note: takes up at least one slice which is quite wasteful...
-<<<<<<< HEAD
-    heap = (mi_heap_t*)_mi_arenas_alloc(_mi_subproc(), _mi_align_up(sizeof(mi_heap_t),MI_ARENA_MIN_OBJ_SIZE), true, true, _mi_arena_from_id(arena_id), tld->thread_seq, &memid);
-=======
     heap = (mi_heap_t*)_mi_arenas_alloc(_mi_subproc(), _mi_align_up(sizeof(mi_heap_t),MI_ARENA_MIN_OBJ_SIZE), true, true, _mi_arena_from_id(arena_id), tld->thread_seq, tld->numa_node, &memid);
->>>>>>> 18124909
   }
   if (heap==NULL) {
     _mi_error_message(ENOMEM, "unable to allocate heap meta-data\n");
@@ -506,7 +494,6 @@
     _mi_warning_message("cannot unload heaps that are not associated with an exclusive arena\n");
     return;
   }
-<<<<<<< HEAD
 
   // abandon all pages so all thread'id in the pages are cleared
   _mi_heap_collect_abandon(heap);
@@ -548,49 +535,6 @@
     heap->pages_free_direct[i] = (mi_page_t*)&_mi_page_empty;
   }
 
-=======
-
-  // abandon all pages so all thread'id in the pages are cleared
-  _mi_heap_collect_abandon(heap);
-  mi_assert_internal(heap->page_count==0);
-
-  // remove from heap list
-  mi_heap_free(heap, false /* but don't actually free the memory */);
-
-  // disassociate from the current thread-local and static state
-  heap->tld = NULL;
-  return;
-}
-
-bool mi_heap_reload(mi_heap_t* heap, mi_arena_id_t arena_id) {
-  mi_assert(mi_heap_is_initialized(heap));
-  if (heap==NULL || !mi_heap_is_initialized(heap)) return false;
-  if (heap->exclusive_arena == NULL) {
-    _mi_warning_message("cannot reload heaps that were not associated with an exclusive arena\n");
-    return false;
-  }
-  if (heap->tld != NULL) {
-    _mi_warning_message("cannot reload heaps that were not unloaded first\n");
-    return false;
-  }
-  mi_arena_t* arena = _mi_arena_from_id(arena_id);
-  if (heap->exclusive_arena != arena) {
-    _mi_warning_message("trying to reload a heap at a different arena address: %p vs %p\n", heap->exclusive_arena, arena);
-    return false;
-  }
-
-  mi_assert_internal(heap->page_count==0);
-
-  // re-associate with the current thread-local and static state
-  heap->tld = mi_heap_get_default()->tld;
-
-  // reinit direct pages (as we may be in a different process)
-  mi_assert_internal(heap->page_count == 0);
-  for (size_t i = 0; i < MI_PAGES_DIRECT; i++) {
-    heap->pages_free_direct[i] = (mi_page_t*)&_mi_page_empty;
-  }
-
->>>>>>> 18124909
   // push on the thread local heaps list
   heap->next = heap->tld->heaps;
   heap->tld->heaps = heap;
