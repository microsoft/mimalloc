/*----------------------------------------------------------------------------
Copyright (c) 2018-2021, Microsoft Research, Daan Leijen
This is free software; you can redistribute it and/or modify it under the
terms of the MIT license. A copy of the license can be found in the file
"LICENSE" at the root of this distribution.
-----------------------------------------------------------------------------*/

#include "mimalloc.h"
#include "mimalloc/internal.h"
#include "mimalloc/prim.h"  // mi_prim_get_default_heap

#if defined(_MSC_VER) && (_MSC_VER < 1920)
#pragma warning(disable:4204)  // non-constant aggregate initializer
#endif

/* -----------------------------------------------------------
  Helpers
----------------------------------------------------------- */

// return `true` if ok, `false` to break
typedef bool (heap_page_visitor_fun)(mi_heap_t* heap, mi_page_queue_t* pq, mi_page_t* page, void* arg1, void* arg2);

// Visit all pages in a heap; returns `false` if break was called.
static bool mi_heap_visit_pages(mi_heap_t* heap, heap_page_visitor_fun* fn, void* arg1, void* arg2)
{
  if (heap==NULL || heap->page_count==0) return 0;

  // visit all pages
  #if MI_DEBUG>1
  size_t total = heap->page_count;
  size_t count = 0;
  #endif

  for (size_t i = 0; i <= MI_BIN_FULL; i++) {
    mi_page_queue_t* pq = &heap->pages[i];
    mi_page_t* page = pq->first;
    while(page != NULL) {
      mi_page_t* next = page->next; // save next in case the page gets removed from the queue
      mi_assert_internal(mi_page_heap(page) == heap);
      #if MI_DEBUG>1
      count++;
      #endif
      if (!fn(heap, pq, page, arg1, arg2)) return false;
      page = next; // and continue
    }
  }
  mi_assert_internal(count == total);
  return true;
}


#if MI_DEBUG>=2
static bool mi_heap_page_is_valid(mi_heap_t* heap, mi_page_queue_t* pq, mi_page_t* page, void* arg1, void* arg2) {
  MI_UNUSED(arg1);
  MI_UNUSED(arg2);
  MI_UNUSED(pq);
  mi_assert_internal(mi_page_heap(page) == heap);
  mi_assert_expensive(_mi_page_is_valid(page));
  return true;
}
#endif
#if MI_DEBUG>=3
static bool mi_heap_is_valid(mi_heap_t* heap) {
  mi_assert_internal(heap!=NULL);
  mi_heap_visit_pages(heap, &mi_heap_page_is_valid, NULL, NULL);
  return true;
}
#endif




/* -----------------------------------------------------------
  "Collect" pages by migrating `local_free` and `thread_free`
  lists and freeing empty pages. This is done when a thread
  stops (and in that case abandons pages if there are still
  blocks alive)
----------------------------------------------------------- */

typedef enum mi_collect_e {
  MI_NORMAL,
  MI_FORCE,
  MI_ABANDON
} mi_collect_t;


static bool mi_heap_page_collect(mi_heap_t* heap, mi_page_queue_t* pq, mi_page_t* page, void* arg_collect, void* arg2 ) {
  MI_UNUSED(arg2);
  MI_UNUSED(heap);
  mi_assert_internal(mi_heap_page_is_valid(heap, pq, page, NULL, NULL));
  mi_collect_t collect = *((mi_collect_t*)arg_collect);
  _mi_page_free_collect(page, collect >= MI_FORCE);
  if (mi_page_all_free(page)) {
    // no more used blocks, free the page.
    // note: this will free retired pages as well.
    _mi_page_free(page, pq);
  }
  else if (collect == MI_ABANDON) {
    // still used blocks but the thread is done; abandon the page
    _mi_page_abandon(page, pq);
  }
  return true; // don't break
}


static void mi_heap_collect_ex(mi_heap_t* heap, mi_collect_t collect)
{
  if (heap==NULL || !mi_heap_is_initialized(heap)) return;

  const bool force = (collect >= MI_FORCE);
  _mi_deferred_free(heap, force);

  // python/cpython#112532: we may be called from a thread that is not the owner of the heap
  // const bool is_main_thread = (_mi_is_main_thread() && heap->thread_id == _mi_thread_id());

  // collect retired pages
  _mi_heap_collect_retired(heap, force);

  // if (_mi_is_main_thread()) { mi_debug_show_arenas(true, false, false); }

  // collect all pages owned by this thread
  mi_heap_visit_pages(heap, &mi_heap_page_collect, &collect, NULL);

  // collect arenas (this is program wide so don't force purges on abandonment of threads)
  //mi_atomic_storei64_release(&heap->tld->subproc->purge_expire, 1);
  _mi_arenas_collect(collect == MI_FORCE /* force purge? */, collect >= MI_FORCE /* visit all? */, heap->tld);
}

void _mi_heap_collect_abandon(mi_heap_t* heap) {
  mi_heap_collect_ex(heap, MI_ABANDON);
}

void mi_heap_collect(mi_heap_t* heap, bool force) mi_attr_noexcept {
  mi_heap_collect_ex(heap, (force ? MI_FORCE : MI_NORMAL));
}

void mi_collect(bool force) mi_attr_noexcept {
  mi_heap_collect(mi_prim_get_default_heap(), force);
}


/* -----------------------------------------------------------
  Heap new
----------------------------------------------------------- */

mi_heap_t* mi_heap_get_default(void) {
  mi_heap_t* heap = mi_prim_get_default_heap();
  if mi_unlikely(!mi_heap_is_initialized(heap)) {
    mi_thread_init();
    heap = mi_prim_get_default_heap();
  }
  return heap;
}

static bool mi_heap_is_default(const mi_heap_t* heap) {
  return (heap == mi_prim_get_default_heap());
}


mi_heap_t* mi_heap_get_backing(void) {
  mi_heap_t* heap = mi_heap_get_default();
  mi_assert_internal(heap!=NULL);
  mi_heap_t* bheap = heap->tld->heap_backing;
  mi_assert_internal(bheap!=NULL);
  mi_assert_internal(bheap->tld->thread_id == _mi_thread_id());
  return bheap;
}

<<<<<<< HEAD
// todo: make order of parameters consistent (but would that break compat with CPython?)
void _mi_heap_init(mi_heap_t* heap, mi_arena_id_t arena_id, bool allow_destroy, uint8_t heap_tag, mi_tld_t* tld)
{
  mi_assert_internal(heap!=NULL);
  mi_memid_t memid = heap->memid;
=======
void mi_heap_set_in_threadpool(void) mi_attr_noexcept {
  // nothing
}

void _mi_heap_init(mi_heap_t* heap, mi_tld_t* tld, mi_arena_id_t arena_id, bool noreclaim, uint8_t tag) {
>>>>>>> 08ebe070
  _mi_memcpy_aligned(heap, &_mi_heap_empty, sizeof(mi_heap_t));
  heap->memid = memid;
  heap->tld        = tld;  // avoid reading the thread-local tld during initialization
  heap->exclusive_arena    = _mi_arena_from_id(arena_id);
  heap->allow_page_reclaim = (!allow_destroy && mi_option_get(mi_option_page_reclaim_on_free) >= 0);
  heap->allow_page_abandon = (!allow_destroy && mi_option_get(mi_option_page_full_retain) >= 0);
  heap->page_full_retain = mi_option_get_clamp(mi_option_page_full_retain, -1, 32);
  heap->tag        = heap_tag;
  if (heap->tld->is_in_threadpool) {
    // if we run as part of a thread pool it is better to not arbitrarily reclaim abandoned pages into our heap.
    // this is checked in `free.c:mi_free_try_collect_mt`
    // .. but abandoning is good in this case: halve the full page retain (possibly to 0)
    // (so blocked threads do not hold on to too much memory)
    if (heap->page_full_retain > 0) {
      heap->page_full_retain = heap->page_full_retain / 4;
    }
  }

  if (heap->tld->heap_backing == NULL) {
    heap->tld->heap_backing = heap;  // first heap becomes the backing heap
    _mi_random_init(&heap->random);
  }
  else {
    _mi_random_split(&heap->tld->heap_backing->random, &heap->random);
  }
  heap->cookie  = _mi_heap_random_next(heap) | 1;
  //heap->keys[0] = _mi_heap_random_next(heap);
  //heap->keys[1] = _mi_heap_random_next(heap);*/
  _mi_heap_guarded_init(heap);

  // push on the thread local heaps list
  heap->next = heap->tld->heaps;
  heap->tld->heaps = heap;
}

mi_heap_t* _mi_heap_create(int heap_tag, bool allow_destroy, mi_arena_id_t arena_id, mi_tld_t* tld) {
  mi_assert_internal(tld!=NULL);
  mi_assert(heap_tag >= 0 && heap_tag < 256);
  // allocate and initialize a heap
  mi_memid_t memid;
  mi_heap_t* heap;
  if (arena_id == _mi_arena_id_none()) {
    heap = (mi_heap_t*)_mi_meta_zalloc(sizeof(mi_heap_t), &memid);
  }
  else {
    // heaps associated wita a specific arena are allocated in that arena
    // note: takes up at least one slice which is quite wasteful...
    heap = (mi_heap_t*)_mi_arenas_alloc(_mi_subproc(), _mi_align_up(sizeof(mi_heap_t),MI_ARENA_MIN_OBJ_SIZE), true, true, _mi_arena_from_id(arena_id), tld->thread_seq, &memid);
  }
  if (heap==NULL) {
    _mi_error_message(ENOMEM, "unable to allocate heap meta-data\n");
    return NULL;
  }
  heap->memid = memid;
  _mi_heap_init(heap, arena_id, allow_destroy, (uint8_t)heap_tag, tld);
  return heap;
}

mi_decl_nodiscard mi_heap_t* mi_heap_new_ex(int heap_tag, bool allow_destroy, mi_arena_id_t arena_id) {
  mi_heap_t* bheap = mi_heap_get_backing();
  mi_assert_internal(bheap != NULL);
  return _mi_heap_create(heap_tag, allow_destroy, arena_id, bheap->tld);
}

mi_decl_nodiscard mi_heap_t* mi_heap_new_in_arena(mi_arena_id_t arena_id) {
  return mi_heap_new_ex(0 /* default heap tag */, false /* allow destroy? */, arena_id);
}

mi_decl_nodiscard mi_heap_t* mi_heap_new(void) {
  // don't reclaim abandoned memory or otherwise destroy is unsafe
  return mi_heap_new_ex(0 /* default heap tag */, true /* allow destroy? */, _mi_arena_id_none());
}

bool _mi_heap_memid_is_suitable(mi_heap_t* heap, mi_memid_t memid) {
  return _mi_arena_memid_is_suitable(memid, heap->exclusive_arena);
}

uintptr_t _mi_heap_random_next(mi_heap_t* heap) {
  return _mi_random_next(&heap->random);
}

// zero out the page queues
static void mi_heap_reset_pages(mi_heap_t* heap) {
  mi_assert_internal(heap != NULL);
  mi_assert_internal(mi_heap_is_initialized(heap));
  // TODO: copy full empty heap instead?
  _mi_memset(&heap->pages_free_direct, 0, sizeof(heap->pages_free_direct));
  _mi_memcpy_aligned(&heap->pages, &_mi_heap_empty.pages, sizeof(heap->pages));
  // heap->thread_delayed_free = NULL;
  heap->page_count = 0;
}

// called from `mi_heap_destroy` and `mi_heap_delete` to free the internal heap resources.
static void mi_heap_free(mi_heap_t* heap, bool do_free_mem) {
  mi_assert(heap != NULL);
  mi_assert_internal(mi_heap_is_initialized(heap));
  if (heap==NULL || !mi_heap_is_initialized(heap)) return;
  if (mi_heap_is_backing(heap)) return; // dont free the backing heap

  // reset default
  if (mi_heap_is_default(heap)) {
    _mi_heap_set_default_direct(heap->tld->heap_backing);
  }

  // remove ourselves from the thread local heaps list
  // linear search but we expect the number of heaps to be relatively small
  mi_heap_t* prev = NULL;
  mi_heap_t* curr = heap->tld->heaps;
  while (curr != heap && curr != NULL) {
    prev = curr;
    curr = curr->next;
  }
  mi_assert_internal(curr == heap);
  if (curr == heap) {
    if (prev != NULL) { prev->next = heap->next; }
                 else { heap->tld->heaps = heap->next; }
  }
  mi_assert_internal(heap->tld->heaps != NULL);

  // and free the used memory
  if (do_free_mem) {
    _mi_meta_free(heap, sizeof(*heap), heap->memid);
  }
}

// return a heap on the same thread as `heap` specialized for the specified tag (if it exists)
mi_heap_t* _mi_heap_by_tag(mi_heap_t* heap, uint8_t tag) {
  if (heap->tag == tag) {
    return heap;
  }
  for (mi_heap_t *curr = heap->tld->heaps; curr != NULL; curr = curr->next) {
    if (curr->tag == tag) {
      return curr;
    }
  }
  return NULL;
}

/* -----------------------------------------------------------
  Heap destroy
----------------------------------------------------------- */

static bool _mi_heap_page_destroy(mi_heap_t* heap, mi_page_queue_t* pq, mi_page_t* page, void* arg1, void* arg2) {
  MI_UNUSED(arg1);
  MI_UNUSED(arg2);
  MI_UNUSED(heap);
  MI_UNUSED(pq);

  // ensure no more thread_delayed_free will be added
  //_mi_page_use_delayed_free(page, MI_NEVER_DELAYED_FREE, false);

  // stats
  const size_t bsize = mi_page_block_size(page);
  if (bsize > MI_LARGE_MAX_OBJ_SIZE) {
    mi_heap_stat_decrease(heap, huge, bsize);
  }
  #if (MI_STAT)
  _mi_page_free_collect(page, false);  // update used count
  const size_t inuse = page->used;
  if (bsize <= MI_LARGE_MAX_OBJ_SIZE) {
    mi_heap_stat_decrease(heap, normal, bsize * inuse);
    #if (MI_STAT>1)
    mi_heap_stat_decrease(heap, normal_bins[_mi_bin(bsize)], inuse);
    #endif
  }
  mi_heap_stat_decrease(heap, malloc, bsize * inuse);  // todo: off for aligned blocks...
  #endif

  /// pretend it is all free now
  mi_assert_internal(mi_page_thread_free(page) == NULL);
  page->used = 0;

  // and free the page
  // mi_page_free(page,false);
  page->next = NULL;
  page->prev = NULL;
  mi_page_set_heap(page, NULL);
  _mi_arenas_page_free(page);

  return true; // keep going
}

void _mi_heap_destroy_pages(mi_heap_t* heap) {
  mi_heap_visit_pages(heap, &_mi_heap_page_destroy, NULL, NULL);
  mi_heap_reset_pages(heap);
}

#if MI_TRACK_HEAP_DESTROY
static bool mi_cdecl mi_heap_track_block_free(const mi_heap_t* heap, const mi_heap_area_t* area, void* block, size_t block_size, void* arg) {
  MI_UNUSED(heap); MI_UNUSED(area);  MI_UNUSED(arg); MI_UNUSED(block_size);
  mi_track_free_size(block,mi_usable_size(block));
  return true;
}
#endif

void mi_heap_destroy(mi_heap_t* heap) {
  mi_assert(heap != NULL);
  mi_assert(mi_heap_is_initialized(heap));
  mi_assert(!heap->allow_page_reclaim);
  mi_assert(!heap->allow_page_abandon);
  mi_assert_expensive(mi_heap_is_valid(heap));
  if (heap==NULL || !mi_heap_is_initialized(heap)) return;
  #if MI_GUARDED
  // _mi_warning_message("'mi_heap_destroy' called but MI_GUARDED is enabled -- using `mi_heap_delete` instead (heap at %p)\n", heap);
  mi_heap_delete(heap);
  return;
  #else
  if (heap->allow_page_reclaim) {
    _mi_warning_message("'mi_heap_destroy' called but ignored as the heap was not created with 'allow_destroy' (heap at %p)\n", heap);
    // don't free in case it may contain reclaimed pages,
    mi_heap_delete(heap);
  }
  else {
    // track all blocks as freed
    #if MI_TRACK_HEAP_DESTROY
    mi_heap_visit_blocks(heap, true, mi_heap_track_block_free, NULL);
    #endif
    // free all pages
    _mi_heap_destroy_pages(heap);
    mi_heap_free(heap,true);
  }
  #endif
}

// forcefully destroy all heaps in the current thread
void _mi_heap_unsafe_destroy_all(mi_heap_t* heap) {
  mi_assert_internal(heap != NULL);
  if (heap == NULL) return;
  mi_heap_t* curr = heap->tld->heaps;
  while (curr != NULL) {
    mi_heap_t* next = curr->next;
    if (!curr->allow_page_reclaim) {
      mi_heap_destroy(curr);
    }
    else {
      _mi_heap_destroy_pages(curr);
    }
    curr = next;
  }
}

/* -----------------------------------------------------------
  Safe Heap delete
----------------------------------------------------------- */

// Transfer the pages from one heap to the other
//static void mi_heap_absorb(mi_heap_t* heap, mi_heap_t* from) {
//  mi_assert_internal(heap!=NULL);
//  if (from==NULL || from->page_count == 0) return;
//
//  // transfer all pages by appending the queues; this will set a new heap field
//  for (size_t i = 0; i <= MI_BIN_FULL; i++) {
//    mi_page_queue_t* pq = &heap->pages[i];
//    mi_page_queue_t* append = &from->pages[i];
//    size_t pcount = _mi_page_queue_append(heap, pq, append);
//    heap->page_count += pcount;
//    from->page_count -= pcount;
//  }
//  mi_assert_internal(from->page_count == 0);
//
//  // and reset the `from` heap
//  mi_heap_reset_pages(from);
//}

//// are two heaps compatible with respect to heap-tag, exclusive arena etc.
//static bool mi_heaps_are_compatible(mi_heap_t* heap1, mi_heap_t* heap2) {
//  return (heap1->tag == heap2->tag &&                   // store same kind of objects
//          heap1->tld->subproc == heap2->tld->subproc && // same sub-process
//          heap1->arena_id == heap2->arena_id);          // same arena preference
//}

// Safe delete a heap without freeing any still allocated blocks in that heap.
void mi_heap_delete(mi_heap_t* heap)
{
  mi_assert(heap != NULL);
  mi_assert(mi_heap_is_initialized(heap));
  mi_assert_expensive(mi_heap_is_valid(heap));
  if (heap==NULL || !mi_heap_is_initialized(heap)) return;

  // abandon all pages
  _mi_heap_collect_abandon(heap);

  mi_assert_internal(heap->page_count==0);
  mi_heap_free(heap,true);
}

mi_heap_t* mi_heap_set_default(mi_heap_t* heap) {
  mi_assert(heap != NULL);
  mi_assert(mi_heap_is_initialized(heap));
  if (heap==NULL || !mi_heap_is_initialized(heap)) return NULL;
  mi_assert_expensive(mi_heap_is_valid(heap));
  mi_heap_t* old = mi_prim_get_default_heap();
  _mi_heap_set_default_direct(heap);
  return old;
}


/* -----------------------------------------------------------
  Load/unload heaps
----------------------------------------------------------- */
void mi_heap_unload(mi_heap_t* heap) {
  mi_assert(mi_heap_is_initialized(heap));
  mi_assert_expensive(mi_heap_is_valid(heap));
  if (heap==NULL || !mi_heap_is_initialized(heap)) return;
  if (heap->exclusive_arena == NULL) {
    _mi_warning_message("cannot unload heaps that are not associated with an exclusive arena\n");
    return;
  }

  // abandon all pages so all thread'id in the pages are cleared
  _mi_heap_collect_abandon(heap);
  mi_assert_internal(heap->page_count==0);

  // remove from heap list
  mi_heap_free(heap, false /* but don't actually free the memory */);

  // disassociate from the current thread-local and static state
  heap->tld = NULL;
  return;
}

bool mi_heap_reload(mi_heap_t* heap, mi_arena_id_t arena_id) {
  mi_assert(mi_heap_is_initialized(heap));
  if (heap==NULL || !mi_heap_is_initialized(heap)) return false;
  if (heap->exclusive_arena == NULL) {
    _mi_warning_message("cannot reload heaps that were not associated with an exclusive arena\n");
    return false;
  }
  if (heap->tld != NULL) {
    _mi_warning_message("cannot reload heaps that were not unloaded first\n");
    return false;
  }
  mi_arena_t* arena = _mi_arena_from_id(arena_id);
  if (heap->exclusive_arena != arena) {
    _mi_warning_message("trying to reload a heap at a different arena address: %p vs %p\n", heap->exclusive_arena, arena);
    return false;
  }

  mi_assert_internal(heap->page_count==0);

  // re-associate with the current thread-local and static state
  heap->tld = mi_heap_get_default()->tld;

  // reinit direct pages (as we may be in a different process)
  mi_assert_internal(heap->page_count == 0);
  for (size_t i = 0; i < MI_PAGES_DIRECT; i++) {
    heap->pages_free_direct[i] = (mi_page_t*)&_mi_page_empty;
  }

  // push on the thread local heaps list
  heap->next = heap->tld->heaps;
  heap->tld->heaps = heap;
  return true;
}

/* -----------------------------------------------------------
  Analysis
----------------------------------------------------------- */

// static since it is not thread safe to access heaps from other threads.
static mi_heap_t* mi_heap_of_block(const void* p) {
  if (p == NULL) return NULL;
  mi_page_t* page = _mi_ptr_page(p); // TODO: check pointer validity?
  return mi_page_heap(page);
}

bool mi_heap_contains_block(mi_heap_t* heap, const void* p) {
  mi_assert(heap != NULL);
  if (heap==NULL || !mi_heap_is_initialized(heap)) return false;
  return (heap == mi_heap_of_block(p));
}


static bool mi_heap_page_check_owned(mi_heap_t* heap, mi_page_queue_t* pq, mi_page_t* page, void* p, void* vfound) {
  MI_UNUSED(heap);
  MI_UNUSED(pq);
  bool* found = (bool*)vfound;
  void* start = mi_page_start(page);
  void* end   = (uint8_t*)start + (page->capacity * mi_page_block_size(page));
  *found = (p >= start && p < end);
  return (!*found); // continue if not found
}

bool mi_heap_check_owned(mi_heap_t* heap, const void* p) {
  mi_assert(heap != NULL);
  if (heap==NULL || !mi_heap_is_initialized(heap)) return false;
  if (((uintptr_t)p & (MI_INTPTR_SIZE - 1)) != 0) return false;  // only aligned pointers
  bool found = false;
  mi_heap_visit_pages(heap, &mi_heap_page_check_owned, (void*)p, &found);
  return found;
}

bool mi_check_owned(const void* p) {
  return mi_heap_check_owned(mi_prim_get_default_heap(), p);
}

/* -----------------------------------------------------------
  Visit all heap blocks and areas
  Todo: enable visiting abandoned pages, and
        enable visiting all blocks of all heaps across threads
----------------------------------------------------------- */

void _mi_heap_area_init(mi_heap_area_t* area, mi_page_t* page) {
  const size_t bsize = mi_page_block_size(page);
  const size_t ubsize = mi_page_usable_block_size(page);
  area->reserved = page->reserved * bsize;
  area->committed = page->capacity * bsize;
  area->blocks = mi_page_start(page);
  area->used = page->used;   // number of blocks in use (#553)
  area->block_size = ubsize;
  area->full_block_size = bsize;
  area->heap_tag = page->heap_tag;
}


static void mi_get_fast_divisor(size_t divisor, uint64_t* magic, size_t* shift) {
  mi_assert_internal(divisor > 0 && divisor <= UINT32_MAX);
  *shift = MI_INTPTR_BITS - mi_clz(divisor - 1);
  *magic = ((((uint64_t)1 << 32) * (((uint64_t)1 << *shift) - divisor)) / divisor + 1);
}

static size_t mi_fast_divide(size_t n, uint64_t magic, size_t shift) {
  mi_assert_internal(n <= UINT32_MAX);
  const uint64_t hi = ((uint64_t)n * magic) >> 32;
  return (size_t)((hi + n) >> shift);
}

bool _mi_heap_area_visit_blocks(const mi_heap_area_t* area, mi_page_t* page, mi_block_visit_fun* visitor, void* arg) {
  mi_assert(area != NULL);
  if (area==NULL) return true;
  mi_assert(page != NULL);
  if (page == NULL) return true;

  _mi_page_free_collect(page,true);              // collect both thread_delayed and local_free
  mi_assert_internal(page->local_free == NULL);
  if (page->used == 0) return true;

  size_t psize;
  uint8_t* const pstart = mi_page_area(page, &psize);
  mi_heap_t* const heap = mi_page_heap(page);
  const size_t bsize    = mi_page_block_size(page);
  const size_t ubsize   = mi_page_usable_block_size(page); // without padding

  // optimize page with one block
  if (page->capacity == 1) {
    mi_assert_internal(page->used == 1 && page->free == NULL);
    return visitor(mi_page_heap(page), area, pstart, ubsize, arg);
  }
  mi_assert(bsize <= UINT32_MAX);

  // optimize full pages
  if (page->used == page->capacity) {
    uint8_t* block = pstart;
    for (size_t i = 0; i < page->capacity; i++) {
      if (!visitor(heap, area, block, ubsize, arg)) return false;
      block += bsize;
    }
    return true;
  }

  // create a bitmap of free blocks.
  #define MI_MAX_BLOCKS   (MI_SMALL_PAGE_SIZE / sizeof(void*))
  uintptr_t free_map[MI_MAX_BLOCKS / MI_INTPTR_BITS];
  const uintptr_t bmapsize = _mi_divide_up(page->capacity, MI_INTPTR_BITS);
  memset(free_map, 0, bmapsize * sizeof(intptr_t));
  if (page->capacity % MI_INTPTR_BITS != 0) {
    // mark left-over bits at the end as free
    size_t shift   = (page->capacity % MI_INTPTR_BITS);
    uintptr_t mask = (UINTPTR_MAX << shift);
    free_map[bmapsize - 1] = mask;
  }

  // fast repeated division by the block size
  uint64_t magic;
  size_t   shift;
  mi_get_fast_divisor(bsize, &magic, &shift);

  #if MI_DEBUG>1
  size_t free_count = 0;
  #endif
  for (mi_block_t* block = page->free; block != NULL; block = mi_block_next(page, block)) {
    #if MI_DEBUG>1
    free_count++;
    #endif
    mi_assert_internal((uint8_t*)block >= pstart && (uint8_t*)block < (pstart + psize));
    size_t offset = (uint8_t*)block - pstart;
    mi_assert_internal(offset % bsize == 0);
    mi_assert_internal(offset <= UINT32_MAX);
    size_t blockidx = mi_fast_divide(offset, magic, shift);
    mi_assert_internal(blockidx == offset / bsize);
    mi_assert_internal(blockidx < MI_MAX_BLOCKS);
    size_t bitidx = (blockidx / MI_INTPTR_BITS);
    size_t bit = blockidx - (bitidx * MI_INTPTR_BITS);
    free_map[bitidx] |= ((uintptr_t)1 << bit);
  }
  mi_assert_internal(page->capacity == (free_count + page->used));

  // walk through all blocks skipping the free ones
  #if MI_DEBUG>1
  size_t used_count = 0;
  #endif
  uint8_t* block = pstart;
  for (size_t i = 0; i < bmapsize; i++) {
    if (free_map[i] == 0) {
      // every block is in use
      for (size_t j = 0; j < MI_INTPTR_BITS; j++) {
        #if MI_DEBUG>1
        used_count++;
        #endif
        if (!visitor(heap, area, block, ubsize, arg)) return false;
        block += bsize;
      }
    }
    else {
      // visit the used blocks in the mask
      uintptr_t m = ~free_map[i];
      while (m != 0) {
        #if MI_DEBUG>1
        used_count++;
        #endif
        size_t bitidx = mi_ctz(m);
        if (!visitor(heap, area, block + (bitidx * bsize), ubsize, arg)) return false;
        m &= m - 1;  // clear least significant bit
      }
      block += bsize * MI_INTPTR_BITS;
    }
  }
  mi_assert_internal(page->used == used_count);
  return true;
}



// Separate struct to keep `mi_page_t` out of the public interface
typedef struct mi_heap_area_ex_s {
  mi_heap_area_t area;
  mi_page_t* page;
} mi_heap_area_ex_t;

typedef bool (mi_heap_area_visit_fun)(const mi_heap_t* heap, const mi_heap_area_ex_t* area, void* arg);

static bool mi_heap_visit_areas_page(mi_heap_t* heap, mi_page_queue_t* pq, mi_page_t* page, void* vfun, void* arg) {
  MI_UNUSED(heap);
  MI_UNUSED(pq);
  mi_heap_area_visit_fun* fun = (mi_heap_area_visit_fun*)vfun;
  mi_heap_area_ex_t xarea;
  xarea.page = page;
  _mi_heap_area_init(&xarea.area, page);
  return fun(heap, &xarea, arg);
}

// Visit all heap pages as areas
static bool mi_heap_visit_areas(const mi_heap_t* heap, mi_heap_area_visit_fun* visitor, void* arg) {
  if (visitor == NULL) return false;
  return mi_heap_visit_pages((mi_heap_t*)heap, &mi_heap_visit_areas_page, (void*)(visitor), arg); // note: function pointer to void* :-{
}

// Just to pass arguments
typedef struct mi_visit_blocks_args_s {
  bool  visit_blocks;
  mi_block_visit_fun* visitor;
  void* arg;
} mi_visit_blocks_args_t;

static bool mi_heap_area_visitor(const mi_heap_t* heap, const mi_heap_area_ex_t* xarea, void* arg) {
  mi_visit_blocks_args_t* args = (mi_visit_blocks_args_t*)arg;
  if (!args->visitor(heap, &xarea->area, NULL, xarea->area.block_size, args->arg)) return false;
  if (args->visit_blocks) {
    return _mi_heap_area_visit_blocks(&xarea->area, xarea->page, args->visitor, args->arg);
  }
  else {
    return true;
  }
}

// Visit all blocks in a heap
bool mi_heap_visit_blocks(const mi_heap_t* heap, bool visit_blocks, mi_block_visit_fun* visitor, void* arg) {
  mi_visit_blocks_args_t args = { visit_blocks, visitor, arg };
  return mi_heap_visit_areas(heap, &mi_heap_area_visitor, &args);
}<|MERGE_RESOLUTION|>--- conflicted
+++ resolved
@@ -166,19 +166,15 @@
   return bheap;
 }
 
-<<<<<<< HEAD
+void mi_heap_set_in_threadpool(void) mi_attr_noexcept {
+  // nothing
+}
+
 // todo: make order of parameters consistent (but would that break compat with CPython?)
 void _mi_heap_init(mi_heap_t* heap, mi_arena_id_t arena_id, bool allow_destroy, uint8_t heap_tag, mi_tld_t* tld)
 {
   mi_assert_internal(heap!=NULL);
   mi_memid_t memid = heap->memid;
-=======
-void mi_heap_set_in_threadpool(void) mi_attr_noexcept {
-  // nothing
-}
-
-void _mi_heap_init(mi_heap_t* heap, mi_tld_t* tld, mi_arena_id_t arena_id, bool noreclaim, uint8_t tag) {
->>>>>>> 08ebe070
   _mi_memcpy_aligned(heap, &_mi_heap_empty, sizeof(mi_heap_t));
   heap->memid = memid;
   heap->tld        = tld;  // avoid reading the thread-local tld during initialization
