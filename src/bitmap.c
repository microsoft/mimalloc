/* ----------------------------------------------------------------------------
Copyright (c) 2019-2024 Microsoft Research, Daan Leijen
This is free software; you can redistribute it and/or modify it under the
terms of the MIT license. A copy of the license can be found in the file
"LICENSE" at the root of this distribution.
-----------------------------------------------------------------------------*/

/* ----------------------------------------------------------------------------
Concurrent bitmap that can set/reset sequences of bits atomically
---------------------------------------------------------------------------- */

#include "mimalloc.h"
#include "mimalloc/internal.h"
#include "mimalloc/bits.h"
#include "bitmap.h"

#ifndef MI_OPT_SIMD
#define MI_OPT_SIMD   0
#endif

/* --------------------------------------------------------------------------------
  bfields
-------------------------------------------------------------------------------- */

static inline size_t mi_bfield_ctz(mi_bfield_t x) {
  return mi_ctz(x);
}

static inline size_t mi_bfield_clz(mi_bfield_t x) {
  return mi_clz(x);
}

static inline size_t mi_bfield_popcount(mi_bfield_t x) {
  return mi_popcount(x);
}

static inline mi_bfield_t mi_bfield_clear_least_bit(mi_bfield_t x) {
  return (x & (x-1));
}

// find the least significant bit that is set (i.e. count trailing zero's)
// return false if `x==0` (with `*idx` undefined) and true otherwise,
// with the `idx` is set to the bit index (`0 <= *idx < MI_BFIELD_BITS`).
static inline bool mi_bfield_find_least_bit(mi_bfield_t x, size_t* idx) {
  return mi_bsf(x,idx);
}

// find the most significant bit that is set.
// return false if `x==0` (with `*idx` undefined) and true otherwise,
// with the `idx` is set to the bit index (`0 <= *idx < MI_BFIELD_BITS`).
static inline bool mi_bfield_find_highest_bit(mi_bfield_t x, size_t* idx) {
  return mi_bsr(x, idx);
}



// find each set bit in a bit field `x` and clear it, until it becomes zero.
static inline bool mi_bfield_foreach_bit(mi_bfield_t* x, size_t* idx) {
  const bool found = mi_bfield_find_least_bit(*x, idx);
  *x = mi_bfield_clear_least_bit(*x);
  return found;
}

static inline mi_bfield_t mi_bfield_zero(void) {
  return 0;
}

static inline mi_bfield_t mi_bfield_one(void) {
  return 1;
}

static inline mi_bfield_t mi_bfield_all_set(void) {
  return ~((mi_bfield_t)0);
}

// mask of `bit_count` bits set shifted to the left by `shiftl`
static inline mi_bfield_t mi_bfield_mask(size_t bit_count, size_t shiftl) {
  mi_assert_internal(bit_count > 0);
  mi_assert_internal(bit_count + shiftl <= MI_BFIELD_BITS);
  const mi_bfield_t mask0 = (bit_count < MI_BFIELD_BITS ? (mi_bfield_one() << bit_count)-1 : mi_bfield_all_set());
  return (mask0 << shiftl);
}


// ------- mi_bfield_atomic_set ---------------------------------------
// the `_set` functions return also the count of bits that were already set (for commit statistics)
// the `_clear` functions return also whether the new bfield is all clear or not (for the chunk_map)

// Set a bit atomically. Returns `true` if the bit transitioned from 0 to 1
static inline bool mi_bfield_atomic_set(_Atomic(mi_bfield_t)*b, size_t idx) {
  mi_assert_internal(idx < MI_BFIELD_BITS);
  const mi_bfield_t mask = mi_bfield_mask(1, idx);;
  const mi_bfield_t old = mi_atomic_or_acq_rel(b, mask);
  return ((old&mask) == 0);
}

// Clear a bit atomically. Returns `true` if the bit transitioned from 1 to 0.
// `all_clear` is set if the new bfield is zero.
static inline bool mi_bfield_atomic_clear(_Atomic(mi_bfield_t)*b, size_t idx, bool* all_clear) {
  mi_assert_internal(idx < MI_BFIELD_BITS);
  const mi_bfield_t mask = mi_bfield_mask(1, idx);;
  mi_bfield_t old = mi_atomic_and_acq_rel(b, ~mask);
  if (all_clear != NULL) { *all_clear = ((old&~mask)==0); }
  return ((old&mask) == mask);
}

// Clear a bit but only when/once it is set. This is used by concurrent free's while
// the page is abandoned and mapped. This can incure a busy wait :-( but it should
// happen almost never (and is accounted for in the stats)
static inline void mi_bfield_atomic_clear_once_set(_Atomic(mi_bfield_t)*b, size_t idx) {
  mi_assert_internal(idx < MI_BFIELD_BITS);
  const mi_bfield_t mask = mi_bfield_mask(1, idx);;
  mi_bfield_t old = mi_atomic_load_relaxed(b);
  do {
    if mi_unlikely((old&mask) == 0) {
      old = mi_atomic_load_acquire(b);
      if ((old&mask)==0) {
        mi_subproc_stat_counter_increase(_mi_subproc(), pages_unabandon_busy_wait, 1);
      }
      while ((old&mask)==0) { // busy wait
        mi_atomic_yield();
        old = mi_atomic_load_acquire(b);
      }
    }
  } while (!mi_atomic_cas_weak_acq_rel(b,&old, (old&~mask)));
  mi_assert_internal((old&mask)==mask);  // we should only clear when it was set
}

// Set a mask set of bits atomically, and return true of the mask bits transitioned from all 0's to 1's.
// `already_set` contains the count of bits that were already set (used when committing ranges to account
// statistics correctly).
static inline bool mi_bfield_atomic_set_mask(_Atomic(mi_bfield_t)*b, mi_bfield_t mask, size_t* already_set) {
  mi_assert_internal(mask != 0);
  mi_bfield_t old = mi_atomic_load_relaxed(b);
  while (!mi_atomic_cas_weak_acq_rel(b, &old, old|mask)) {};  // try to atomically set the mask bits until success
  if (already_set!=NULL) { *already_set = mi_bfield_popcount(old&mask); }
  return ((old&mask) == 0);
}

// Clear a mask set of bits atomically, and return true of the mask bits transitioned from all 1's to 0's
// `all_clear` is set to `true` if the new bfield became zero.
static inline bool mi_bfield_atomic_clear_mask(_Atomic(mi_bfield_t)*b, mi_bfield_t mask, bool* all_clear) {
  mi_assert_internal(mask != 0);
  mi_bfield_t old = mi_atomic_load_relaxed(b);
  while (!mi_atomic_cas_weak_acq_rel(b, &old, old&~mask)) {};  // try to atomically clear the mask bits until success
  if (all_clear != NULL) { *all_clear = ((old&~mask)==0); }
  return ((old&mask) == mask);
}

static inline bool mi_bfield_atomic_setX(_Atomic(mi_bfield_t)*b, size_t* already_set) {
  const mi_bfield_t old = mi_atomic_exchange_release(b, mi_bfield_all_set());
  if (already_set!=NULL) { *already_set = mi_bfield_popcount(old); }
  return (old==0);
}

// static inline bool mi_bfield_atomic_clearX(_Atomic(mi_bfield_t)*b, bool* all_clear) {
//   const mi_bfield_t old = mi_atomic_exchange_release(b, mi_bfield_zero());
//   if (all_clear!=NULL) { *all_clear = true; }
//   return (~old==0);
// }

// ------- mi_bfield_atomic_try_clear ---------------------------------------


// Tries to clear a mask atomically, and returns true if the mask bits atomically transitioned from mask to 0
// and false otherwise (leaving the bit field as is).
// `all_clear` is set to `true` if the new bfield became zero.
static inline bool mi_bfield_atomic_try_clear_mask_of(_Atomic(mi_bfield_t)*b, mi_bfield_t mask, mi_bfield_t expect, bool* all_clear) {
  mi_assert_internal(mask != 0);
  // try to atomically clear the mask bits
  do {
    if ((expect & mask) != mask) {  // are all bits still set?
      if (all_clear != NULL) { *all_clear = (expect == 0); }
      return false;
    }
  } while (!mi_atomic_cas_weak_acq_rel(b, &expect, expect & ~mask));
  if (all_clear != NULL) { *all_clear = ((expect & ~mask) == 0);  }
  return true;
}

static inline bool mi_bfield_atomic_try_clear_mask(_Atomic(mi_bfield_t)* b, mi_bfield_t mask, bool* all_clear) {
  mi_assert_internal(mask != 0);
  const mi_bfield_t expect = mi_atomic_load_relaxed(b);
  return mi_bfield_atomic_try_clear_mask_of(b, mask, expect, all_clear);
}

// Tries to clear a bit atomically. Returns `true` if the bit transitioned from 1 to 0
// and `false` otherwise leaving the bfield `b` as-is.
// `all_clear` is set to true if the new bfield became zero (and false otherwise)
mi_decl_maybe_unused static inline bool mi_bfield_atomic_try_clear(_Atomic(mi_bfield_t)* b, size_t idx, bool* all_clear) {
  mi_assert_internal(idx < MI_BFIELD_BITS);
  const mi_bfield_t mask = mi_bfield_one()<<idx;
  return mi_bfield_atomic_try_clear_mask(b, mask, all_clear);
}

// Tries to clear a byte atomically, and returns true if the byte atomically transitioned from 0xFF to 0
// `all_clear` is set to true if the new bfield became zero (and false otherwise)
mi_decl_maybe_unused static inline bool mi_bfield_atomic_try_clear8(_Atomic(mi_bfield_t)*b, size_t idx, bool* all_clear) {
  mi_assert_internal(idx < MI_BFIELD_BITS);
  mi_assert_internal((idx%8)==0);
  const mi_bfield_t mask = ((mi_bfield_t)0xFF)<<idx;
  return mi_bfield_atomic_try_clear_mask(b, mask, all_clear);
}

// Try to clear a full field of bits atomically, and return true all bits transitioned from all 1's to 0's.
// and false otherwise leaving the bit field as-is.
// `all_clear` is set to true if the new bfield became zero (which is always the case if successful).
static inline bool mi_bfield_atomic_try_clearX(_Atomic(mi_bfield_t)*b, bool* all_clear) {
  mi_bfield_t old = mi_bfield_all_set();
  if (mi_atomic_cas_strong_acq_rel(b, &old, mi_bfield_zero())) {
    if (all_clear != NULL) { *all_clear = true; }
    return true;
  }
  else return false;
}


// ------- mi_bfield_atomic_is_set ---------------------------------------

// Check if a bit is set
<<<<<<< HEAD
static inline bool mi_bfield_atomic_is_set(_Atomic(mi_bfield_t)*b, const size_t idx) {
=======
static inline bool mi_bfield_atomic_is_set(const _Atomic(mi_bfield_t)*b, const size_t idx) {
>>>>>>> 18124909
  const mi_bfield_t x = mi_atomic_load_relaxed(b);
  return ((x & mi_bfield_mask(1,idx)) != 0);
}

// Check if a bit is clear
<<<<<<< HEAD
static inline bool mi_bfield_atomic_is_clear(_Atomic(mi_bfield_t)*b, const size_t idx) {
=======
static inline bool mi_bfield_atomic_is_clear(const _Atomic(mi_bfield_t)*b, const size_t idx) {
>>>>>>> 18124909
  const mi_bfield_t x = mi_atomic_load_relaxed(b);
  return ((x & mi_bfield_mask(1, idx)) == 0);
}

// Check if a bit is xset
<<<<<<< HEAD
static inline bool mi_bfield_atomic_is_xset(mi_xset_t set, _Atomic(mi_bfield_t)*b, const size_t idx) {
=======
static inline bool mi_bfield_atomic_is_xset(mi_xset_t set, const _Atomic(mi_bfield_t)*b, const size_t idx) {
>>>>>>> 18124909
  if (set) return mi_bfield_atomic_is_set(b, idx);
      else return mi_bfield_atomic_is_clear(b, idx);
}

// Check if all bits corresponding to a mask are set.
<<<<<<< HEAD
static inline bool mi_bfield_atomic_is_set_mask(_Atomic(mi_bfield_t)* b, mi_bfield_t mask) {
=======
static inline bool mi_bfield_atomic_is_set_mask(const _Atomic(mi_bfield_t)* b, mi_bfield_t mask) {
>>>>>>> 18124909
  mi_assert_internal(mask != 0);
  const mi_bfield_t x = mi_atomic_load_relaxed(b);
  return ((x & mask) == mask);
}

// Check if all bits corresponding to a mask are clear.
<<<<<<< HEAD
static inline bool mi_bfield_atomic_is_clear_mask(_Atomic(mi_bfield_t)* b, mi_bfield_t mask) {
=======
static inline bool mi_bfield_atomic_is_clear_mask(const _Atomic(mi_bfield_t)* b, mi_bfield_t mask) {
>>>>>>> 18124909
  mi_assert_internal(mask != 0);
  const mi_bfield_t x = mi_atomic_load_relaxed(b);
  return ((x & mask) == 0);
}

// Check if all bits corresponding to a mask are set/cleared.
<<<<<<< HEAD
static inline bool mi_bfield_atomic_is_xset_mask(mi_xset_t set, _Atomic(mi_bfield_t)* b, mi_bfield_t mask) {
=======
static inline bool mi_bfield_atomic_is_xset_mask(mi_xset_t set, const _Atomic(mi_bfield_t)* b, mi_bfield_t mask) {
>>>>>>> 18124909
  mi_assert_internal(mask != 0);
  if (set) return mi_bfield_atomic_is_set_mask(b, mask);
      else return mi_bfield_atomic_is_clear_mask(b, mask);
}



/* --------------------------------------------------------------------------------
 bitmap chunks
-------------------------------------------------------------------------------- */

// ------- mi_bchunk_set ---------------------------------------

// Set a single bit
static inline bool mi_bchunk_set(mi_bchunk_t* chunk, size_t cidx, size_t* already_set) {
  mi_assert_internal(cidx < MI_BCHUNK_BITS);
  const size_t i = cidx / MI_BFIELD_BITS;
  const size_t idx = cidx % MI_BFIELD_BITS;
  const bool was_clear = mi_bfield_atomic_set(&chunk->bfields[i], idx);
  if (already_set != NULL) { *already_set = (was_clear ? 0 : 1); }
  return was_clear;
}

// Set `0 < n <= MI_BFIELD_BITS`, and return true of the mask bits transitioned from all 0's to 1's.
// `already_set` contains the count of bits that were already set (used when committing ranges to account
// statistics correctly).
// Can cross over two bfields.
static inline bool mi_bchunk_setNX(mi_bchunk_t* chunk, size_t cidx, size_t n, size_t* already_set) {
  mi_assert_internal(cidx < MI_BCHUNK_BITS);
  mi_assert_internal(n > 0 && n <= MI_BFIELD_BITS);
  const size_t i = cidx / MI_BFIELD_BITS;
  const size_t idx = cidx % MI_BFIELD_BITS;
  if mi_likely(idx + n <= MI_BFIELD_BITS) {
    // within one field
    return mi_bfield_atomic_set_mask(&chunk->bfields[i], mi_bfield_mask(n,idx), already_set);
  }
  else {
    // spanning two fields
    const size_t m = MI_BFIELD_BITS - idx;  // bits to clear in the first field
    mi_assert_internal(m < n);
    mi_assert_internal(i < MI_BCHUNK_FIELDS - 1);
    mi_assert_internal(idx + m <= MI_BFIELD_BITS);
    size_t already_set1;
    const bool all_set1 = mi_bfield_atomic_set_mask(&chunk->bfields[i], mi_bfield_mask(m, idx), &already_set1);
    mi_assert_internal(n - m > 0);
    mi_assert_internal(n - m < MI_BFIELD_BITS);
    size_t already_set2;
    const bool all_set2 = mi_bfield_atomic_set_mask(&chunk->bfields[i+1], mi_bfield_mask(n - m, 0), &already_set2);
    if (already_set != NULL) { *already_set = already_set1 + already_set2; }
    return (all_set1 && all_set2);
  }
}

// Set a sequence of `n` bits within a chunk.
// Returns true if all bits transitioned from 0 to 1 (or 1 to 0).
mi_decl_noinline static bool mi_bchunk_xsetN_(mi_xset_t set, mi_bchunk_t* chunk, size_t cidx, size_t n, size_t* palready_set, bool* pmaybe_all_clear) {
  mi_assert_internal(cidx + n <= MI_BCHUNK_BITS);
  mi_assert_internal(n>0);
  bool all_transition = true;
  bool maybe_all_clear = true;
  size_t total_already_set = 0;
  size_t idx   = cidx % MI_BFIELD_BITS;
  size_t field = cidx / MI_BFIELD_BITS;
  while (n > 0) {
    size_t m = MI_BFIELD_BITS - idx;   // m is the bits to xset in this field
    if (m > n) { m = n; }
    mi_assert_internal(idx + m <= MI_BFIELD_BITS);
    mi_assert_internal(field < MI_BCHUNK_FIELDS);
    const mi_bfield_t mask = mi_bfield_mask(m, idx);
    size_t already_set = 0;
    bool all_clear = false;
    const bool transition = (set ? mi_bfield_atomic_set_mask(&chunk->bfields[field], mask, &already_set)
                                 : mi_bfield_atomic_clear_mask(&chunk->bfields[field], mask, &all_clear));
    mi_assert_internal((transition && already_set == 0) || (!transition && already_set > 0));
    all_transition = all_transition && transition;
    total_already_set += already_set;
    maybe_all_clear = maybe_all_clear && all_clear;
    // next field
    field++;
    idx = 0;
    mi_assert_internal(m <= n);
    n -= m;
  }
  if (palready_set!=NULL) { *palready_set = total_already_set; }
  if (pmaybe_all_clear!=NULL) { *pmaybe_all_clear = maybe_all_clear; }
  return all_transition;
}

static inline bool mi_bchunk_setN(mi_bchunk_t* chunk, size_t cidx, size_t n, size_t* already_set) {
  mi_assert_internal(n>0 && n <= MI_BCHUNK_BITS);
  if (n==1) return mi_bchunk_set(chunk, cidx, already_set);
  // if (n==8 && (cidx%8) == 0) return mi_bchunk_set8(chunk, cidx, already_set);
  // if (n==MI_BFIELD_BITS) return mi_bchunk_setX(chunk, cidx, already_set);
  if (n<=MI_BFIELD_BITS) return mi_bchunk_setNX(chunk, cidx, n, already_set);
  return mi_bchunk_xsetN_(MI_BIT_SET, chunk, cidx, n, already_set, NULL);
}

// ------- mi_bchunk_clear ---------------------------------------

static inline bool mi_bchunk_clear(mi_bchunk_t* chunk, size_t cidx, bool* all_clear) {
  mi_assert_internal(cidx < MI_BCHUNK_BITS);
  const size_t i = cidx / MI_BFIELD_BITS;
  const size_t idx = cidx % MI_BFIELD_BITS;
  return mi_bfield_atomic_clear(&chunk->bfields[i], idx, all_clear);
}

static inline bool mi_bchunk_clearN(mi_bchunk_t* chunk, size_t cidx, size_t n, bool* maybe_all_clear) {
  mi_assert_internal(n>0 && n <= MI_BCHUNK_BITS);
  if (n==1) return mi_bchunk_clear(chunk, cidx, maybe_all_clear);
  // if (n==8) return mi_bchunk_clear8(chunk, cidx, maybe_all_clear);
  // if (n==MI_BFIELD_BITS) return mi_bchunk_clearX(chunk, cidx, maybe_all_clear);
  // TODO: implement mi_bchunk_xsetNX instead of setNX
  return mi_bchunk_xsetN_(MI_BIT_CLEAR, chunk, cidx, n, NULL, maybe_all_clear);
}


// ------- mi_bchunk_is_xset ---------------------------------------

// Check if a sequence of `n` bits within a chunk are all set/cleared.
// This can cross bfield's
<<<<<<< HEAD
mi_decl_noinline static bool mi_bchunk_is_xsetN_(mi_xset_t set, mi_bchunk_t* chunk, size_t field_idx, size_t idx, size_t n) {
=======
mi_decl_noinline static bool mi_bchunk_is_xsetN_(mi_xset_t set, const mi_bchunk_t* chunk, size_t field_idx, size_t idx, size_t n) {
>>>>>>> 18124909
  mi_assert_internal((field_idx*MI_BFIELD_BITS) + idx + n <= MI_BCHUNK_BITS);
  while (n > 0) {
    size_t m = MI_BFIELD_BITS - idx;   // m is the bits to xset in this field
    if (m > n) { m = n; }
    mi_assert_internal(idx + m <= MI_BFIELD_BITS);
    mi_assert_internal(field_idx < MI_BCHUNK_FIELDS);
    const size_t mask = mi_bfield_mask(m, idx);
    if (!mi_bfield_atomic_is_xset_mask(set, &chunk->bfields[field_idx], mask)) {
      return false;
    }
    // next field
    field_idx++;
    idx = 0;
    n -= m;
  }
  return true;
}

// Check if a sequence of `n` bits within a chunk are all set/cleared.
<<<<<<< HEAD
static inline bool mi_bchunk_is_xsetN(mi_xset_t set, mi_bchunk_t* chunk, size_t cidx, size_t n) {
=======
static inline bool mi_bchunk_is_xsetN(mi_xset_t set, const mi_bchunk_t* chunk, size_t cidx, size_t n) {
>>>>>>> 18124909
  mi_assert_internal(cidx + n <= MI_BCHUNK_BITS);
  mi_assert_internal(n>0);
  if (n==0) return true;
  const size_t i = cidx / MI_BFIELD_BITS;
  const size_t idx = cidx % MI_BFIELD_BITS;
  if (n==1) { return mi_bfield_atomic_is_xset(set, &chunk->bfields[i], idx); }
  if (idx + n <= MI_BFIELD_BITS) { return mi_bfield_atomic_is_xset_mask(set, &chunk->bfields[i], mi_bfield_mask(n, idx)); }
  return mi_bchunk_is_xsetN_(set, chunk, i, idx, n);
}


// ------- mi_bchunk_try_clear  ---------------------------------------

// Clear `0 < n <= MI_BITFIELD_BITS`. Can cross over a bfield boundary.
static inline bool mi_bchunk_try_clearNX(mi_bchunk_t* chunk, size_t cidx, size_t n, bool* pmaybe_all_clear) {
  mi_assert_internal(cidx < MI_BCHUNK_BITS);
  mi_assert_internal(n <= MI_BFIELD_BITS);
  const size_t i = cidx / MI_BFIELD_BITS;
  const size_t idx = cidx % MI_BFIELD_BITS;
  if mi_likely(idx + n <= MI_BFIELD_BITS) {
    // within one field
    return mi_bfield_atomic_try_clear_mask(&chunk->bfields[i], mi_bfield_mask(n, idx), pmaybe_all_clear);
  }
  else {
    // spanning two fields (todo: use double-word atomic ops?)
    const size_t m = MI_BFIELD_BITS - idx;  // bits to clear in the first field
    mi_assert_internal(m < n);
    mi_assert_internal(i < MI_BCHUNK_FIELDS - 1);
    bool field1_is_clear;
    if (!mi_bfield_atomic_try_clear_mask(&chunk->bfields[i], mi_bfield_mask(m, idx), &field1_is_clear)) return false;
    // try the second field as well
    mi_assert_internal(n - m > 0);
    mi_assert_internal(n - m < MI_BFIELD_BITS);
    bool field2_is_clear;
    if (!mi_bfield_atomic_try_clear_mask(&chunk->bfields[i+1], mi_bfield_mask(n - m, 0), &field2_is_clear)) {
      // we failed to clear the second field, restore the first one
      mi_bfield_atomic_set_mask(&chunk->bfields[i], mi_bfield_mask(m, idx), NULL);
      return false;
    }
    if (pmaybe_all_clear != NULL) { *pmaybe_all_clear = field1_is_clear && field2_is_clear;  }
    return true;
  }
}

// Clear a full aligned bfield.
// static inline bool mi_bchunk_try_clearX(mi_bchunk_t* chunk, size_t cidx, bool* pmaybe_all_clear) {
//   mi_assert_internal(cidx < MI_BCHUNK_BITS);
//   mi_assert_internal((cidx%MI_BFIELD_BITS) == 0);
//   const size_t i = cidx / MI_BFIELD_BITS;
//   return mi_bfield_atomic_try_clearX(&chunk->bfields[i], pmaybe_all_clear);
// }

// Try to atomically clear a sequence of `n` bits within a chunk.
// Returns true if all bits transitioned from 1 to 0,
// and false otherwise leaving all bit fields as is.
// Note: this is the complex one as we need to unwind partial atomic operations if we fail halfway..
// `maybe_all_clear` is set to `true` if all the bfields involved become zero.
mi_decl_noinline static bool mi_bchunk_try_clearN_(mi_bchunk_t* chunk, size_t cidx, size_t n, bool* pmaybe_all_clear) {
  mi_assert_internal(cidx + n <= MI_BCHUNK_BITS);
  mi_assert_internal(n>0);
  if (pmaybe_all_clear != NULL) { *pmaybe_all_clear = true; }
  if (n==0) return true;

  // first field
  const size_t start_idx = cidx % MI_BFIELD_BITS;
  const size_t start_field = cidx / MI_BFIELD_BITS;
  size_t field = start_field;
  size_t m = MI_BFIELD_BITS - start_idx;   // m are the bits to clear in this field
  if (m > n) { m = n; }
  mi_assert_internal(start_idx + m <= MI_BFIELD_BITS);
  mi_assert_internal(start_field < MI_BCHUNK_FIELDS);
  const mi_bfield_t mask_start = mi_bfield_mask(m, start_idx);
  bool maybe_all_clear;
  if (!mi_bfield_atomic_try_clear_mask(&chunk->bfields[field], mask_start, &maybe_all_clear)) return false;

  // done?
  mi_assert_internal(m <= n);
  n -= m;

  // continue with mid fields and last field: if these fail we need to recover by unsetting previous fields
  // mid fields?
  while (n >= MI_BFIELD_BITS) {
    field++;
    mi_assert_internal(field < MI_BCHUNK_FIELDS);
    bool field_is_clear;
    if (!mi_bfield_atomic_try_clearX(&chunk->bfields[field], &field_is_clear)) goto restore;
    maybe_all_clear = maybe_all_clear && field_is_clear;
    n -= MI_BFIELD_BITS;
  }

  // last field?
  if (n > 0) {
    mi_assert_internal(n < MI_BFIELD_BITS);
    field++;
    mi_assert_internal(field < MI_BCHUNK_FIELDS);
    const mi_bfield_t mask_end = mi_bfield_mask(n, 0);
    bool field_is_clear;
    if (!mi_bfield_atomic_try_clear_mask(&chunk->bfields[field], mask_end, &field_is_clear)) goto restore;
    maybe_all_clear = maybe_all_clear && field_is_clear;
  }

  if (pmaybe_all_clear != NULL) { *pmaybe_all_clear = maybe_all_clear; }
  return true;

restore:
  // `field` is the index of the field that failed to set atomically; we need to restore all previous fields
  mi_assert_internal(field > start_field);
  while( field > start_field) {
    field--;
    if (field == start_field) {
      mi_bfield_atomic_set_mask(&chunk->bfields[field], mask_start, NULL);
    }
    else {
      mi_bfield_atomic_setX(&chunk->bfields[field], NULL);  // mid-field: set all bits again
    }
  }
  return false;
}


static inline bool mi_bchunk_try_clearN(mi_bchunk_t* chunk, size_t cidx, size_t n, bool* maybe_all_clear) {
  mi_assert_internal(n>0);
  // if (n==MI_BFIELD_BITS) return mi_bchunk_try_clearX(chunk, cidx, maybe_all_clear);
  if (n<=MI_BFIELD_BITS) return mi_bchunk_try_clearNX(chunk, cidx, n, maybe_all_clear);
  return mi_bchunk_try_clearN_(chunk, cidx, n, maybe_all_clear);
}


// ------- mi_bchunk_try_find_and_clear ---------------------------------------

#if MI_OPT_SIMD && defined(__AVX2__)
mi_decl_maybe_unused static inline __m256i mi_mm256_zero(void) {
  return _mm256_setzero_si256();
}
mi_decl_maybe_unused static inline __m256i mi_mm256_ones(void) {
  return _mm256_set1_epi64x(~0);
}
mi_decl_maybe_unused static inline bool mi_mm256_is_ones(__m256i vec) {
  return _mm256_testc_si256(vec, _mm256_cmpeq_epi32(vec, vec));
}
mi_decl_maybe_unused static inline bool mi_mm256_is_zero( __m256i vec) {
  return _mm256_testz_si256(vec,vec);
}
#endif

static inline bool mi_bchunk_try_find_and_clear_at(mi_bchunk_t* chunk, size_t chunk_idx, size_t* pidx) {
  mi_assert_internal(chunk_idx < MI_BCHUNK_FIELDS);
  // note: this must be acquire (and not relaxed), or otherwise the AVX code below can loop forever
  // as the compiler won't reload the registers vec1 and vec2 from memory again.
  const mi_bfield_t b = mi_atomic_load_acquire(&chunk->bfields[chunk_idx]);
  size_t idx;
  if (mi_bfield_find_least_bit(b, &idx)) {           // find the least bit
    if mi_likely(mi_bfield_atomic_try_clear_mask_of(&chunk->bfields[chunk_idx], mi_bfield_mask(1,idx), b, NULL)) {  // clear it atomically
      *pidx = (chunk_idx*MI_BFIELD_BITS) + idx;
      mi_assert_internal(*pidx < MI_BCHUNK_BITS);
      return true;
<<<<<<< HEAD
    }
  }
  return false;
}

// Find least 1-bit in a chunk and try to clear it atomically
// set `*pidx` to the bit index (0 <= *pidx < MI_BCHUNK_BITS) on success.
// This is used to find free slices and abandoned pages and should be efficient.
// todo: try neon version
static inline bool mi_bchunk_try_find_and_clear(mi_bchunk_t* chunk, size_t* pidx) {
  #if MI_OPT_SIMD && defined(__AVX2__) && (MI_BCHUNK_BITS==256)
  while (true) {
    const __m256i vec = _mm256_load_si256((const __m256i*)chunk->bfields);
    const __m256i vcmp = _mm256_cmpeq_epi64(vec, mi_mm256_zero()); // (elem64 == 0 ? 0xFF  : 0)
    const uint32_t mask = ~_mm256_movemask_epi8(vcmp);  // mask of most significant bit of each byte (so each 8 bits are all set or clear)
    // mask is inverted, so each 8-bits is 0xFF iff the corresponding elem64 has a bit set (and thus can be cleared)
    if (mask==0) return false;
    mi_assert_internal((_tzcnt_u32(mask)%8) == 0); // tzcnt == 0, 8, 16, or 24
    const size_t chunk_idx = _tzcnt_u32(mask) / 8;
    if (mi_bchunk_try_find_and_clear_at(chunk, chunk_idx, pidx)) return true;
    // try again
    // note: there must be an atomic release/acquire in between or otherwise the registers may not be reloaded
  }
  #elif MI_OPT_SIMD && defined(__AVX2__) && (MI_BCHUNK_BITS==512)
  while (true) {
    size_t chunk_idx = 0;
    #if 0
    // one vector at a time
    __m256i vec = _mm256_load_si256((const __m256i*)chunk->bfields);
    if (mi_mm256_is_zero(vec)) {
      chunk_idx += 4;
      vec = _mm256_load_si256(((const __m256i*)chunk->bfields) + 1);
=======
>>>>>>> 18124909
    }
    const __m256i vcmp = _mm256_cmpeq_epi64(vec, mi_mm256_zero()); // (elem64 == 0 ? 0xFF  : 0)
    const uint32_t mask = ~_mm256_movemask_epi8(vcmp);  // mask of most significant bit of each byte (so each 8 bits are all set or clear)
    // mask is inverted, so each 8-bits is 0xFF iff the corresponding elem64 has a bit set (and thus can be cleared)
    if (mask==0) return false;
    mi_assert_internal((_tzcnt_u32(mask)%8) == 0); // tzcnt == 0, 8, 16, or 24
    chunk_idx += _tzcnt_u32(mask) / 8;
    #else
    // a cache line is 64b so we can just as well load all at the same time
    const __m256i vec1  = _mm256_load_si256((const __m256i*)chunk->bfields);
    const __m256i vec2  = _mm256_load_si256(((const __m256i*)chunk->bfields)+1);
    const __m256i cmpv  = mi_mm256_zero();
    const __m256i vcmp1 = _mm256_cmpeq_epi64(vec1, cmpv); // (elem64 == 0 ? 0xFF  : 0)
    const __m256i vcmp2 = _mm256_cmpeq_epi64(vec2, cmpv); // (elem64 == 0 ? 0xFF  : 0)
    const uint32_t mask1 = ~_mm256_movemask_epi8(vcmp1);  // mask of most significant bit of each byte (so each 8 bits are all set or clear)
    const uint32_t mask2 = ~_mm256_movemask_epi8(vcmp2);  // mask of most significant bit of each byte (so each 8 bits are all set or clear)
    const uint64_t mask = ((uint64_t)mask2 << 32) | mask1;
    // mask is inverted, so each 8-bits is 0xFF iff the corresponding elem64 has a bit set (and thus can be cleared)
    if (mask==0) return false;
    mi_assert_internal((_tzcnt_u64(mask)%8) == 0); // tzcnt == 0, 8, 16, 24 , ..
    chunk_idx = mi_ctz(mask) / 8;
    #endif
    if (mi_bchunk_try_find_and_clear_at(chunk, chunk_idx, pidx)) return true;
    // try again
    // note: there must be an atomic release/acquire in between or otherwise the registers may not be reloaded
  }
  #elif MI_OPT_SIMD && (MI_BCHUNK_BITS==512) && MI_ARCH_ARM64
  while(true) {
    // a cache line is 64b so we can just as well load all at the same time (?)
    const uint64x2_t vzero1_lo = vceqzq_u64(vld1q_u64((uint64_t*)chunk->bfields));        // 2x64 bit is_zero
    const uint64x2_t vzero1_hi = vceqzq_u64(vld1q_u64((uint64_t*)chunk->bfields + 2));    // 2x64 bit is_zero
    const uint64x2_t vzero2_lo = vceqzq_u64(vld1q_u64((uint64_t*)chunk->bfields + 4));    // 2x64 bit is_zero
    const uint64x2_t vzero2_hi = vceqzq_u64(vld1q_u64((uint64_t*)chunk->bfields + 6));    // 2x64 bit is_zero
    const uint32x4_t vzero1    = vuzp1q_u32(vreinterpretq_u32_u64(vzero1_lo),vreinterpretq_u32_u64(vzero1_hi)); // unzip even elements: narrow to 4x32 bit is_zero ()
    const uint32x4_t vzero2    = vuzp1q_u32(vreinterpretq_u32_u64(vzero2_lo),vreinterpretq_u32_u64(vzero2_hi)); // unzip even elements: narrow to 4x32 bit is_zero ()
    const uint32x4_t vzero1x   = vreinterpretq_u32_u64(vshrq_n_u64(vreinterpretq_u64_u32(vzero1), 24));        // shift-right 2x32bit elem by 24: lo 16 bits contain the 2 lo bytes
    const uint32x4_t vzero2x   = vreinterpretq_u32_u64(vshrq_n_u64(vreinterpretq_u64_u32(vzero2), 24));
    const uint16x8_t vzero12   = vreinterpretq_u16_u32(vuzp1q_u32(vzero1x,vzero2x));                           // unzip even 32-bit elements into one vector
    const uint8x8_t  vzero     = vmovn_u32(vzero12);                                                           // narrow the bottom 16-bits
    const uint64_t mask = ~vget_lane_u64(vreinterpret_u64_u8(vzero), 0);  // 1 byte for each bfield (0xFF => bfield has a bit set)
    if (mask==0) return false;
    mi_assert_internal((mi_ctz(mask)%8) == 0); // tzcnt == 0, 8, 16, 24 , ..
    const size_t chunk_idx = mi_ctz(mask) / 8;
    if (mi_bchunk_try_find_and_clear_at(chunk, chunk_idx, pidx)) return true;
    // try again
    // note: there must be an atomic release/acquire in between or otherwise the registers may not be reloaded
  }
  #else
  for (int i = 0; i < MI_BCHUNK_FIELDS; i++) {
    if (mi_bchunk_try_find_and_clear_at(chunk, i, pidx)) return true;
  }
  return false;
  #endif
}

<<<<<<< HEAD
=======
// Find least 1-bit in a chunk and try to clear it atomically
// set `*pidx` to the bit index (0 <= *pidx < MI_BCHUNK_BITS) on success.
// This is used to find free slices and abandoned pages and should be efficient.
// todo: try neon version
static inline bool mi_bchunk_try_find_and_clear(mi_bchunk_t* chunk, size_t* pidx) {
  #if MI_OPT_SIMD && defined(__AVX2__) && (MI_BCHUNK_BITS==256)
  while (true) {
    const __m256i vec = _mm256_load_si256((const __m256i*)chunk->bfields);
    const __m256i vcmp = _mm256_cmpeq_epi64(vec, mi_mm256_zero()); // (elem64 == 0 ? 0xFF  : 0)
    const uint32_t mask = ~_mm256_movemask_epi8(vcmp);  // mask of most significant bit of each byte (so each 8 bits are all set or clear)
    // mask is inverted, so each 8-bits is 0xFF iff the corresponding elem64 has a bit set (and thus can be cleared)
    if (mask==0) return false;
    mi_assert_internal((_tzcnt_u32(mask)%8) == 0); // tzcnt == 0, 8, 16, or 24
    const size_t chunk_idx = _tzcnt_u32(mask) / 8;
    if (mi_bchunk_try_find_and_clear_at(chunk, chunk_idx, pidx)) return true;
    // try again
    // note: there must be an atomic release/acquire in between or otherwise the registers may not be reloaded
  }
  #elif MI_OPT_SIMD && defined(__AVX2__) && (MI_BCHUNK_BITS==512)
  while (true) {
    size_t chunk_idx = 0;
    #if 0
    // one vector at a time
    __m256i vec = _mm256_load_si256((const __m256i*)chunk->bfields);
    if (mi_mm256_is_zero(vec)) {
      chunk_idx += 4;
      vec = _mm256_load_si256(((const __m256i*)chunk->bfields) + 1);
    }
    const __m256i vcmp = _mm256_cmpeq_epi64(vec, mi_mm256_zero()); // (elem64 == 0 ? 0xFF  : 0)
    const uint32_t mask = ~_mm256_movemask_epi8(vcmp);  // mask of most significant bit of each byte (so each 8 bits are all set or clear)
    // mask is inverted, so each 8-bits is 0xFF iff the corresponding elem64 has a bit set (and thus can be cleared)
    if (mask==0) return false;
    mi_assert_internal((_tzcnt_u32(mask)%8) == 0); // tzcnt == 0, 8, 16, or 24
    chunk_idx += _tzcnt_u32(mask) / 8;
    #else
    // a cache line is 64b so we can just as well load all at the same time
    const __m256i vec1  = _mm256_load_si256((const __m256i*)chunk->bfields);
    const __m256i vec2  = _mm256_load_si256(((const __m256i*)chunk->bfields)+1);
    const __m256i cmpv  = mi_mm256_zero();
    const __m256i vcmp1 = _mm256_cmpeq_epi64(vec1, cmpv); // (elem64 == 0 ? 0xFF  : 0)
    const __m256i vcmp2 = _mm256_cmpeq_epi64(vec2, cmpv); // (elem64 == 0 ? 0xFF  : 0)
    const uint32_t mask1 = ~_mm256_movemask_epi8(vcmp1);  // mask of most significant bit of each byte (so each 8 bits are all set or clear)
    const uint32_t mask2 = ~_mm256_movemask_epi8(vcmp2);  // mask of most significant bit of each byte (so each 8 bits are all set or clear)
    const uint64_t mask = ((uint64_t)mask2 << 32) | mask1;
    // mask is inverted, so each 8-bits is 0xFF iff the corresponding elem64 has a bit set (and thus can be cleared)
    if (mask==0) return false;
    mi_assert_internal((_tzcnt_u64(mask)%8) == 0); // tzcnt == 0, 8, 16, 24 , ..
    chunk_idx = mi_ctz(mask) / 8;
    #endif
    if (mi_bchunk_try_find_and_clear_at(chunk, chunk_idx, pidx)) return true;
    // try again
    // note: there must be an atomic release/acquire in between or otherwise the registers may not be reloaded
  }
  #elif MI_OPT_SIMD && (MI_BCHUNK_BITS==512) && MI_ARCH_ARM64
  while(true) {
    // a cache line is 64b so we can just as well load all at the same time (?)
    const uint64x2_t vzero1_lo = vceqzq_u64(vld1q_u64((uint64_t*)chunk->bfields));        // 2x64 bit is_zero
    const uint64x2_t vzero1_hi = vceqzq_u64(vld1q_u64((uint64_t*)chunk->bfields + 2));    // 2x64 bit is_zero
    const uint64x2_t vzero2_lo = vceqzq_u64(vld1q_u64((uint64_t*)chunk->bfields + 4));    // 2x64 bit is_zero
    const uint64x2_t vzero2_hi = vceqzq_u64(vld1q_u64((uint64_t*)chunk->bfields + 6));    // 2x64 bit is_zero
    const uint32x4_t vzero1    = vuzp1q_u32(vreinterpretq_u32_u64(vzero1_lo),vreinterpretq_u32_u64(vzero1_hi)); // unzip even elements: narrow to 4x32 bit is_zero ()
    const uint32x4_t vzero2    = vuzp1q_u32(vreinterpretq_u32_u64(vzero2_lo),vreinterpretq_u32_u64(vzero2_hi)); // unzip even elements: narrow to 4x32 bit is_zero ()
    const uint32x4_t vzero1x   = vreinterpretq_u32_u64(vshrq_n_u64(vreinterpretq_u64_u32(vzero1), 24));        // shift-right 2x32bit elem by 24: lo 16 bits contain the 2 lo bytes
    const uint32x4_t vzero2x   = vreinterpretq_u32_u64(vshrq_n_u64(vreinterpretq_u64_u32(vzero2), 24));
    const uint16x8_t vzero12   = vreinterpretq_u16_u32(vuzp1q_u32(vzero1x,vzero2x));                           // unzip even 32-bit elements into one vector
    const uint8x8_t  vzero     = vmovn_u32(vzero12);                                                           // narrow the bottom 16-bits
    const uint64_t mask = ~vget_lane_u64(vreinterpret_u64_u8(vzero), 0);  // 1 byte for each bfield (0xFF => bfield has a bit set)
    if (mask==0) return false;
    mi_assert_internal((mi_ctz(mask)%8) == 0); // tzcnt == 0, 8, 16, 24 , ..
    const size_t chunk_idx = mi_ctz(mask) / 8;
    if (mi_bchunk_try_find_and_clear_at(chunk, chunk_idx, pidx)) return true;
    // try again
    // note: there must be an atomic release/acquire in between or otherwise the registers may not be reloaded
  }
  #else
  for (int i = 0; i < MI_BCHUNK_FIELDS; i++) {
    if (mi_bchunk_try_find_and_clear_at(chunk, i, pidx)) return true;
  }
  return false;
  #endif
}

>>>>>>> 18124909
static inline bool mi_bchunk_try_find_and_clear_1(mi_bchunk_t* chunk, size_t n, size_t* pidx) {
  mi_assert_internal(n==1); MI_UNUSED(n);
  return mi_bchunk_try_find_and_clear(chunk, pidx);
}

mi_decl_maybe_unused static inline bool mi_bchunk_try_find_and_clear8_at(mi_bchunk_t* chunk, size_t chunk_idx, size_t* pidx) {
  const mi_bfield_t b = mi_atomic_load_relaxed(&chunk->bfields[chunk_idx]);
  // has_set8 has low bit in each byte set if the byte in x == 0xFF
  const mi_bfield_t has_set8 =
    ((~b - MI_BFIELD_LO_BIT8) &      // high bit set if byte in x is 0xFF or < 0x7F
     (b  & MI_BFIELD_HI_BIT8))       // high bit set if byte in x is >= 0x80
     >> 7;                           // shift high bit to low bit
  size_t idx;
  if (mi_bfield_find_least_bit(has_set8, &idx)) { // find least 1-bit
    mi_assert_internal(idx <= (MI_BFIELD_BITS - 8));
    mi_assert_internal((idx%8)==0);
    if mi_likely(mi_bfield_atomic_try_clear_mask_of(&chunk->bfields[chunk_idx], (mi_bfield_t)0xFF << idx, b, NULL)) {  // unset the byte atomically
      *pidx = (chunk_idx*MI_BFIELD_BITS) + idx;
      mi_assert_internal(*pidx + 8 <= MI_BCHUNK_BITS);
      return true;
    }
  }
  return false;
}

// find least aligned byte in a chunk with all bits set, and try unset it atomically
// set `*pidx` to its bit index (0 <= *pidx < MI_BCHUNK_BITS) on success.
// Used to find medium size pages in the free blocks.
// todo: try neon version
static mi_decl_noinline bool mi_bchunk_try_find_and_clear8(mi_bchunk_t* chunk, size_t* pidx) {
  #if MI_OPT_SIMD && defined(__AVX2__) && (MI_BCHUNK_BITS==512)
  while (true) {
    // since a cache-line is 64b, load all at once
    const __m256i vec1 = _mm256_load_si256((const __m256i*)chunk->bfields);
    const __m256i vec2 = _mm256_load_si256((const __m256i*)chunk->bfields+1);
    const __m256i cmpv = mi_mm256_ones();
    const __m256i vcmp1 = _mm256_cmpeq_epi8(vec1, cmpv); // (byte == ~0 ? 0xFF : 0)
    const __m256i vcmp2 = _mm256_cmpeq_epi8(vec2, cmpv); // (byte == ~0 ? 0xFF : 0)
    const uint32_t mask1 = _mm256_movemask_epi8(vcmp1);    // mask of most significant bit of each byte
    const uint32_t mask2 = _mm256_movemask_epi8(vcmp2);    // mask of most significant bit of each byte
    const uint64_t mask = ((uint64_t)mask2 << 32) | mask1;
    // mask is inverted, so each bit is 0xFF iff the corresponding byte has a bit set (and thus can be cleared)
    if (mask==0) return false;
    const size_t bidx = _tzcnt_u64(mask);          // byte-idx of the byte in the chunk
    const size_t chunk_idx = bidx / 8;
    const size_t idx = (bidx % 8)*8;
    mi_assert_internal(chunk_idx < MI_BCHUNK_FIELDS);
    if mi_likely(mi_bfield_atomic_try_clear8(&chunk->bfields[chunk_idx], idx, NULL)) {  // clear it atomically
      *pidx = (chunk_idx*MI_BFIELD_BITS) + idx;
      mi_assert_internal(*pidx + 8 <= MI_BCHUNK_BITS);
      return true;
    }
    // try again
    // note: there must be an atomic release/acquire in between or otherwise the registers may not be reloaded  }
  }
  #else
    for (int i = 0; i < MI_BCHUNK_FIELDS; i++) {
      if (mi_bchunk_try_find_and_clear8_at(chunk, i, pidx)) return true;
    }
    return false;
  #endif
}

static inline bool mi_bchunk_try_find_and_clear_8(mi_bchunk_t* chunk, size_t n, size_t* pidx) {
  mi_assert_internal(n==8); MI_UNUSED(n);
  return mi_bchunk_try_find_and_clear8(chunk, pidx);
}


// find least aligned bfield in a chunk with all bits set, and try unset it atomically
// set `*pidx` to its bit index (0 <= *pidx < MI_BCHUNK_BITS) on success.
// Used to find large size pages in the free blocks.
// todo: try neon version
/*
static mi_decl_noinline  bool mi_bchunk_try_find_and_clearX(mi_bchunk_t* chunk, size_t* pidx) {
  #if MI_OPT_SIMD && defined(__AVX2__) && (MI_BCHUNK_BITS==512)
  while (true) {
    // since a cache-line is 64b, load all at once
    const __m256i vec1 = _mm256_load_si256((const __m256i*)chunk->bfields);
    const __m256i vec2 = _mm256_load_si256((const __m256i*)chunk->bfields+1);
    const __m256i cmpv = mi_mm256_ones();
    const __m256i vcmp1 = _mm256_cmpeq_epi64(vec1, cmpv); // (bfield == ~0 ? -1 : 0)
    const __m256i vcmp2 = _mm256_cmpeq_epi64(vec2, cmpv); // (bfield == ~0 ? -1 : 0)
    const uint32_t mask1 = _mm256_movemask_epi8(vcmp1);    // mask of most significant bit of each byte
    const uint32_t mask2 = _mm256_movemask_epi8(vcmp2);    // mask of most significant bit of each byte
    const uint64_t mask = ((uint64_t)mask2 << 32) | mask1;
    // mask is inverted, so each 8-bits are set iff the corresponding elem64 has all bits set (and thus can be cleared)
    if (mask==0) return false;
    mi_assert_internal((_tzcnt_u64(mask)%8) == 0); // tzcnt == 0, 8, 16, 24 , ..
    const size_t chunk_idx = _tzcnt_u64(mask) / 8;
    mi_assert_internal(chunk_idx < MI_BCHUNK_FIELDS);
    if mi_likely(mi_bfield_atomic_try_clearX(&chunk->bfields[chunk_idx],NULL)) {
      *pidx = chunk_idx*MI_BFIELD_BITS;
      mi_assert_internal(*pidx + MI_BFIELD_BITS <= MI_BCHUNK_BITS);
      return true;
    }
    // try again
    // note: there must be an atomic release/acquire in between or otherwise the registers may not be reloaded
  }
#else
  for (int i = 0; i < MI_BCHUNK_FIELDS; i++) {
    const mi_bfield_t b = mi_atomic_load_relaxed(&chunk->bfields[i]);
    if (~b==0 && mi_bfield_atomic_try_clearX(&chunk->bfields[i], NULL)) {
      *pidx = i*MI_BFIELD_BITS;
      mi_assert_internal(*pidx + MI_BFIELD_BITS <= MI_BCHUNK_BITS);
      return true;
    }
  }
  return false;
#endif
}

static inline bool mi_bchunk_try_find_and_clear_X(mi_bchunk_t* chunk, size_t n, size_t* pidx) {
  mi_assert_internal(n==MI_BFIELD_BITS); MI_UNUSED(n);
  return mi_bchunk_try_find_and_clearX(chunk, pidx);
}
*/

// find a sequence of `n` bits in a chunk with `0 < n <= MI_BFIELD_BITS` with all bits set,
// and try to clear them atomically.
// set `*pidx` to its bit index (0 <= *pidx <= MI_BCHUNK_BITS - n) on success.
// will cross bfield boundaries.
mi_decl_noinline static bool mi_bchunk_try_find_and_clearNX(mi_bchunk_t* chunk, size_t n, size_t* pidx) {
  if (n == 0 || n > MI_BFIELD_BITS) return false;
  const mi_bfield_t mask = mi_bfield_mask(n, 0);
  // for all fields in the chunk
  for (int i = 0; i < MI_BCHUNK_FIELDS; i++) {
    mi_bfield_t b0 = mi_atomic_load_relaxed(&chunk->bfields[i]);
    mi_bfield_t b = b0;
    size_t idx;

    // is there a range inside the field?
    while (mi_bfield_find_least_bit(b, &idx)) { // find least 1-bit
      if (idx + n > MI_BFIELD_BITS) break; // too short: maybe cross over, or continue with the next field

      const size_t bmask = mask<<idx;
      mi_assert_internal(bmask>>idx == mask);
      if ((b&bmask) == bmask) { // found a match with all bits set, try clearing atomically
        if mi_likely(mi_bfield_atomic_try_clear_mask_of(&chunk->bfields[i], bmask, b0, NULL)) {
          *pidx = (i*MI_BFIELD_BITS) + idx;
          mi_assert_internal(*pidx < MI_BCHUNK_BITS);
          mi_assert_internal(*pidx + n <= MI_BCHUNK_BITS);
          return true;
        }
        else {
          // if we failed to atomically commit, reload b and try again from the start
          b = b0 = mi_atomic_load_acquire(&chunk->bfields[i]);
        }
      }
      else {
        // advance by clearing the least run of ones, for example, with n>=4, idx=2:
        // b             = 1111 1101 1010 1100
        // .. + (1<<idx) = 1111 1101 1011 0000
        // .. & b        = 1111 1101 1010 0000
        b = b & (b + (mi_bfield_one() << idx));
      }
    }

    // check if we can cross into the next bfield
    if (b!=0 && i < MI_BCHUNK_FIELDS-1) {
      const size_t post = mi_bfield_clz(~b);
      if (post > 0) {
        const size_t pre = mi_bfield_ctz(~mi_atomic_load_relaxed(&chunk->bfields[i+1]));
        if (post + pre >= n) {
          // it fits -- try to claim it atomically
          const size_t cidx = (i*MI_BFIELD_BITS) + (MI_BFIELD_BITS - post);
          if (mi_bchunk_try_clearNX(chunk, cidx, n, NULL)) {
            // we cleared all atomically
            *pidx = cidx;
            mi_assert_internal(*pidx < MI_BCHUNK_BITS);
            mi_assert_internal(*pidx + n <= MI_BCHUNK_BITS);
            return true;
          }
        }
      }
    }
  }
  return false;
}
<<<<<<< HEAD

// find a sequence of `n` bits in a chunk with `n < MI_BCHUNK_BITS` with all bits set,
// and try to clear them atomically.
// set `*pidx` to its bit index (0 <= *pidx <= MI_BCHUNK_BITS - n) on success.
// This can cross bfield boundaries.
static mi_decl_noinline bool mi_bchunk_try_find_and_clearN_(mi_bchunk_t* chunk, size_t n, size_t* pidx) {
  if (n == 0 || n > MI_BCHUNK_BITS) return false;  // cannot be more than a chunk

  // we first scan ahead to see if there is a range of `n` set bits, and only then try to clear atomically
  mi_assert_internal(n>0);
  const size_t skip_count = (n-1)/MI_BFIELD_BITS;
  size_t cidx;
  for (size_t i = 0; i < MI_BCHUNK_FIELDS - skip_count; i++)
  {
    size_t m = n;   // bits to go

    // first field
    mi_bfield_t b = mi_atomic_load_relaxed(&chunk->bfields[i]);
    size_t ones = mi_bfield_clz(~b);
    cidx = (i*MI_BFIELD_BITS) + (MI_BFIELD_BITS - ones);  // start index
    if (ones >= m) {
      // we found enough bits!
      m = 0;
    }
    else {
      m -= ones;

      // keep scanning further fields?
      size_t j = 1;   // field count from i
      while (i+j < MI_BCHUNK_FIELDS) {
        mi_assert_internal(m > 0);
        b = mi_atomic_load_relaxed(&chunk->bfields[i+j]);
        ones = mi_bfield_ctz(~b);
        if (ones >= m) {
          // we found enough bits
          m = 0;
          break;
        }
        else if (ones == MI_BFIELD_BITS) {
          // not enough yet, proceed to the next field
          j++;
          m -= MI_BFIELD_BITS;
        }
        else {
          // the range was not enough, start from scratch
          i = i + j - 1;  // no need to re-scan previous fields, except the last one (with clz this time)
          mi_assert_internal(m>0);
          break;
        }
      }
    }

    // did we find a range?
    if (m==0) {
      if (mi_bchunk_try_clearN(chunk, cidx, n, NULL)) {
        // we cleared all atomically
        *pidx = cidx;
        mi_assert_internal(*pidx < MI_BCHUNK_BITS);
        mi_assert_internal(*pidx + n <= MI_BCHUNK_BITS);
        return true;
      }
      // note: if we fail for a small `n` on the first field, we don't rescan that field (as `i` is incremented)
    }
    // otherwise continue searching
  }
  return false;
}


=======

// find a sequence of `n` bits in a chunk with `n < MI_BCHUNK_BITS` with all bits set,
// and try to clear them atomically.
// set `*pidx` to its bit index (0 <= *pidx <= MI_BCHUNK_BITS - n) on success.
// This can cross bfield boundaries.
static mi_decl_noinline bool mi_bchunk_try_find_and_clearN_(mi_bchunk_t* chunk, size_t n, size_t* pidx) {
  if (n == 0 || n > MI_BCHUNK_BITS) return false;  // cannot be more than a chunk

  // we first scan ahead to see if there is a range of `n` set bits, and only then try to clear atomically
  mi_assert_internal(n>0);
  const size_t skip_count = (n-1)/MI_BFIELD_BITS;
  size_t cidx;
  for (size_t i = 0; i < MI_BCHUNK_FIELDS - skip_count; i++)
  {
    size_t m = n;   // bits to go

    // first field
    mi_bfield_t b = mi_atomic_load_relaxed(&chunk->bfields[i]);
    size_t ones = mi_bfield_clz(~b);
    cidx = (i*MI_BFIELD_BITS) + (MI_BFIELD_BITS - ones);  // start index
    if (ones >= m) {
      // we found enough bits!
      m = 0;
    }
    else {
      m -= ones;

      // keep scanning further fields?
      size_t j = 1;   // field count from i
      while (i+j < MI_BCHUNK_FIELDS) {
        mi_assert_internal(m > 0);
        b = mi_atomic_load_relaxed(&chunk->bfields[i+j]);
        ones = mi_bfield_ctz(~b);
        if (ones >= m) {
          // we found enough bits
          m = 0;
          break;
        }
        else if (ones == MI_BFIELD_BITS) {
          // not enough yet, proceed to the next field
          j++;
          m -= MI_BFIELD_BITS;
        }
        else {
          // the range was not enough, start from scratch
          i = i + j - 1;  // no need to re-scan previous fields, except the last one (with clz this time)
          mi_assert_internal(m>0);
          break;
        }
      }
    }

    // did we find a range?
    if (m==0) {
      if (mi_bchunk_try_clearN(chunk, cidx, n, NULL)) {
        // we cleared all atomically
        *pidx = cidx;
        mi_assert_internal(*pidx < MI_BCHUNK_BITS);
        mi_assert_internal(*pidx + n <= MI_BCHUNK_BITS);
        return true;
      }
      // note: if we fail for a small `n` on the first field, we don't rescan that field (as `i` is incremented)
    }
    // otherwise continue searching
  }
  return false;
}


>>>>>>> 18124909

// ------- mi_bchunk_clear_once_set ---------------------------------------

static inline void mi_bchunk_clear_once_set(mi_bchunk_t* chunk, size_t cidx) {
  mi_assert_internal(cidx < MI_BCHUNK_BITS);
  const size_t i = cidx / MI_BFIELD_BITS;
  const size_t idx = cidx % MI_BFIELD_BITS;
  mi_bfield_atomic_clear_once_set(&chunk->bfields[i], idx);
}


// ------- mi_bitmap_all_are_clear ---------------------------------------


// are all bits in a bitmap chunk clear?
static inline bool mi_bchunk_all_are_clear_relaxed(mi_bchunk_t* chunk) {
  #if MI_OPT_SIMD && defined(__AVX2__) && (MI_BCHUNK_BITS==256)
  const __m256i vec = _mm256_load_si256((const __m256i*)chunk->bfields);
  return mi_mm256_is_zero(vec);
  #elif MI_OPT_SIMD &&  defined(__AVX2__) && (MI_BCHUNK_BITS==512)
  // a 64b cache-line contains the entire chunk anyway so load both at once
  const __m256i vec1 = _mm256_load_si256((const __m256i*)chunk->bfields);
  const __m256i vec2 = _mm256_load_si256(((const __m256i*)chunk->bfields)+1);
  return (mi_mm256_is_zero(_mm256_or_si256(vec1,vec2)));
  #elif MI_OPT_SIMD && (MI_BCHUNK_BITS==512) && MI_ARCH_ARM64
  const uint64x2_t v0 = vld1q_u64((uint64_t*)chunk->bfields);
  const uint64x2_t v1 = vld1q_u64((uint64_t*)chunk->bfields + 2);
  const uint64x2_t v2 = vld1q_u64((uint64_t*)chunk->bfields + 4);
  const uint64x2_t v3 = vld1q_u64((uint64_t*)chunk->bfields + 6);
  const uint64x2_t v  = vorrq_u64(vorrq_u64(v0,v1),vorrq_u64(v2,v3));
  return (vmaxvq_u32(vreinterpretq_u32_u64(v)) == 0);
  #else
  for (int i = 0; i < MI_BCHUNK_FIELDS; i++) {
    if (mi_atomic_load_relaxed(&chunk->bfields[i]) != 0) return false;
  }
<<<<<<< HEAD
  return true;
  #endif
}

// are all bits in a bitmap chunk set?
static inline bool mi_bchunk_all_are_set_relaxed(mi_bchunk_t* chunk) {
#if MI_OPT_SIMD && defined(__AVX2__) && (MI_BCHUNK_BITS==256)
  const __m256i vec = _mm256_load_si256((const __m256i*)chunk->bfields);
  return mi_mm256_is_ones(vec);
#elif MI_OPT_SIMD &&  defined(__AVX2__) && (MI_BCHUNK_BITS==512)
  // a 64b cache-line contains the entire chunk anyway so load both at once
  const __m256i vec1 = _mm256_load_si256((const __m256i*)chunk->bfields);
  const __m256i vec2 = _mm256_load_si256(((const __m256i*)chunk->bfields)+1);
  return (mi_mm256_is_ones(_mm256_and_si256(vec1, vec2)));
#elif MI_OPT_SIMD && (MI_BCHUNK_BITS==512) && MI_ARCH_ARM64
  const uint64x2_t v0 = vld1q_u64((uint64_t*)chunk->bfields);
  const uint64x2_t v1 = vld1q_u64((uint64_t*)chunk->bfields + 2);
  const uint64x2_t v2 = vld1q_u64((uint64_t*)chunk->bfields + 4);
  const uint64x2_t v3 = vld1q_u64((uint64_t*)chunk->bfields + 6);
  const uint64x2_t v  = vandq_u64(vandq_u64(v0,v1),vandq_u64(v2,v3));
  return (vminvq_u32(vreinterpretq_u32_u64(v)) == 0xFFFFFFFFUL);
#else
  for (int i = 0; i < MI_BCHUNK_FIELDS; i++) {
    if (~mi_atomic_load_relaxed(&chunk->bfields[i]) != 0) return false;
  }
  return true;
#endif
}


static bool mi_bchunk_bsr(mi_bchunk_t* chunk, size_t* pidx) {
  for (size_t i = MI_BCHUNK_FIELDS; i > 0; ) {
    i--;
    mi_bfield_t b = mi_atomic_load_relaxed(&chunk->bfields[i]);
    size_t idx;
    if (mi_bsr(b, &idx)) {
      *pidx = (i*MI_BFIELD_BITS) + idx;
      return true;
    }
  }
=======
  return true;
  #endif
}

// are all bits in a bitmap chunk set?
static inline bool mi_bchunk_all_are_set_relaxed(mi_bchunk_t* chunk) {
#if MI_OPT_SIMD && defined(__AVX2__) && (MI_BCHUNK_BITS==256)
  const __m256i vec = _mm256_load_si256((const __m256i*)chunk->bfields);
  return mi_mm256_is_ones(vec);
#elif MI_OPT_SIMD &&  defined(__AVX2__) && (MI_BCHUNK_BITS==512)
  // a 64b cache-line contains the entire chunk anyway so load both at once
  const __m256i vec1 = _mm256_load_si256((const __m256i*)chunk->bfields);
  const __m256i vec2 = _mm256_load_si256(((const __m256i*)chunk->bfields)+1);
  return (mi_mm256_is_ones(_mm256_and_si256(vec1, vec2)));
#elif MI_OPT_SIMD && (MI_BCHUNK_BITS==512) && MI_ARCH_ARM64
  const uint64x2_t v0 = vld1q_u64((uint64_t*)chunk->bfields);
  const uint64x2_t v1 = vld1q_u64((uint64_t*)chunk->bfields + 2);
  const uint64x2_t v2 = vld1q_u64((uint64_t*)chunk->bfields + 4);
  const uint64x2_t v3 = vld1q_u64((uint64_t*)chunk->bfields + 6);
  const uint64x2_t v  = vandq_u64(vandq_u64(v0,v1),vandq_u64(v2,v3));
  return (vminvq_u32(vreinterpretq_u32_u64(v)) == 0xFFFFFFFFUL);
#else
  for (int i = 0; i < MI_BCHUNK_FIELDS; i++) {
    if (~mi_atomic_load_relaxed(&chunk->bfields[i]) != 0) return false;
  }
  return true;
#endif
}


static bool mi_bchunk_bsr(mi_bchunk_t* chunk, size_t* pidx) {
  for (size_t i = MI_BCHUNK_FIELDS; i > 0; ) {
    i--;
    mi_bfield_t b = mi_atomic_load_relaxed(&chunk->bfields[i]);
    size_t idx;
    if (mi_bsr(b, &idx)) {
      *pidx = (i*MI_BFIELD_BITS) + idx;
      return true;
    }
  }
>>>>>>> 18124909
  return false;
}

/* --------------------------------------------------------------------------------
 bitmap chunkmap
-------------------------------------------------------------------------------- */

static void mi_bitmap_chunkmap_set(mi_bitmap_t* bitmap, size_t chunk_idx) {
  mi_assert(chunk_idx < mi_bitmap_chunk_count(bitmap));
  mi_bchunk_set(&bitmap->chunkmap, chunk_idx, NULL);
}

static bool mi_bitmap_chunkmap_try_clear(mi_bitmap_t* bitmap, size_t chunk_idx) {
  mi_assert(chunk_idx < mi_bitmap_chunk_count(bitmap));
  // check if the corresponding chunk is all clear
  if (!mi_bchunk_all_are_clear_relaxed(&bitmap->chunks[chunk_idx])) return false;
  // clear the chunkmap bit
  mi_bchunk_clear(&bitmap->chunkmap, chunk_idx, NULL);
  // .. but a concurrent set may have happened in between our all-clear test and the clearing of the
  // bit in the mask. We check again to catch this situation.
  if (!mi_bchunk_all_are_clear_relaxed(&bitmap->chunks[chunk_idx])) {
    mi_bchunk_set(&bitmap->chunkmap, chunk_idx, NULL);
    return false;
  }
  return true;
}


/* --------------------------------------------------------------------------------
  bitmap
-------------------------------------------------------------------------------- */

size_t mi_bitmap_size(size_t bit_count, size_t* pchunk_count) {
  mi_assert_internal((bit_count % MI_BCHUNK_BITS) == 0);
  bit_count = _mi_align_up(bit_count, MI_BCHUNK_BITS);
  mi_assert_internal(bit_count <= MI_BITMAP_MAX_BIT_COUNT);
  mi_assert_internal(bit_count > 0);
  const size_t chunk_count = bit_count / MI_BCHUNK_BITS;
  mi_assert_internal(chunk_count >= 1);
  const size_t size = offsetof(mi_bitmap_t,chunks) + (chunk_count * MI_BCHUNK_SIZE);
  mi_assert_internal( (size%MI_BCHUNK_SIZE) == 0 );
  if (pchunk_count != NULL) { *pchunk_count = chunk_count;  }
  return size;
<<<<<<< HEAD
}


// initialize a bitmap to all unset; avoid a mem_zero if `already_zero` is true
// returns the size of the bitmap
size_t mi_bitmap_init(mi_bitmap_t* bitmap, size_t bit_count, bool already_zero) {
  size_t chunk_count;
  const size_t size = mi_bitmap_size(bit_count, &chunk_count);
  if (!already_zero) {
    _mi_memzero_aligned(bitmap, size);
=======
}


// initialize a bitmap to all unset; avoid a mem_zero if `already_zero` is true
// returns the size of the bitmap
size_t mi_bitmap_init(mi_bitmap_t* bitmap, size_t bit_count, bool already_zero) {
  size_t chunk_count;
  const size_t size = mi_bitmap_size(bit_count, &chunk_count);
  if (!already_zero) {
    _mi_memzero_aligned(bitmap, size);
  }
  mi_atomic_store_release(&bitmap->chunk_count, chunk_count);
  mi_assert_internal(mi_atomic_load_relaxed(&bitmap->chunk_count) <= MI_BITMAP_MAX_CHUNK_COUNT);
  return size;
}


// Set a sequence of `n` bits in the bitmap (and can cross chunks). Not atomic so only use if local to a thread.
static void mi_bchunks_unsafe_setN(mi_bchunk_t* chunks, mi_bchunkmap_t* cmap, size_t idx, size_t n) {
  mi_assert_internal(n>0);

  // start chunk and index
  size_t chunk_idx = idx / MI_BCHUNK_BITS;
  const size_t cidx = idx % MI_BCHUNK_BITS;
  const size_t ccount = _mi_divide_up(n, MI_BCHUNK_BITS);

  // first update the chunkmap
  mi_bchunk_setN(cmap, chunk_idx, ccount, NULL);

  // first chunk
  size_t m = MI_BCHUNK_BITS - cidx;
  if (m > n) { m = n; }
  mi_bchunk_setN(&chunks[chunk_idx], cidx, m, NULL);

  // n can be large so use memset for efficiency for all in-between chunks
  chunk_idx++;
  n -= m;
  const size_t mid_chunks = n / MI_BCHUNK_BITS;
  if (mid_chunks > 0) {
    _mi_memset(&chunks[chunk_idx], ~0, mid_chunks * MI_BCHUNK_SIZE);
    chunk_idx += mid_chunks;
    n -= (mid_chunks * MI_BCHUNK_BITS);
>>>>>>> 18124909
  }
  mi_atomic_store_release(&bitmap->chunk_count, chunk_count);
  mi_assert_internal(mi_atomic_load_relaxed(&bitmap->chunk_count) <= MI_BITMAP_MAX_CHUNK_COUNT);
  return size;
}

<<<<<<< HEAD

// Set a sequence of `n` bits in the bitmap (and can cross chunks). Not atomic so only use if local to a thread.
static void mi_bchunks_unsafe_setN(mi_bchunk_t* chunks, mi_bchunkmap_t* cmap, size_t idx, size_t n) {
  mi_assert_internal(n>0);

  // start chunk and index
  size_t chunk_idx = idx / MI_BCHUNK_BITS;
  const size_t cidx = idx % MI_BCHUNK_BITS;
  const size_t ccount = _mi_divide_up(n, MI_BCHUNK_BITS);

  // first update the chunkmap
  mi_bchunk_setN(cmap, chunk_idx, ccount, NULL);

  // first chunk
  size_t m = MI_BCHUNK_BITS - cidx;
  if (m > n) { m = n; }
  mi_bchunk_setN(&chunks[chunk_idx], cidx, m, NULL);

  // n can be large so use memset for efficiency for all in-between chunks
  chunk_idx++;
  n -= m;
  const size_t mid_chunks = n / MI_BCHUNK_BITS;
  if (mid_chunks > 0) {
    _mi_memset(&chunks[chunk_idx], ~0, mid_chunks * MI_BCHUNK_SIZE);
    chunk_idx += mid_chunks;
    n -= (mid_chunks * MI_BCHUNK_BITS);
  }

=======
>>>>>>> 18124909
  // last chunk
  if (n > 0) {
    mi_assert_internal(n < MI_BCHUNK_BITS);
    mi_assert_internal(chunk_idx < MI_BCHUNK_FIELDS);
    mi_bchunk_setN(&chunks[chunk_idx], 0, n, NULL);
  }
}

// Set a sequence of `n` bits in the bitmap (and can cross chunks). Not atomic so only use if local to a thread.
void mi_bitmap_unsafe_setN(mi_bitmap_t* bitmap, size_t idx, size_t n) {
  mi_assert_internal(n>0);
  mi_assert_internal(idx + n <= mi_bitmap_max_bits(bitmap));
  mi_bchunks_unsafe_setN(&bitmap->chunks[0], &bitmap->chunkmap, idx, n);
}




// ------- mi_bitmap_xset ---------------------------------------

// Set a sequence of `n` bits in the bitmap; returns `true` if atomically transitioned from 0's to 1's (or 1's to 0's).
// `n` cannot cross chunk boundaries (and `n <= MI_BCHUNK_BITS`)!
bool mi_bitmap_setN(mi_bitmap_t* bitmap, size_t idx, size_t n, size_t* already_set) {
  mi_assert_internal(n>0);
  mi_assert_internal(n<=MI_BCHUNK_BITS);

  const size_t chunk_idx = idx / MI_BCHUNK_BITS;
  const size_t cidx = idx % MI_BCHUNK_BITS;
  mi_assert_internal(cidx + n <= MI_BCHUNK_BITS);  // don't cross chunks (for now)
  mi_assert_internal(chunk_idx < mi_bitmap_chunk_count(bitmap));
  if (cidx + n > MI_BCHUNK_BITS) { n = MI_BCHUNK_BITS - cidx; }  // paranoia

  const bool were_allclear = mi_bchunk_setN(&bitmap->chunks[chunk_idx], cidx, n, already_set);
  mi_bitmap_chunkmap_set(bitmap, chunk_idx);   // set afterwards
  return were_allclear;
}

// Clear a sequence of `n` bits in the bitmap; returns `true` if atomically transitioned from 1's to 0's.
// `n` cannot cross chunk boundaries (and `n <= MI_BCHUNK_BITS`)!
bool mi_bitmap_clearN(mi_bitmap_t* bitmap, size_t idx, size_t n) {
  mi_assert_internal(n>0);
  mi_assert_internal(n<=MI_BCHUNK_BITS);

  const size_t chunk_idx = idx / MI_BCHUNK_BITS;
  const size_t cidx = idx % MI_BCHUNK_BITS;
  mi_assert_internal(cidx + n <= MI_BCHUNK_BITS);  // don't cross chunks (for now)
  mi_assert_internal(chunk_idx < mi_bitmap_chunk_count(bitmap));
  if (cidx + n > MI_BCHUNK_BITS) { n = MI_BCHUNK_BITS - cidx; }  // paranoia

  bool maybe_all_clear;
  const bool were_allset = mi_bchunk_clearN(&bitmap->chunks[chunk_idx], cidx, n, &maybe_all_clear);
  if (maybe_all_clear) { mi_bitmap_chunkmap_try_clear(bitmap, chunk_idx); }
  return were_allset;
}


// Set/clear a bit in the bitmap; returns `true` if atomically transitioned from 0 to 1 (or 1 to 0)
bool mi_bitmap_set(mi_bitmap_t* bitmap, size_t idx) {
  return mi_bitmap_setN(bitmap, idx, 1, NULL);
}

bool mi_bitmap_clear(mi_bitmap_t* bitmap, size_t idx) {
  return mi_bitmap_clearN(bitmap, idx, 1);
}



// ------- mi_bitmap_is_xset ---------------------------------------

// Is a sequence of n bits already all set/cleared?
bool mi_bitmap_is_xsetN(mi_xset_t set, mi_bitmap_t* bitmap, size_t idx, size_t n) {
  mi_assert_internal(n>0);
  mi_assert_internal(n<=MI_BCHUNK_BITS);
  mi_assert_internal(idx + n <= mi_bitmap_max_bits(bitmap));

  const size_t chunk_idx = idx / MI_BCHUNK_BITS;
  const size_t cidx = idx % MI_BCHUNK_BITS;
  mi_assert_internal(cidx + n <= MI_BCHUNK_BITS);  // don't cross chunks (for now)
  mi_assert_internal(chunk_idx < mi_bitmap_chunk_count(bitmap));
  if (cidx + n > MI_BCHUNK_BITS) { n = MI_BCHUNK_BITS - cidx; }  // paranoia

  return mi_bchunk_is_xsetN(set, &bitmap->chunks[chunk_idx], cidx, n);
}




/* --------------------------------------------------------------------------------
  Iterate through a bfield
-------------------------------------------------------------------------------- */

// Cycle iteration through a bitfield. This is used to space out threads
// so there is less chance of contention. When searching for a free page we
// like to first search only the accessed part (so we reuse better). This
// high point is called the `cycle`.
//
// We then iterate through the bitfield as:
// first: [start, cycle>
// then : [0, start>
// then : [cycle, MI_BFIELD_BITS>
//
// The start is determined usually as `tseq % cycle` to have each thread
// start at a different spot.
// - We use `popcount` to improve branch prediction (maybe not needed? can we simplify?)
// - The `cycle_mask` is the part `[start, cycle>`.
#define mi_bfield_iterate(bfield,start,cycle,name_idx,SUF) { \
  mi_assert_internal(start <= cycle); \
  mi_assert_internal(start < MI_BFIELD_BITS); \
  mi_assert_internal(cycle <= MI_BFIELD_BITS); \
  mi_bfield_t _cycle_mask##SUF = mi_bfield_mask(cycle - start, start); \
  size_t _bcount##SUF = mi_bfield_popcount(bfield); \
  mi_bfield_t _b##SUF = bfield & _cycle_mask##SUF; /* process [start, cycle> first*/\
  while(_bcount##SUF > 0) { \
    _bcount##SUF--;\
    if (_b##SUF==0) { _b##SUF = bfield & ~_cycle_mask##SUF; } /* process [0,start> + [cycle, MI_BFIELD_BITS> next */ \
    /* size_t name_idx; */ \
    bool _found##SUF = mi_bfield_find_least_bit(_b##SUF,&name_idx); \
    mi_assert_internal(_found##SUF); MI_UNUSED(_found##SUF); \
    { \

#define mi_bfield_iterate_end(SUF) \
    } \
    _b##SUF = mi_bfield_clear_least_bit(_b##SUF); \
  } \
}

#define mi_bfield_cycle_iterate(bfield,tseq,cycle,name_idx,SUF) { \
  const size_t _start##SUF = (uint32_t)(tseq) % (uint32_t)(cycle); /* or: 0 to always search from the start? */\
  mi_bfield_iterate(bfield,_start##SUF,cycle,name_idx,SUF)

#define mi_bfield_cycle_iterate_end(SUF) \
  mi_bfield_iterate_end(SUF); }


/* --------------------------------------------------------------------------------
  mi_bitmap_find
  (used to find free pages)
-------------------------------------------------------------------------------- */

typedef bool (mi_bitmap_visit_fun_t)(mi_bitmap_t* bitmap, size_t chunk_idx, size_t n, size_t* idx, void* arg1, void* arg2);

// Go through the bitmap and for every sequence of `n` set bits, call the visitor function.
// If it returns `true` stop the search.
static inline bool mi_bitmap_find(mi_bitmap_t* bitmap, size_t tseq, size_t n, size_t* pidx, mi_bitmap_visit_fun_t* on_find, void* arg1, void* arg2)
{
  const size_t chunkmap_max = _mi_divide_up(mi_bitmap_chunk_count(bitmap), MI_BFIELD_BITS);
  for (size_t i = 0; i < chunkmap_max; i++) {
    // and for each chunkmap entry we iterate over its bits to find the chunks
    const mi_bfield_t cmap_entry = mi_atomic_load_relaxed(&bitmap->chunkmap.bfields[i]);
    size_t hi;
    if (mi_bfield_find_highest_bit(cmap_entry, &hi)) {
      size_t eidx = 0;
      mi_bfield_cycle_iterate(cmap_entry, tseq%8, hi+1, eidx, Y) // reduce the tseq to 8 bins to reduce using extra memory (see `mstress`)
      {
        mi_assert_internal(eidx <= MI_BFIELD_BITS);
        const size_t chunk_idx = i*MI_BFIELD_BITS + eidx;
        mi_assert_internal(chunk_idx < mi_bitmap_chunk_count(bitmap));
        if ((*on_find)(bitmap, chunk_idx, n, pidx, arg1, arg2)) {
          return true;
        }
      }
      mi_bfield_cycle_iterate_end(Y);
    }
  }
  return false;
}


/* --------------------------------------------------------------------------------
  Bitmap: try_find_and_claim  -- used to allocate abandoned pages
  note: the compiler will fully inline the indirect function call
-------------------------------------------------------------------------------- */

typedef struct mi_claim_fun_data_s {
  mi_arena_t*   arena;
  mi_heaptag_t  heap_tag;
} mi_claim_fun_data_t;

static bool mi_bitmap_try_find_and_claim_visit(mi_bitmap_t* bitmap, size_t chunk_idx, size_t n, size_t* pidx, void* arg1, void* arg2)
{
  mi_assert_internal(n==1); MI_UNUSED(n);
  mi_claim_fun_t* claim_fun = (mi_claim_fun_t*)arg1;
  mi_claim_fun_data_t* claim_data = (mi_claim_fun_data_t*)arg2;
  size_t cidx;
  if mi_likely(mi_bchunk_try_find_and_clear(&bitmap->chunks[chunk_idx], &cidx)) {
    const size_t slice_index = (chunk_idx * MI_BCHUNK_BITS) + cidx;
    mi_assert_internal(slice_index < mi_bitmap_max_bits(bitmap));
    bool keep_set = true;
    if ((*claim_fun)(slice_index, claim_data->arena, claim_data->heap_tag, &keep_set)) {
      // success!
      mi_assert_internal(!keep_set);
      *pidx = slice_index;
      return true;
    }
    else {
      // failed to claim it, set abandoned mapping again (unless the page was freed)
      if (keep_set) {
        const bool wasclear = mi_bchunk_set(&bitmap->chunks[chunk_idx], cidx, NULL);
        mi_assert_internal(wasclear); MI_UNUSED(wasclear);
      }
    }
  }
  else {
    // we may find that all are cleared only on a second iteration but that is ok as
    // the chunkmap is a conservative approximation.
    mi_bitmap_chunkmap_try_clear(bitmap, chunk_idx);
<<<<<<< HEAD
  }
  return false;
}

// Find a set bit in the bitmap and try to atomically clear it and claim it.
// (Used to find pages in the pages_abandoned bitmaps.)
mi_decl_nodiscard bool mi_bitmap_try_find_and_claim(mi_bitmap_t* bitmap, size_t tseq, size_t* pidx,
  mi_claim_fun_t* claim, mi_arena_t* arena, mi_heaptag_t heap_tag)
{
  mi_claim_fun_data_t claim_data = { arena, heap_tag };
  return mi_bitmap_find(bitmap, tseq, 1, pidx, &mi_bitmap_try_find_and_claim_visit, (void*)claim, &claim_data);
}


bool mi_bitmap_bsr(mi_bitmap_t* bitmap, size_t* idx) {
  const size_t chunkmap_max = _mi_divide_up(mi_bitmap_chunk_count(bitmap), MI_BFIELD_BITS);
  for (size_t i = chunkmap_max; i > 0; ) {
    i--;
    mi_bfield_t cmap = mi_atomic_load_relaxed(&bitmap->chunkmap.bfields[i]);
    size_t cmap_idx;
    if (mi_bsr(cmap,&cmap_idx)) {
      // highest chunk
      const size_t chunk_idx = i*MI_BFIELD_BITS + cmap_idx;
      size_t cidx;
      if (mi_bchunk_bsr(&bitmap->chunks[chunk_idx], &cidx)) {
        *idx = (chunk_idx * MI_BCHUNK_BITS) + cidx;
        return true;
      }
    }
=======
>>>>>>> 18124909
  }
  return false;
}

<<<<<<< HEAD

// Clear a bit once it is set.
void mi_bitmap_clear_once_set(mi_bitmap_t* bitmap, size_t idx) {
  mi_assert_internal(idx < mi_bitmap_max_bits(bitmap));
  const size_t chunk_idx = idx / MI_BCHUNK_BITS;
  const size_t cidx = idx % MI_BCHUNK_BITS;
  mi_assert_internal(chunk_idx < mi_bitmap_chunk_count(bitmap));
  mi_bchunk_clear_once_set(&bitmap->chunks[chunk_idx], cidx);
}


// Visit all set bits in a bitmap.
// todo: optimize further? maybe use avx512 to directly get all indices using a mask_compressstore?
bool _mi_bitmap_forall_set(mi_bitmap_t* bitmap, mi_forall_set_fun_t* visit, mi_arena_t* arena, void* arg) {
  // for all chunkmap entries
  const size_t chunkmap_max = _mi_divide_up(mi_bitmap_chunk_count(bitmap), MI_BFIELD_BITS);
  for(size_t i = 0; i < chunkmap_max; i++) {
    mi_bfield_t cmap_entry = mi_atomic_load_relaxed(&bitmap->chunkmap.bfields[i]);
    size_t cmap_idx;
    // for each chunk (corresponding to a set bit in a chunkmap entry)
    while (mi_bfield_foreach_bit(&cmap_entry, &cmap_idx)) {
      const size_t chunk_idx = i*MI_BFIELD_BITS + cmap_idx;
      // for each chunk field
      mi_bchunk_t* const chunk = &bitmap->chunks[chunk_idx];
      for (size_t j = 0; j < MI_BCHUNK_FIELDS; j++) {
        const size_t base_idx = (chunk_idx*MI_BCHUNK_BITS) + (j*MI_BFIELD_BITS);
        mi_bfield_t b = mi_atomic_load_relaxed(&chunk->bfields[j]);
        size_t bidx;
        while (mi_bfield_foreach_bit(&b, &bidx)) {
          const size_t idx = base_idx + bidx;
          if (!visit(idx, 1, arena, arg)) return false;
        }
      }
    }
  }
=======
// Find a set bit in the bitmap and try to atomically clear it and claim it.
// (Used to find pages in the pages_abandoned bitmaps.)
mi_decl_nodiscard bool mi_bitmap_try_find_and_claim(mi_bitmap_t* bitmap, size_t tseq, size_t* pidx,
  mi_claim_fun_t* claim, mi_arena_t* arena, mi_heaptag_t heap_tag)
{
  mi_claim_fun_data_t claim_data = { arena, heap_tag };
  return mi_bitmap_find(bitmap, tseq, 1, pidx, &mi_bitmap_try_find_and_claim_visit, (void*)claim, &claim_data);
}


bool mi_bitmap_bsr(mi_bitmap_t* bitmap, size_t* idx) {
  const size_t chunkmap_max = _mi_divide_up(mi_bitmap_chunk_count(bitmap), MI_BFIELD_BITS);
  for (size_t i = chunkmap_max; i > 0; ) {
    i--;
    mi_bfield_t cmap = mi_atomic_load_relaxed(&bitmap->chunkmap.bfields[i]);
    size_t cmap_idx;
    if (mi_bsr(cmap,&cmap_idx)) {
      // highest chunk
      const size_t chunk_idx = i*MI_BFIELD_BITS + cmap_idx;
      size_t cidx;
      if (mi_bchunk_bsr(&bitmap->chunks[chunk_idx], &cidx)) {
        *idx = (chunk_idx * MI_BCHUNK_BITS) + cidx;
        return true;
      }
    }
  }
  return false;
}


// Clear a bit once it is set.
void mi_bitmap_clear_once_set(mi_bitmap_t* bitmap, size_t idx) {
  mi_assert_internal(idx < mi_bitmap_max_bits(bitmap));
  const size_t chunk_idx = idx / MI_BCHUNK_BITS;
  const size_t cidx = idx % MI_BCHUNK_BITS;
  mi_assert_internal(chunk_idx < mi_bitmap_chunk_count(bitmap));
  mi_bchunk_clear_once_set(&bitmap->chunks[chunk_idx], cidx);
}


// Visit all set bits in a bitmap.
// todo: optimize further? maybe use avx512 to directly get all indices using a mask_compressstore?
bool _mi_bitmap_forall_set(mi_bitmap_t* bitmap, mi_forall_set_fun_t* visit, mi_arena_t* arena, void* arg) {
  // for all chunkmap entries
  const size_t chunkmap_max = _mi_divide_up(mi_bitmap_chunk_count(bitmap), MI_BFIELD_BITS);
  for(size_t i = 0; i < chunkmap_max; i++) {
    mi_bfield_t cmap_entry = mi_atomic_load_relaxed(&bitmap->chunkmap.bfields[i]);
    size_t cmap_idx;
    // for each chunk (corresponding to a set bit in a chunkmap entry)
    while (mi_bfield_foreach_bit(&cmap_entry, &cmap_idx)) {
      const size_t chunk_idx = i*MI_BFIELD_BITS + cmap_idx;
      // for each chunk field
      mi_bchunk_t* const chunk = &bitmap->chunks[chunk_idx];
      for (size_t j = 0; j < MI_BCHUNK_FIELDS; j++) {
        const size_t base_idx = (chunk_idx*MI_BCHUNK_BITS) + (j*MI_BFIELD_BITS);
        mi_bfield_t b = mi_atomic_load_relaxed(&chunk->bfields[j]);
        size_t bidx;
        while (mi_bfield_foreach_bit(&b, &bidx)) {
          const size_t idx = base_idx + bidx;
          if (!visit(idx, 1, arena, arg)) return false;
        }
      }
    }
  }
>>>>>>> 18124909
  return true;
}

// Visit all set bits in a bitmap but try to return ranges (within bfields) if possible.
// Also clear those ranges atomically.
// Used by purging to purge larger ranges when possible
// todo: optimize further? maybe use avx512 to directly get all indices using a mask_compressstore?
bool _mi_bitmap_forall_setc_ranges(mi_bitmap_t* bitmap, mi_forall_set_fun_t* visit, mi_arena_t* arena, void* arg) {
  // for all chunkmap entries
  const size_t chunkmap_max = _mi_divide_up(mi_bitmap_chunk_count(bitmap), MI_BFIELD_BITS);
  for (size_t i = 0; i < chunkmap_max; i++) {
    mi_bfield_t cmap_entry = mi_atomic_load_relaxed(&bitmap->chunkmap.bfields[i]);
    size_t cmap_idx;
    // for each chunk (corresponding to a set bit in a chunkmap entry)
    while (mi_bfield_foreach_bit(&cmap_entry, &cmap_idx)) {
      const size_t chunk_idx = i*MI_BFIELD_BITS + cmap_idx;
      // for each chunk field
      mi_bchunk_t* const chunk = &bitmap->chunks[chunk_idx];
      for (size_t j = 0; j < MI_BCHUNK_FIELDS; j++) {
        const size_t base_idx = (chunk_idx*MI_BCHUNK_BITS) + (j*MI_BFIELD_BITS);
        mi_bfield_t b = mi_atomic_exchange_acq_rel(&chunk->bfields[j], 0); // can be relaxed?
        #if MI_DEBUG > 1
        const size_t bpopcount = mi_popcount(b);
        size_t rngcount = 0;
        #endif
        size_t bidx;
        while (mi_bfield_find_least_bit(b, &bidx)) {
          const size_t rng = mi_ctz(~(b>>bidx)); // all the set bits from bidx
          #if MI_DEBUG > 1
          rngcount += rng;
          #endif
          mi_assert_internal(rng>=1 && rng<=MI_BFIELD_BITS);
          const size_t idx = base_idx + bidx;
          mi_assert_internal((idx % MI_BFIELD_BITS) + rng <= MI_BFIELD_BITS);
          mi_assert_internal((idx / MI_BCHUNK_BITS) < mi_bitmap_chunk_count(bitmap));
          if (!visit(idx, rng, arena, arg)) return false;
          // clear rng bits in b
          b = b & ~mi_bfield_mask(rng, bidx);
        }
        mi_assert_internal(rngcount == bpopcount);
      }
    }
  }
  return true;
}



/* --------------------------------------------------------------------------------
  binned bitmap's
-------------------------------------------------------------------------------- */


size_t mi_bbitmap_size(size_t bit_count, size_t* pchunk_count) {
  mi_assert_internal((bit_count % MI_BCHUNK_BITS) == 0);
  bit_count = _mi_align_up(bit_count, MI_BCHUNK_BITS);
  mi_assert_internal(bit_count <= MI_BITMAP_MAX_BIT_COUNT);
  mi_assert_internal(bit_count > 0);
  const size_t chunk_count = bit_count / MI_BCHUNK_BITS;
  mi_assert_internal(chunk_count >= 1);
  const size_t size = offsetof(mi_bbitmap_t,chunks) + (chunk_count * MI_BCHUNK_SIZE);
  mi_assert_internal( (size%MI_BCHUNK_SIZE) == 0 );
  if (pchunk_count != NULL) { *pchunk_count = chunk_count;  }
  return size;
}

// initialize a bitmap to all unset; avoid a mem_zero if `already_zero` is true
// returns the size of the bitmap
size_t mi_bbitmap_init(mi_bbitmap_t* bbitmap, size_t bit_count, bool already_zero) {
  size_t chunk_count;
  const size_t size = mi_bbitmap_size(bit_count, &chunk_count);
  if (!already_zero) {
    _mi_memzero_aligned(bbitmap, size);
  }
  mi_atomic_store_release(&bbitmap->chunk_count, chunk_count);
  mi_assert_internal(mi_atomic_load_relaxed(&bbitmap->chunk_count) <= MI_BITMAP_MAX_CHUNK_COUNT);
  return size;
}

void mi_bbitmap_unsafe_setN(mi_bbitmap_t* bbitmap, size_t idx, size_t n) {
  mi_assert_internal(n>0);
  mi_assert_internal(idx + n <= mi_bbitmap_max_bits(bbitmap));
  mi_bchunks_unsafe_setN(&bbitmap->chunks[0], &bbitmap->chunkmap, idx, n);
}



/* --------------------------------------------------------------------------------
 binned bitmap used to track free slices
-------------------------------------------------------------------------------- */

// Assign a specific size bin to a chunk
static void mi_bbitmap_set_chunk_bin(mi_bbitmap_t* bbitmap, size_t chunk_idx, mi_bbin_t bin) {
  mi_assert_internal(chunk_idx < mi_bbitmap_chunk_count(bbitmap));
<<<<<<< HEAD
  mi_atomic_store_release(&bbitmap->chunk_bins[chunk_idx], (uint8_t)bin);
=======
  for (mi_bbin_t ibin = MI_BBIN_SMALL; ibin < MI_BBIN_NONE; ibin = mi_bbin_inc(ibin)) {
    if (ibin == bin) {
      mi_bchunk_set(& bbitmap->chunkmap_bins[ibin], chunk_idx, NULL);
    }
    else {
      mi_bchunk_clear(&bbitmap->chunkmap_bins[ibin], chunk_idx, NULL);
    }
  }  
}

mi_bbin_t mi_bbitmap_debug_get_bin(const mi_bchunkmap_t* chunkmap_bins, size_t chunk_idx) {
  for (mi_bbin_t ibin = MI_BBIN_SMALL; ibin < MI_BBIN_NONE; ibin = mi_bbin_inc(ibin)) {
    if (mi_bchunk_is_xsetN(MI_BIT_SET, &chunkmap_bins[ibin], chunk_idx, 1)) {
      return ibin;
    }
  }
  return MI_BBIN_NONE;
>>>>>>> 18124909
}

// Track the index of the highest chunk that is accessed.
static void mi_bbitmap_chunkmap_set_max(mi_bbitmap_t* bbitmap, size_t chunk_idx) {
  size_t oldmax = mi_atomic_load_relaxed(&bbitmap->chunk_max_accessed);
  if mi_unlikely(chunk_idx > oldmax) {
    mi_atomic_cas_strong_relaxed(&bbitmap->chunk_max_accessed, &oldmax, chunk_idx);
  }
}

// Set a bit in the chunkmap
static void mi_bbitmap_chunkmap_set(mi_bbitmap_t* bbitmap, size_t chunk_idx, bool check_all_set) {
  mi_assert(chunk_idx < mi_bbitmap_chunk_count(bbitmap));
  if (check_all_set) {
    if (mi_bchunk_all_are_set_relaxed(&bbitmap->chunks[chunk_idx])) {
      // all slices are free in this chunk: return back to the NONE bin
      mi_bbitmap_set_chunk_bin(bbitmap, chunk_idx, MI_BBIN_NONE);
    }
  }
  mi_bchunk_set(&bbitmap->chunkmap, chunk_idx, NULL);
  mi_bbitmap_chunkmap_set_max(bbitmap, chunk_idx);
}

static bool mi_bbitmap_chunkmap_try_clear(mi_bbitmap_t* bbitmap, size_t chunk_idx) {
  mi_assert(chunk_idx < mi_bbitmap_chunk_count(bbitmap));
  // check if the corresponding chunk is all clear
  if (!mi_bchunk_all_are_clear_relaxed(&bbitmap->chunks[chunk_idx])) return false;
  // clear the chunkmap bit
  mi_bchunk_clear(&bbitmap->chunkmap, chunk_idx, NULL);
  // .. but a concurrent set may have happened in between our all-clear test and the clearing of the
  // bit in the mask. We check again to catch this situation. (note: mi_bchunk_clear must be acq-rel)
  if (!mi_bchunk_all_are_clear_relaxed(&bbitmap->chunks[chunk_idx])) {
    mi_bchunk_set(&bbitmap->chunkmap, chunk_idx, NULL);
    return false;
  }
  mi_bbitmap_chunkmap_set_max(bbitmap, chunk_idx);
  return true;
}


/* --------------------------------------------------------------------------------
  mi_bbitmap_setN, try_clearN, and is_xsetN
  (used to find free pages)
-------------------------------------------------------------------------------- */

// Set a sequence of `n` bits in the bitmap; returns `true` if atomically transitioned from 0's to 1's (or 1's to 0's).
// `n` cannot cross chunk boundaries (and `n <= MI_BCHUNK_BITS`)!
bool mi_bbitmap_setN(mi_bbitmap_t* bbitmap, size_t idx, size_t n) {
  mi_assert_internal(n>0);
  mi_assert_internal(n<=MI_BCHUNK_BITS);

  const size_t chunk_idx = idx / MI_BCHUNK_BITS;
  const size_t cidx = idx % MI_BCHUNK_BITS;
  mi_assert_internal(cidx + n <= MI_BCHUNK_BITS);  // don't cross chunks (for now)
  mi_assert_internal(chunk_idx < mi_bbitmap_chunk_count(bbitmap));
  if (cidx + n > MI_BCHUNK_BITS) { n = MI_BCHUNK_BITS - cidx; }  // paranoia

  const bool were_allclear = mi_bchunk_setN(&bbitmap->chunks[chunk_idx], cidx, n, NULL);
  mi_bbitmap_chunkmap_set(bbitmap, chunk_idx, true);   // set after
  return were_allclear;
}


// ------- mi_bbitmap_try_clearN ---------------------------------------

bool mi_bbitmap_try_clearN(mi_bbitmap_t* bbitmap, size_t idx, size_t n) {
  mi_assert_internal(n>0);
  mi_assert_internal(n<=MI_BCHUNK_BITS);
  mi_assert_internal(idx + n <= mi_bbitmap_max_bits(bbitmap));

  const size_t chunk_idx = idx / MI_BCHUNK_BITS;
  const size_t cidx = idx % MI_BCHUNK_BITS;
  mi_assert_internal(cidx + n <= MI_BCHUNK_BITS);  // don't cross chunks (for now)
  mi_assert_internal(chunk_idx < mi_bbitmap_chunk_count(bbitmap));
  if (cidx + n > MI_BCHUNK_BITS) return false;
  bool maybe_all_clear;
  const bool cleared = mi_bchunk_try_clearN(&bbitmap->chunks[chunk_idx], cidx, n, &maybe_all_clear);
  if (cleared && maybe_all_clear) { mi_bbitmap_chunkmap_try_clear(bbitmap, chunk_idx); }
  // note: we don't set the size class for an explicit try_clearN (only used by purging)
  return cleared;
}


// ------- mi_bbitmap_is_xset ---------------------------------------

// Is a sequence of n bits already all set/cleared?
bool mi_bbitmap_is_xsetN(mi_xset_t set, mi_bbitmap_t* bbitmap, size_t idx, size_t n) {
  mi_assert_internal(n>0);
  mi_assert_internal(n<=MI_BCHUNK_BITS);
  mi_assert_internal(idx + n <= mi_bbitmap_max_bits(bbitmap));

  const size_t chunk_idx = idx / MI_BCHUNK_BITS;
  const size_t cidx = idx % MI_BCHUNK_BITS;
  mi_assert_internal(cidx + n <= MI_BCHUNK_BITS);  // don't cross chunks (for now)
  mi_assert_internal(chunk_idx < mi_bbitmap_chunk_count(bbitmap));
  if (cidx + n > MI_BCHUNK_BITS) { n = MI_BCHUNK_BITS - cidx; }  // paranoia

  return mi_bchunk_is_xsetN(set, &bbitmap->chunks[chunk_idx], cidx, n);
}




/* --------------------------------------------------------------------------------
  mi_bbitmap_find
  (used to find free pages)
-------------------------------------------------------------------------------- */

typedef bool (mi_bchunk_try_find_and_clear_fun_t)(mi_bchunk_t* chunk, size_t n, size_t* idx);

// Go through the bbitmap and for every sequence of `n` set bits, call the visitor function.
// If it returns `true` stop the search.
//
// This is used for finding free blocks and it is important to be efficient (with 2-level bitscan)
// but also reduce fragmentation (through size bins).
static inline bool mi_bbitmap_try_find_and_clear_generic(mi_bbitmap_t* bbitmap, size_t tseq, size_t n, size_t* pidx, mi_bchunk_try_find_and_clear_fun_t* on_find)
{
  // we space out threads to reduce contention
  const size_t cmap_max_count  = _mi_divide_up(mi_bbitmap_chunk_count(bbitmap),MI_BFIELD_BITS);
  const size_t chunk_acc       = mi_atomic_load_relaxed(&bbitmap->chunk_max_accessed);
  const size_t cmap_acc        = chunk_acc / MI_BFIELD_BITS;
  const size_t cmap_acc_bits   = 1 + (chunk_acc % MI_BFIELD_BITS);

  // create a mask over the chunkmap entries to iterate over them efficiently
  mi_assert_internal(MI_BFIELD_BITS >= MI_BCHUNK_FIELDS);
  const mi_bfield_t cmap_mask  = mi_bfield_mask(cmap_max_count,0);
  const size_t cmap_cycle      = cmap_acc+1;
<<<<<<< HEAD
  const mi_bbin_t bbin = mi_bbin_of(n);
  // visit bins from smallest to largest (to reduce fragmentation on the larger blocks)
  for(mi_bbin_t bin = MI_BBIN_SMALL; bin <= bbin; bin = mi_bbin_inc(bin))  // no need to traverse for MI_BBIN_NONE as anyone can allocate in MI_BBIN_SMALL
      // (int bin = bbin; bin >= MI_BBIN_SMALL; bin--)  // visit bins from largest size bin up to the NONE bin
  {
    size_t cmap_idx = 0;
    mi_bfield_cycle_iterate(cmap_mask, tseq, cmap_cycle, cmap_idx, X)
    {
      // don't search into non-accessed memory until we tried other size bins as well
      if (bin < bbin && cmap_idx > cmap_acc)
         // (bin > MI_BBIN_SMALL && cmap_idx > cmap_acc) // large to small
      {
        break;
      }

      // and for each chunkmap entry we iterate over its bits to find the chunks
      const mi_bfield_t cmap_entry = mi_atomic_load_relaxed(&bbitmap->chunkmap.bfields[cmap_idx]);
      const size_t cmap_entry_cycle = (cmap_idx != cmap_acc ? MI_BFIELD_BITS : cmap_acc_bits);
      size_t eidx = 0;
      mi_bfield_cycle_iterate(cmap_entry, tseq%8, cmap_entry_cycle, eidx, Y) // reduce the tseq to 8 bins to reduce using extra memory (see `mstress`)
      {
        mi_assert_internal(eidx <= MI_BFIELD_BITS);
        const size_t chunk_idx = cmap_idx*MI_BFIELD_BITS + eidx;
        mi_assert_internal(chunk_idx < mi_bbitmap_chunk_count(bbitmap));
        // only in the current size class!
        const mi_bbin_t chunk_bin = (mi_bbin_t)mi_atomic_load_relaxed(&bbitmap->chunk_bins[chunk_idx]);
        if ((mi_bbin_t)bin == chunk_bin || (bin == bbin && chunk_bin == MI_BBIN_NONE)) // only allow NONE at the final run
           // ((mi_bbin_t)bin == chunk_bin || (bin <= MI_BBIN_SMALL && chunk_bin <= MI_BBIN_SMALL)) {  largest to smallest
        {
          mi_bchunk_t* chunk = &bbitmap->chunks[chunk_idx];
          size_t cidx;
          if ((*on_find)(chunk, n, &cidx)) {
            if (cidx==0 && chunk_bin == MI_BBIN_NONE) { // only the first determines the size bin
              // this chunk is now reserved for the `bbin` size class
              mi_bbitmap_set_chunk_bin(bbitmap, chunk_idx, bbin);
            }
            *pidx = (chunk_idx * MI_BCHUNK_BITS) + cidx;
            mi_assert_internal(*pidx + n <= mi_bbitmap_max_bits(bbitmap));
            return true;
          }
          else {
            /* we may find that all are cleared only on a second iteration but that is ok as the chunkmap is a conservative approximation. */
            mi_bbitmap_chunkmap_try_clear(bbitmap, chunk_idx);
          }
=======
  const mi_bbin_t bbin = mi_bbin_of(n); 
  // visit each cmap entry
  size_t cmap_idx = 0;
  mi_bfield_cycle_iterate(cmap_mask, tseq, cmap_cycle, cmap_idx, X)
  {
    // and for each chunkmap entry we iterate over its bits to find the chunks
    const mi_bfield_t cmap_entry = mi_atomic_load_relaxed(&bbitmap->chunkmap.bfields[cmap_idx]);
    const size_t cmap_entry_cycle = (cmap_idx != cmap_acc ? MI_BFIELD_BITS : cmap_acc_bits);
    if (cmap_entry == 0) continue;

    // get size bin masks
    mi_bfield_t cmap_bins[MI_BBIN_COUNT] = { 0 };
    cmap_bins[MI_BBIN_NONE] = cmap_entry;
    for (mi_bbin_t ibin = MI_BBIN_SMALL; ibin < MI_BBIN_NONE; ibin = mi_bbin_inc(ibin)) {
      const mi_bfield_t cmap_bin = mi_atomic_load_relaxed(&bbitmap->chunkmap_bins[ibin].bfields[cmap_idx]);
      cmap_bins[ibin] = cmap_bin & cmap_entry;
      cmap_bins[MI_BBIN_NONE] &= ~cmap_bin;      // clear bits that are in an assigned size bin
    }

    // consider only chunks for a particular size bin at a time    
    // this picks the best bin only within a cmap entry (~ 1GiB address space), but avoids multiple
    // iterations through all entries.
    mi_assert_internal(bbin < MI_BBIN_NONE);
    for (mi_bbin_t ibin = MI_BBIN_SMALL; ibin <= MI_BBIN_NONE;
          // skip from bbin to NONE (so, say, a SMALL will never be placed in a OTHER, MEDIUM, or LARGE chunk to reduce fragmentation)
          ibin = (ibin == bbin ? MI_BBIN_NONE : mi_bbin_inc(ibin)))
    {
      mi_assert_internal(ibin < MI_BBIN_COUNT);
      const mi_bfield_t cmap_bin = cmap_bins[ibin];      
      size_t eidx = 0;
      mi_bfield_cycle_iterate(cmap_bin, tseq, cmap_entry_cycle, eidx, Y)  
      {
        // assertion doesn't quite hold as the max_accessed may be out-of-date
        // mi_assert_internal(cmap_entry_cycle > eidx || ibin == MI_BBIN_NONE);

        // get the chunk 
        const size_t chunk_idx = cmap_idx*MI_BFIELD_BITS + eidx;
        mi_bchunk_t* chunk = &bbitmap->chunks[chunk_idx];

        size_t cidx;
        if ((*on_find)(chunk, n, &cidx)) {
          if (cidx==0 && ibin == MI_BBIN_NONE) { // only the first block determines the size bin
            // this chunk is now reserved for the `bbin` size class
            mi_bbitmap_set_chunk_bin(bbitmap, chunk_idx, bbin);
          }
          *pidx = (chunk_idx * MI_BCHUNK_BITS) + cidx;
          mi_assert_internal(*pidx + n <= mi_bbitmap_max_bits(bbitmap));
          return true;
        }
        else {
          // todo: should _on_find_ return a boolen if there is a chance all are clear to avoid calling `try_clear?`
          // we may find that all are cleared only on a second iteration but that is ok as the chunkmap is a conservative approximation.
          mi_bbitmap_chunkmap_try_clear(bbitmap, chunk_idx);
>>>>>>> 18124909
        }
      }
      mi_bfield_cycle_iterate_end(Y);
    }
<<<<<<< HEAD
    mi_bfield_cycle_iterate_end(X);
  }
=======
  }
  mi_bfield_cycle_iterate_end(X);
>>>>>>> 18124909
  return false;
}


/* --------------------------------------------------------------------------------
  mi_bbitmap_try_find_and_clear -- used to find free pages
  note: the compiler will fully inline the indirect function calls
-------------------------------------------------------------------------------- */

bool mi_bbitmap_try_find_and_clear(mi_bbitmap_t* bbitmap, size_t tseq, size_t* pidx) {
  return mi_bbitmap_try_find_and_clear_generic(bbitmap, tseq, 1, pidx, &mi_bchunk_try_find_and_clear_1);
}

bool mi_bbitmap_try_find_and_clear8(mi_bbitmap_t* bbitmap, size_t tseq, size_t* pidx) {
  return mi_bbitmap_try_find_and_clear_generic(bbitmap, tseq, 8, pidx, &mi_bchunk_try_find_and_clear_8);
}

// bool mi_bbitmap_try_find_and_clearX(mi_bbitmap_t* bbitmap, size_t tseq, size_t* pidx) {
//   return mi_bbitmap_try_find_and_clear_generic(bbitmap, tseq, MI_BFIELD_BITS, pidx, &mi_bchunk_try_find_and_clear_X);
// }

bool mi_bbitmap_try_find_and_clearNX(mi_bbitmap_t* bbitmap, size_t tseq, size_t n, size_t* pidx) {
  mi_assert_internal(n<=MI_BFIELD_BITS);
  return mi_bbitmap_try_find_and_clear_generic(bbitmap, tseq, n, pidx, &mi_bchunk_try_find_and_clearNX);
}

bool mi_bbitmap_try_find_and_clearN_(mi_bbitmap_t* bbitmap, size_t tseq, size_t n, size_t* pidx) {
  mi_assert_internal(n<=MI_BCHUNK_BITS);
  return mi_bbitmap_try_find_and_clear_generic(bbitmap, tseq, n, pidx, &mi_bchunk_try_find_and_clearN_);
}<|MERGE_RESOLUTION|>--- conflicted
+++ resolved
@@ -218,63 +218,39 @@
 // ------- mi_bfield_atomic_is_set ---------------------------------------
 
 // Check if a bit is set
-<<<<<<< HEAD
-static inline bool mi_bfield_atomic_is_set(_Atomic(mi_bfield_t)*b, const size_t idx) {
-=======
 static inline bool mi_bfield_atomic_is_set(const _Atomic(mi_bfield_t)*b, const size_t idx) {
->>>>>>> 18124909
   const mi_bfield_t x = mi_atomic_load_relaxed(b);
   return ((x & mi_bfield_mask(1,idx)) != 0);
 }
 
 // Check if a bit is clear
-<<<<<<< HEAD
-static inline bool mi_bfield_atomic_is_clear(_Atomic(mi_bfield_t)*b, const size_t idx) {
-=======
 static inline bool mi_bfield_atomic_is_clear(const _Atomic(mi_bfield_t)*b, const size_t idx) {
->>>>>>> 18124909
   const mi_bfield_t x = mi_atomic_load_relaxed(b);
   return ((x & mi_bfield_mask(1, idx)) == 0);
 }
 
 // Check if a bit is xset
-<<<<<<< HEAD
-static inline bool mi_bfield_atomic_is_xset(mi_xset_t set, _Atomic(mi_bfield_t)*b, const size_t idx) {
-=======
 static inline bool mi_bfield_atomic_is_xset(mi_xset_t set, const _Atomic(mi_bfield_t)*b, const size_t idx) {
->>>>>>> 18124909
   if (set) return mi_bfield_atomic_is_set(b, idx);
       else return mi_bfield_atomic_is_clear(b, idx);
 }
 
 // Check if all bits corresponding to a mask are set.
-<<<<<<< HEAD
-static inline bool mi_bfield_atomic_is_set_mask(_Atomic(mi_bfield_t)* b, mi_bfield_t mask) {
-=======
 static inline bool mi_bfield_atomic_is_set_mask(const _Atomic(mi_bfield_t)* b, mi_bfield_t mask) {
->>>>>>> 18124909
   mi_assert_internal(mask != 0);
   const mi_bfield_t x = mi_atomic_load_relaxed(b);
   return ((x & mask) == mask);
 }
 
 // Check if all bits corresponding to a mask are clear.
-<<<<<<< HEAD
-static inline bool mi_bfield_atomic_is_clear_mask(_Atomic(mi_bfield_t)* b, mi_bfield_t mask) {
-=======
 static inline bool mi_bfield_atomic_is_clear_mask(const _Atomic(mi_bfield_t)* b, mi_bfield_t mask) {
->>>>>>> 18124909
   mi_assert_internal(mask != 0);
   const mi_bfield_t x = mi_atomic_load_relaxed(b);
   return ((x & mask) == 0);
 }
 
 // Check if all bits corresponding to a mask are set/cleared.
-<<<<<<< HEAD
-static inline bool mi_bfield_atomic_is_xset_mask(mi_xset_t set, _Atomic(mi_bfield_t)* b, mi_bfield_t mask) {
-=======
 static inline bool mi_bfield_atomic_is_xset_mask(mi_xset_t set, const _Atomic(mi_bfield_t)* b, mi_bfield_t mask) {
->>>>>>> 18124909
   mi_assert_internal(mask != 0);
   if (set) return mi_bfield_atomic_is_set_mask(b, mask);
       else return mi_bfield_atomic_is_clear_mask(b, mask);
@@ -395,11 +371,7 @@
 
 // Check if a sequence of `n` bits within a chunk are all set/cleared.
 // This can cross bfield's
-<<<<<<< HEAD
-mi_decl_noinline static bool mi_bchunk_is_xsetN_(mi_xset_t set, mi_bchunk_t* chunk, size_t field_idx, size_t idx, size_t n) {
-=======
 mi_decl_noinline static bool mi_bchunk_is_xsetN_(mi_xset_t set, const mi_bchunk_t* chunk, size_t field_idx, size_t idx, size_t n) {
->>>>>>> 18124909
   mi_assert_internal((field_idx*MI_BFIELD_BITS) + idx + n <= MI_BCHUNK_BITS);
   while (n > 0) {
     size_t m = MI_BFIELD_BITS - idx;   // m is the bits to xset in this field
@@ -419,11 +391,7 @@
 }
 
 // Check if a sequence of `n` bits within a chunk are all set/cleared.
-<<<<<<< HEAD
-static inline bool mi_bchunk_is_xsetN(mi_xset_t set, mi_bchunk_t* chunk, size_t cidx, size_t n) {
-=======
 static inline bool mi_bchunk_is_xsetN(mi_xset_t set, const mi_bchunk_t* chunk, size_t cidx, size_t n) {
->>>>>>> 18124909
   mi_assert_internal(cidx + n <= MI_BCHUNK_BITS);
   mi_assert_internal(n>0);
   if (n==0) return true;
@@ -580,7 +548,6 @@
       *pidx = (chunk_idx*MI_BFIELD_BITS) + idx;
       mi_assert_internal(*pidx < MI_BCHUNK_BITS);
       return true;
-<<<<<<< HEAD
     }
   }
   return false;
@@ -613,8 +580,6 @@
     if (mi_mm256_is_zero(vec)) {
       chunk_idx += 4;
       vec = _mm256_load_si256(((const __m256i*)chunk->bfields) + 1);
-=======
->>>>>>> 18124909
     }
     const __m256i vcmp = _mm256_cmpeq_epi64(vec, mi_mm256_zero()); // (elem64 == 0 ? 0xFF  : 0)
     const uint32_t mask = ~_mm256_movemask_epi8(vcmp);  // mask of most significant bit of each byte (so each 8 bits are all set or clear)
@@ -670,91 +635,6 @@
   #endif
 }
 
-<<<<<<< HEAD
-=======
-// Find least 1-bit in a chunk and try to clear it atomically
-// set `*pidx` to the bit index (0 <= *pidx < MI_BCHUNK_BITS) on success.
-// This is used to find free slices and abandoned pages and should be efficient.
-// todo: try neon version
-static inline bool mi_bchunk_try_find_and_clear(mi_bchunk_t* chunk, size_t* pidx) {
-  #if MI_OPT_SIMD && defined(__AVX2__) && (MI_BCHUNK_BITS==256)
-  while (true) {
-    const __m256i vec = _mm256_load_si256((const __m256i*)chunk->bfields);
-    const __m256i vcmp = _mm256_cmpeq_epi64(vec, mi_mm256_zero()); // (elem64 == 0 ? 0xFF  : 0)
-    const uint32_t mask = ~_mm256_movemask_epi8(vcmp);  // mask of most significant bit of each byte (so each 8 bits are all set or clear)
-    // mask is inverted, so each 8-bits is 0xFF iff the corresponding elem64 has a bit set (and thus can be cleared)
-    if (mask==0) return false;
-    mi_assert_internal((_tzcnt_u32(mask)%8) == 0); // tzcnt == 0, 8, 16, or 24
-    const size_t chunk_idx = _tzcnt_u32(mask) / 8;
-    if (mi_bchunk_try_find_and_clear_at(chunk, chunk_idx, pidx)) return true;
-    // try again
-    // note: there must be an atomic release/acquire in between or otherwise the registers may not be reloaded
-  }
-  #elif MI_OPT_SIMD && defined(__AVX2__) && (MI_BCHUNK_BITS==512)
-  while (true) {
-    size_t chunk_idx = 0;
-    #if 0
-    // one vector at a time
-    __m256i vec = _mm256_load_si256((const __m256i*)chunk->bfields);
-    if (mi_mm256_is_zero(vec)) {
-      chunk_idx += 4;
-      vec = _mm256_load_si256(((const __m256i*)chunk->bfields) + 1);
-    }
-    const __m256i vcmp = _mm256_cmpeq_epi64(vec, mi_mm256_zero()); // (elem64 == 0 ? 0xFF  : 0)
-    const uint32_t mask = ~_mm256_movemask_epi8(vcmp);  // mask of most significant bit of each byte (so each 8 bits are all set or clear)
-    // mask is inverted, so each 8-bits is 0xFF iff the corresponding elem64 has a bit set (and thus can be cleared)
-    if (mask==0) return false;
-    mi_assert_internal((_tzcnt_u32(mask)%8) == 0); // tzcnt == 0, 8, 16, or 24
-    chunk_idx += _tzcnt_u32(mask) / 8;
-    #else
-    // a cache line is 64b so we can just as well load all at the same time
-    const __m256i vec1  = _mm256_load_si256((const __m256i*)chunk->bfields);
-    const __m256i vec2  = _mm256_load_si256(((const __m256i*)chunk->bfields)+1);
-    const __m256i cmpv  = mi_mm256_zero();
-    const __m256i vcmp1 = _mm256_cmpeq_epi64(vec1, cmpv); // (elem64 == 0 ? 0xFF  : 0)
-    const __m256i vcmp2 = _mm256_cmpeq_epi64(vec2, cmpv); // (elem64 == 0 ? 0xFF  : 0)
-    const uint32_t mask1 = ~_mm256_movemask_epi8(vcmp1);  // mask of most significant bit of each byte (so each 8 bits are all set or clear)
-    const uint32_t mask2 = ~_mm256_movemask_epi8(vcmp2);  // mask of most significant bit of each byte (so each 8 bits are all set or clear)
-    const uint64_t mask = ((uint64_t)mask2 << 32) | mask1;
-    // mask is inverted, so each 8-bits is 0xFF iff the corresponding elem64 has a bit set (and thus can be cleared)
-    if (mask==0) return false;
-    mi_assert_internal((_tzcnt_u64(mask)%8) == 0); // tzcnt == 0, 8, 16, 24 , ..
-    chunk_idx = mi_ctz(mask) / 8;
-    #endif
-    if (mi_bchunk_try_find_and_clear_at(chunk, chunk_idx, pidx)) return true;
-    // try again
-    // note: there must be an atomic release/acquire in between or otherwise the registers may not be reloaded
-  }
-  #elif MI_OPT_SIMD && (MI_BCHUNK_BITS==512) && MI_ARCH_ARM64
-  while(true) {
-    // a cache line is 64b so we can just as well load all at the same time (?)
-    const uint64x2_t vzero1_lo = vceqzq_u64(vld1q_u64((uint64_t*)chunk->bfields));        // 2x64 bit is_zero
-    const uint64x2_t vzero1_hi = vceqzq_u64(vld1q_u64((uint64_t*)chunk->bfields + 2));    // 2x64 bit is_zero
-    const uint64x2_t vzero2_lo = vceqzq_u64(vld1q_u64((uint64_t*)chunk->bfields + 4));    // 2x64 bit is_zero
-    const uint64x2_t vzero2_hi = vceqzq_u64(vld1q_u64((uint64_t*)chunk->bfields + 6));    // 2x64 bit is_zero
-    const uint32x4_t vzero1    = vuzp1q_u32(vreinterpretq_u32_u64(vzero1_lo),vreinterpretq_u32_u64(vzero1_hi)); // unzip even elements: narrow to 4x32 bit is_zero ()
-    const uint32x4_t vzero2    = vuzp1q_u32(vreinterpretq_u32_u64(vzero2_lo),vreinterpretq_u32_u64(vzero2_hi)); // unzip even elements: narrow to 4x32 bit is_zero ()
-    const uint32x4_t vzero1x   = vreinterpretq_u32_u64(vshrq_n_u64(vreinterpretq_u64_u32(vzero1), 24));        // shift-right 2x32bit elem by 24: lo 16 bits contain the 2 lo bytes
-    const uint32x4_t vzero2x   = vreinterpretq_u32_u64(vshrq_n_u64(vreinterpretq_u64_u32(vzero2), 24));
-    const uint16x8_t vzero12   = vreinterpretq_u16_u32(vuzp1q_u32(vzero1x,vzero2x));                           // unzip even 32-bit elements into one vector
-    const uint8x8_t  vzero     = vmovn_u32(vzero12);                                                           // narrow the bottom 16-bits
-    const uint64_t mask = ~vget_lane_u64(vreinterpret_u64_u8(vzero), 0);  // 1 byte for each bfield (0xFF => bfield has a bit set)
-    if (mask==0) return false;
-    mi_assert_internal((mi_ctz(mask)%8) == 0); // tzcnt == 0, 8, 16, 24 , ..
-    const size_t chunk_idx = mi_ctz(mask) / 8;
-    if (mi_bchunk_try_find_and_clear_at(chunk, chunk_idx, pidx)) return true;
-    // try again
-    // note: there must be an atomic release/acquire in between or otherwise the registers may not be reloaded
-  }
-  #else
-  for (int i = 0; i < MI_BCHUNK_FIELDS; i++) {
-    if (mi_bchunk_try_find_and_clear_at(chunk, i, pidx)) return true;
-  }
-  return false;
-  #endif
-}
-
->>>>>>> 18124909
 static inline bool mi_bchunk_try_find_and_clear_1(mi_bchunk_t* chunk, size_t n, size_t* pidx) {
   mi_assert_internal(n==1); MI_UNUSED(n);
   return mi_bchunk_try_find_and_clear(chunk, pidx);
@@ -934,7 +814,6 @@
   }
   return false;
 }
-<<<<<<< HEAD
 
 // find a sequence of `n` bits in a chunk with `n < MI_BCHUNK_BITS` with all bits set,
 // and try to clear them atomically.
@@ -1004,77 +883,6 @@
 }
 
 
-=======
-
-// find a sequence of `n` bits in a chunk with `n < MI_BCHUNK_BITS` with all bits set,
-// and try to clear them atomically.
-// set `*pidx` to its bit index (0 <= *pidx <= MI_BCHUNK_BITS - n) on success.
-// This can cross bfield boundaries.
-static mi_decl_noinline bool mi_bchunk_try_find_and_clearN_(mi_bchunk_t* chunk, size_t n, size_t* pidx) {
-  if (n == 0 || n > MI_BCHUNK_BITS) return false;  // cannot be more than a chunk
-
-  // we first scan ahead to see if there is a range of `n` set bits, and only then try to clear atomically
-  mi_assert_internal(n>0);
-  const size_t skip_count = (n-1)/MI_BFIELD_BITS;
-  size_t cidx;
-  for (size_t i = 0; i < MI_BCHUNK_FIELDS - skip_count; i++)
-  {
-    size_t m = n;   // bits to go
-
-    // first field
-    mi_bfield_t b = mi_atomic_load_relaxed(&chunk->bfields[i]);
-    size_t ones = mi_bfield_clz(~b);
-    cidx = (i*MI_BFIELD_BITS) + (MI_BFIELD_BITS - ones);  // start index
-    if (ones >= m) {
-      // we found enough bits!
-      m = 0;
-    }
-    else {
-      m -= ones;
-
-      // keep scanning further fields?
-      size_t j = 1;   // field count from i
-      while (i+j < MI_BCHUNK_FIELDS) {
-        mi_assert_internal(m > 0);
-        b = mi_atomic_load_relaxed(&chunk->bfields[i+j]);
-        ones = mi_bfield_ctz(~b);
-        if (ones >= m) {
-          // we found enough bits
-          m = 0;
-          break;
-        }
-        else if (ones == MI_BFIELD_BITS) {
-          // not enough yet, proceed to the next field
-          j++;
-          m -= MI_BFIELD_BITS;
-        }
-        else {
-          // the range was not enough, start from scratch
-          i = i + j - 1;  // no need to re-scan previous fields, except the last one (with clz this time)
-          mi_assert_internal(m>0);
-          break;
-        }
-      }
-    }
-
-    // did we find a range?
-    if (m==0) {
-      if (mi_bchunk_try_clearN(chunk, cidx, n, NULL)) {
-        // we cleared all atomically
-        *pidx = cidx;
-        mi_assert_internal(*pidx < MI_BCHUNK_BITS);
-        mi_assert_internal(*pidx + n <= MI_BCHUNK_BITS);
-        return true;
-      }
-      // note: if we fail for a small `n` on the first field, we don't rescan that field (as `i` is incremented)
-    }
-    // otherwise continue searching
-  }
-  return false;
-}
-
-
->>>>>>> 18124909
 
 // ------- mi_bchunk_clear_once_set ---------------------------------------
 
@@ -1110,7 +918,6 @@
   for (int i = 0; i < MI_BCHUNK_FIELDS; i++) {
     if (mi_atomic_load_relaxed(&chunk->bfields[i]) != 0) return false;
   }
-<<<<<<< HEAD
   return true;
   #endif
 }
@@ -1151,48 +958,6 @@
       return true;
     }
   }
-=======
-  return true;
-  #endif
-}
-
-// are all bits in a bitmap chunk set?
-static inline bool mi_bchunk_all_are_set_relaxed(mi_bchunk_t* chunk) {
-#if MI_OPT_SIMD && defined(__AVX2__) && (MI_BCHUNK_BITS==256)
-  const __m256i vec = _mm256_load_si256((const __m256i*)chunk->bfields);
-  return mi_mm256_is_ones(vec);
-#elif MI_OPT_SIMD &&  defined(__AVX2__) && (MI_BCHUNK_BITS==512)
-  // a 64b cache-line contains the entire chunk anyway so load both at once
-  const __m256i vec1 = _mm256_load_si256((const __m256i*)chunk->bfields);
-  const __m256i vec2 = _mm256_load_si256(((const __m256i*)chunk->bfields)+1);
-  return (mi_mm256_is_ones(_mm256_and_si256(vec1, vec2)));
-#elif MI_OPT_SIMD && (MI_BCHUNK_BITS==512) && MI_ARCH_ARM64
-  const uint64x2_t v0 = vld1q_u64((uint64_t*)chunk->bfields);
-  const uint64x2_t v1 = vld1q_u64((uint64_t*)chunk->bfields + 2);
-  const uint64x2_t v2 = vld1q_u64((uint64_t*)chunk->bfields + 4);
-  const uint64x2_t v3 = vld1q_u64((uint64_t*)chunk->bfields + 6);
-  const uint64x2_t v  = vandq_u64(vandq_u64(v0,v1),vandq_u64(v2,v3));
-  return (vminvq_u32(vreinterpretq_u32_u64(v)) == 0xFFFFFFFFUL);
-#else
-  for (int i = 0; i < MI_BCHUNK_FIELDS; i++) {
-    if (~mi_atomic_load_relaxed(&chunk->bfields[i]) != 0) return false;
-  }
-  return true;
-#endif
-}
-
-
-static bool mi_bchunk_bsr(mi_bchunk_t* chunk, size_t* pidx) {
-  for (size_t i = MI_BCHUNK_FIELDS; i > 0; ) {
-    i--;
-    mi_bfield_t b = mi_atomic_load_relaxed(&chunk->bfields[i]);
-    size_t idx;
-    if (mi_bsr(b, &idx)) {
-      *pidx = (i*MI_BFIELD_BITS) + idx;
-      return true;
-    }
-  }
->>>>>>> 18124909
   return false;
 }
 
@@ -1236,18 +1001,6 @@
   mi_assert_internal( (size%MI_BCHUNK_SIZE) == 0 );
   if (pchunk_count != NULL) { *pchunk_count = chunk_count;  }
   return size;
-<<<<<<< HEAD
-}
-
-
-// initialize a bitmap to all unset; avoid a mem_zero if `already_zero` is true
-// returns the size of the bitmap
-size_t mi_bitmap_init(mi_bitmap_t* bitmap, size_t bit_count, bool already_zero) {
-  size_t chunk_count;
-  const size_t size = mi_bitmap_size(bit_count, &chunk_count);
-  if (!already_zero) {
-    _mi_memzero_aligned(bitmap, size);
-=======
 }
 
 
@@ -1290,44 +1043,8 @@
     _mi_memset(&chunks[chunk_idx], ~0, mid_chunks * MI_BCHUNK_SIZE);
     chunk_idx += mid_chunks;
     n -= (mid_chunks * MI_BCHUNK_BITS);
->>>>>>> 18124909
-  }
-  mi_atomic_store_release(&bitmap->chunk_count, chunk_count);
-  mi_assert_internal(mi_atomic_load_relaxed(&bitmap->chunk_count) <= MI_BITMAP_MAX_CHUNK_COUNT);
-  return size;
-}
-
-<<<<<<< HEAD
-
-// Set a sequence of `n` bits in the bitmap (and can cross chunks). Not atomic so only use if local to a thread.
-static void mi_bchunks_unsafe_setN(mi_bchunk_t* chunks, mi_bchunkmap_t* cmap, size_t idx, size_t n) {
-  mi_assert_internal(n>0);
-
-  // start chunk and index
-  size_t chunk_idx = idx / MI_BCHUNK_BITS;
-  const size_t cidx = idx % MI_BCHUNK_BITS;
-  const size_t ccount = _mi_divide_up(n, MI_BCHUNK_BITS);
-
-  // first update the chunkmap
-  mi_bchunk_setN(cmap, chunk_idx, ccount, NULL);
-
-  // first chunk
-  size_t m = MI_BCHUNK_BITS - cidx;
-  if (m > n) { m = n; }
-  mi_bchunk_setN(&chunks[chunk_idx], cidx, m, NULL);
-
-  // n can be large so use memset for efficiency for all in-between chunks
-  chunk_idx++;
-  n -= m;
-  const size_t mid_chunks = n / MI_BCHUNK_BITS;
-  if (mid_chunks > 0) {
-    _mi_memset(&chunks[chunk_idx], ~0, mid_chunks * MI_BCHUNK_SIZE);
-    chunk_idx += mid_chunks;
-    n -= (mid_chunks * MI_BCHUNK_BITS);
-  }
-
-=======
->>>>>>> 18124909
+  }
+
   // last chunk
   if (n > 0) {
     mi_assert_internal(n < MI_BCHUNK_BITS);
@@ -1534,7 +1251,6 @@
     // we may find that all are cleared only on a second iteration but that is ok as
     // the chunkmap is a conservative approximation.
     mi_bitmap_chunkmap_try_clear(bitmap, chunk_idx);
-<<<<<<< HEAD
   }
   return false;
 }
@@ -1564,13 +1280,10 @@
         return true;
       }
     }
-=======
->>>>>>> 18124909
   }
   return false;
 }
 
-<<<<<<< HEAD
 
 // Clear a bit once it is set.
 void mi_bitmap_clear_once_set(mi_bitmap_t* bitmap, size_t idx) {
@@ -1606,72 +1319,6 @@
       }
     }
   }
-=======
-// Find a set bit in the bitmap and try to atomically clear it and claim it.
-// (Used to find pages in the pages_abandoned bitmaps.)
-mi_decl_nodiscard bool mi_bitmap_try_find_and_claim(mi_bitmap_t* bitmap, size_t tseq, size_t* pidx,
-  mi_claim_fun_t* claim, mi_arena_t* arena, mi_heaptag_t heap_tag)
-{
-  mi_claim_fun_data_t claim_data = { arena, heap_tag };
-  return mi_bitmap_find(bitmap, tseq, 1, pidx, &mi_bitmap_try_find_and_claim_visit, (void*)claim, &claim_data);
-}
-
-
-bool mi_bitmap_bsr(mi_bitmap_t* bitmap, size_t* idx) {
-  const size_t chunkmap_max = _mi_divide_up(mi_bitmap_chunk_count(bitmap), MI_BFIELD_BITS);
-  for (size_t i = chunkmap_max; i > 0; ) {
-    i--;
-    mi_bfield_t cmap = mi_atomic_load_relaxed(&bitmap->chunkmap.bfields[i]);
-    size_t cmap_idx;
-    if (mi_bsr(cmap,&cmap_idx)) {
-      // highest chunk
-      const size_t chunk_idx = i*MI_BFIELD_BITS + cmap_idx;
-      size_t cidx;
-      if (mi_bchunk_bsr(&bitmap->chunks[chunk_idx], &cidx)) {
-        *idx = (chunk_idx * MI_BCHUNK_BITS) + cidx;
-        return true;
-      }
-    }
-  }
-  return false;
-}
-
-
-// Clear a bit once it is set.
-void mi_bitmap_clear_once_set(mi_bitmap_t* bitmap, size_t idx) {
-  mi_assert_internal(idx < mi_bitmap_max_bits(bitmap));
-  const size_t chunk_idx = idx / MI_BCHUNK_BITS;
-  const size_t cidx = idx % MI_BCHUNK_BITS;
-  mi_assert_internal(chunk_idx < mi_bitmap_chunk_count(bitmap));
-  mi_bchunk_clear_once_set(&bitmap->chunks[chunk_idx], cidx);
-}
-
-
-// Visit all set bits in a bitmap.
-// todo: optimize further? maybe use avx512 to directly get all indices using a mask_compressstore?
-bool _mi_bitmap_forall_set(mi_bitmap_t* bitmap, mi_forall_set_fun_t* visit, mi_arena_t* arena, void* arg) {
-  // for all chunkmap entries
-  const size_t chunkmap_max = _mi_divide_up(mi_bitmap_chunk_count(bitmap), MI_BFIELD_BITS);
-  for(size_t i = 0; i < chunkmap_max; i++) {
-    mi_bfield_t cmap_entry = mi_atomic_load_relaxed(&bitmap->chunkmap.bfields[i]);
-    size_t cmap_idx;
-    // for each chunk (corresponding to a set bit in a chunkmap entry)
-    while (mi_bfield_foreach_bit(&cmap_entry, &cmap_idx)) {
-      const size_t chunk_idx = i*MI_BFIELD_BITS + cmap_idx;
-      // for each chunk field
-      mi_bchunk_t* const chunk = &bitmap->chunks[chunk_idx];
-      for (size_t j = 0; j < MI_BCHUNK_FIELDS; j++) {
-        const size_t base_idx = (chunk_idx*MI_BCHUNK_BITS) + (j*MI_BFIELD_BITS);
-        mi_bfield_t b = mi_atomic_load_relaxed(&chunk->bfields[j]);
-        size_t bidx;
-        while (mi_bfield_foreach_bit(&b, &bidx)) {
-          const size_t idx = base_idx + bidx;
-          if (!visit(idx, 1, arena, arg)) return false;
-        }
-      }
-    }
-  }
->>>>>>> 18124909
   return true;
 }
 
@@ -1766,9 +1413,6 @@
 // Assign a specific size bin to a chunk
 static void mi_bbitmap_set_chunk_bin(mi_bbitmap_t* bbitmap, size_t chunk_idx, mi_bbin_t bin) {
   mi_assert_internal(chunk_idx < mi_bbitmap_chunk_count(bbitmap));
-<<<<<<< HEAD
-  mi_atomic_store_release(&bbitmap->chunk_bins[chunk_idx], (uint8_t)bin);
-=======
   for (mi_bbin_t ibin = MI_BBIN_SMALL; ibin < MI_BBIN_NONE; ibin = mi_bbin_inc(ibin)) {
     if (ibin == bin) {
       mi_bchunk_set(& bbitmap->chunkmap_bins[ibin], chunk_idx, NULL);
@@ -1786,7 +1430,6 @@
     }
   }
   return MI_BBIN_NONE;
->>>>>>> 18124909
 }
 
 // Track the index of the highest chunk that is accessed.
@@ -1914,52 +1557,6 @@
   mi_assert_internal(MI_BFIELD_BITS >= MI_BCHUNK_FIELDS);
   const mi_bfield_t cmap_mask  = mi_bfield_mask(cmap_max_count,0);
   const size_t cmap_cycle      = cmap_acc+1;
-<<<<<<< HEAD
-  const mi_bbin_t bbin = mi_bbin_of(n);
-  // visit bins from smallest to largest (to reduce fragmentation on the larger blocks)
-  for(mi_bbin_t bin = MI_BBIN_SMALL; bin <= bbin; bin = mi_bbin_inc(bin))  // no need to traverse for MI_BBIN_NONE as anyone can allocate in MI_BBIN_SMALL
-      // (int bin = bbin; bin >= MI_BBIN_SMALL; bin--)  // visit bins from largest size bin up to the NONE bin
-  {
-    size_t cmap_idx = 0;
-    mi_bfield_cycle_iterate(cmap_mask, tseq, cmap_cycle, cmap_idx, X)
-    {
-      // don't search into non-accessed memory until we tried other size bins as well
-      if (bin < bbin && cmap_idx > cmap_acc)
-         // (bin > MI_BBIN_SMALL && cmap_idx > cmap_acc) // large to small
-      {
-        break;
-      }
-
-      // and for each chunkmap entry we iterate over its bits to find the chunks
-      const mi_bfield_t cmap_entry = mi_atomic_load_relaxed(&bbitmap->chunkmap.bfields[cmap_idx]);
-      const size_t cmap_entry_cycle = (cmap_idx != cmap_acc ? MI_BFIELD_BITS : cmap_acc_bits);
-      size_t eidx = 0;
-      mi_bfield_cycle_iterate(cmap_entry, tseq%8, cmap_entry_cycle, eidx, Y) // reduce the tseq to 8 bins to reduce using extra memory (see `mstress`)
-      {
-        mi_assert_internal(eidx <= MI_BFIELD_BITS);
-        const size_t chunk_idx = cmap_idx*MI_BFIELD_BITS + eidx;
-        mi_assert_internal(chunk_idx < mi_bbitmap_chunk_count(bbitmap));
-        // only in the current size class!
-        const mi_bbin_t chunk_bin = (mi_bbin_t)mi_atomic_load_relaxed(&bbitmap->chunk_bins[chunk_idx]);
-        if ((mi_bbin_t)bin == chunk_bin || (bin == bbin && chunk_bin == MI_BBIN_NONE)) // only allow NONE at the final run
-           // ((mi_bbin_t)bin == chunk_bin || (bin <= MI_BBIN_SMALL && chunk_bin <= MI_BBIN_SMALL)) {  largest to smallest
-        {
-          mi_bchunk_t* chunk = &bbitmap->chunks[chunk_idx];
-          size_t cidx;
-          if ((*on_find)(chunk, n, &cidx)) {
-            if (cidx==0 && chunk_bin == MI_BBIN_NONE) { // only the first determines the size bin
-              // this chunk is now reserved for the `bbin` size class
-              mi_bbitmap_set_chunk_bin(bbitmap, chunk_idx, bbin);
-            }
-            *pidx = (chunk_idx * MI_BCHUNK_BITS) + cidx;
-            mi_assert_internal(*pidx + n <= mi_bbitmap_max_bits(bbitmap));
-            return true;
-          }
-          else {
-            /* we may find that all are cleared only on a second iteration but that is ok as the chunkmap is a conservative approximation. */
-            mi_bbitmap_chunkmap_try_clear(bbitmap, chunk_idx);
-          }
-=======
   const mi_bbin_t bbin = mi_bbin_of(n); 
   // visit each cmap entry
   size_t cmap_idx = 0;
@@ -2013,18 +1610,12 @@
           // todo: should _on_find_ return a boolen if there is a chance all are clear to avoid calling `try_clear?`
           // we may find that all are cleared only on a second iteration but that is ok as the chunkmap is a conservative approximation.
           mi_bbitmap_chunkmap_try_clear(bbitmap, chunk_idx);
->>>>>>> 18124909
         }
       }
       mi_bfield_cycle_iterate_end(Y);
     }
-<<<<<<< HEAD
-    mi_bfield_cycle_iterate_end(X);
-  }
-=======
   }
   mi_bfield_cycle_iterate_end(X);
->>>>>>> 18124909
   return false;
 }
 
