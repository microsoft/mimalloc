/* ----------------------------------------------------------------------------
Copyright (c) 2019-2024 Microsoft Research, Daan Leijen
This is free software; you can redistribute it and/or modify it under the
terms of the MIT license. A copy of the license can be found in the file
"LICENSE" at the root of this distribution.
-----------------------------------------------------------------------------*/

/* ----------------------------------------------------------------------------
Concurrent bitmap that can set/reset sequences of bits atomically
---------------------------------------------------------------------------- */

#include "mimalloc.h"
#include "mimalloc/internal.h"
#include "mimalloc/bits.h"
#include "bitmap.h"

#ifndef MI_OPT_SIMD
#define MI_OPT_SIMD   0
#endif

/* --------------------------------------------------------------------------------
  bfields
-------------------------------------------------------------------------------- */

static inline size_t mi_bfield_ctz(mi_bfield_t x) {
  return mi_ctz(x);
}

static inline size_t mi_bfield_clz(mi_bfield_t x) {
  return mi_clz(x);
}

static inline size_t mi_bfield_popcount(mi_bfield_t x) {
  return mi_popcount(x);
}

static inline mi_bfield_t mi_bfield_clear_least_bit(mi_bfield_t x) {
  return (x & (x-1));
}

// find the least significant bit that is set (i.e. count trailing zero's)
// return false if `x==0` (with `*idx` undefined) and true otherwise,
// with the `idx` is set to the bit index (`0 <= *idx < MI_BFIELD_BITS`).
static inline bool mi_bfield_find_least_bit(mi_bfield_t x, size_t* idx) {
  return mi_bsf(x,idx);
}

// find the most significant bit that is set.
// return false if `x==0` (with `*idx` undefined) and true otherwise,
// with the `idx` is set to the bit index (`0 <= *idx < MI_BFIELD_BITS`).
static inline bool mi_bfield_find_highest_bit(mi_bfield_t x, size_t* idx) {
  return mi_bsf(x, idx);
}



// find each set bit in a bit field `x` and clear it, until it becomes zero.
static inline bool mi_bfield_foreach_bit(mi_bfield_t* x, size_t* idx) {
  const bool found = mi_bfield_find_least_bit(*x, idx);
  *x = mi_bfield_clear_least_bit(*x);
  return found;
}

static inline mi_bfield_t mi_bfield_zero(void) {
  return 0;
}

static inline mi_bfield_t mi_bfield_one(void) {
  return 1;
}

static inline mi_bfield_t mi_bfield_all_set(void) {
  return ~((mi_bfield_t)0);
}

// mask of `bit_count` bits set shifted to the left by `shiftl`
static inline mi_bfield_t mi_bfield_mask(size_t bit_count, size_t shiftl) {
  mi_assert_internal(bit_count > 0);
  mi_assert_internal(bit_count + shiftl <= MI_BFIELD_BITS);
  const mi_bfield_t mask0 = (bit_count < MI_BFIELD_BITS ? (mi_bfield_one() << bit_count)-1 : mi_bfield_all_set());
  return (mask0 << shiftl);
}


// ------- mi_bfield_atomic_set ---------------------------------------
// the `_set` functions return also the count of bits that were already set (for commit statistics)
// the `_clear` functions return also whether the new bfield is all clear or not (for the chunk_map)

// Set a bit atomically. Returns `true` if the bit transitioned from 0 to 1
static inline bool mi_bfield_atomic_set(_Atomic(mi_bfield_t)*b, size_t idx) {
  mi_assert_internal(idx < MI_BFIELD_BITS);
  const mi_bfield_t mask = mi_bfield_mask(1, idx);;
  const mi_bfield_t old = mi_atomic_or_acq_rel(b, mask);
  return ((old&mask) == 0);
}

// Clear a bit atomically. Returns `true` if the bit transitioned from 1 to 0.
// `all_clear` is set if the new bfield is zero.
static inline bool mi_bfield_atomic_clear(_Atomic(mi_bfield_t)*b, size_t idx, bool* all_clear) {
  mi_assert_internal(idx < MI_BFIELD_BITS);
  const mi_bfield_t mask = mi_bfield_mask(1, idx);;
  mi_bfield_t old = mi_atomic_and_acq_rel(b, ~mask);
  if (all_clear != NULL) { *all_clear = ((old&~mask)==0); }
  return ((old&mask) == mask);
}

// Clear a bit but only when/once it is set. This is used by concurrent free's while
// the page is abandoned and mapped. This can incure a busy wait :-( but it should
// happen almost never (and is accounted for in the stats)
static inline void mi_bfield_atomic_clear_once_set(_Atomic(mi_bfield_t)*b, size_t idx) {
  mi_assert_internal(idx < MI_BFIELD_BITS);
  const mi_bfield_t mask = mi_bfield_mask(1, idx);;
  mi_bfield_t old = mi_atomic_load_relaxed(b);
  do {
    if mi_unlikely((old&mask) == 0) {
      old = mi_atomic_load_acquire(b);
      if ((old&mask)==0) { 
        mi_subproc_stat_counter_increase(_mi_subproc(), pages_unabandon_busy_wait, 1); 
      }
      while ((old&mask)==0) { // busy wait
        mi_atomic_yield();
        old = mi_atomic_load_acquire(b);
      }
    }
  } while (!mi_atomic_cas_weak_acq_rel(b,&old, (old&~mask)));
  mi_assert_internal((old&mask)==mask);  // we should only clear when it was set
}

// Set a mask set of bits atomically, and return true of the mask bits transitioned from all 0's to 1's.
// `already_set` contains the count of bits that were already set (used when committing ranges to account
// statistics correctly).
static inline bool mi_bfield_atomic_set_mask(_Atomic(mi_bfield_t)*b, mi_bfield_t mask, size_t* already_set) {
  mi_assert_internal(mask != 0);
  mi_bfield_t old = mi_atomic_load_relaxed(b);
  while (!mi_atomic_cas_weak_acq_rel(b, &old, old|mask)) {};  // try to atomically set the mask bits until success
  if (already_set!=NULL) { *already_set = mi_bfield_popcount(old&mask); }
  return ((old&mask) == 0);
}

// Clear a mask set of bits atomically, and return true of the mask bits transitioned from all 1's to 0's
static inline bool mi_bfield_atomic_clear_mask(_Atomic(mi_bfield_t)*b, mi_bfield_t mask, bool* all_clear) {
  mi_assert_internal(mask != 0);
  mi_bfield_t old = mi_atomic_load_relaxed(b);
  while (!mi_atomic_cas_weak_acq_rel(b, &old, old&~mask)) {};  // try to atomically clear the mask bits until success
  if (all_clear != NULL) { *all_clear = ((old&~mask)==0); }
  return ((old&mask) == mask);
}

static inline bool mi_bfield_atomic_setX(_Atomic(mi_bfield_t)*b, size_t* already_set) {
  const mi_bfield_t old = mi_atomic_exchange_release(b, mi_bfield_all_set());
  if (already_set!=NULL) { *already_set = mi_bfield_popcount(old); }
  return (old==0);
}

static inline bool mi_bfield_atomic_clearX(_Atomic(mi_bfield_t)*b, bool* all_clear) {
  const mi_bfield_t old = mi_atomic_exchange_release(b, mi_bfield_zero());
  if (all_clear!=NULL) { *all_clear = true; }
  return (~old==0);
}

// ------- mi_bfield_atomic_try_clear ---------------------------------------


// Tries to clear a mask atomically, and returns true if the mask bits atomically transitioned from mask to 0
// and false otherwise (leaving the bit field as is).
static inline bool mi_bfield_atomic_try_clear_mask(_Atomic(mi_bfield_t)*b, mi_bfield_t mask, bool* all_clear) {
  mi_assert_internal(mask != 0);
  mi_bfield_t old = mi_atomic_load_relaxed(b);
  do {
    if ((old&mask) != mask) {
      // the mask bits are no longer set
      if (all_clear != NULL) { *all_clear = (old==0); }
      return false;
    }
  } while (!mi_atomic_cas_weak_acq_rel(b, &old, old&~mask));  // try to atomically clear the mask bits
  if (all_clear != NULL) { *all_clear = ((old&~mask) == 0); }
  return true;
}


// Tries to set/clear a bit atomically. Returns `true` if the bit transitioned from 0 to 1 (or 1 to 0)
// and `false` otherwise leaving the bfield `b` as-is.
// `all_clear` is set to true if the new bfield is zero (and false otherwise)
static inline bool mi_bfield_atomic_try_clear(_Atomic(mi_bfield_t)*b, size_t idx, bool* all_clear) {
  mi_assert_internal(idx < MI_BFIELD_BITS);
  const mi_bfield_t mask = mi_bfield_one()<<idx;
  return mi_bfield_atomic_try_clear_mask(b, mask, all_clear);
}


// Tries to clear a byte atomically, and returns true if the byte atomically transitioned from 0xFF to 0
static inline bool mi_bfield_atomic_try_clear8(_Atomic(mi_bfield_t)*b, size_t idx, bool* all_clear) {
  mi_assert_internal(idx < MI_BFIELD_BITS);
  mi_assert_internal((idx%8)==0);
  const mi_bfield_t mask = ((mi_bfield_t)0xFF)<<idx;
  return mi_bfield_atomic_try_clear_mask(b, mask, all_clear);
}

// Try to clear a full field of bits atomically, and return true all bits transitioned from all 1's to 0's.
// and false otherwise leaving the bit field as-is.
static inline bool mi_bfield_atomic_try_clearX(_Atomic(mi_bfield_t)*b, bool* all_clear) {
  mi_bfield_t old = mi_bfield_all_set();
  if (mi_atomic_cas_strong_acq_rel(b, &old, mi_bfield_zero())) {
    if (all_clear != NULL) { *all_clear = true; }
    return true;
  }
  else return false;
}


// ------- mi_bfield_atomic_is_set ---------------------------------------

// Check if a bit is set
static inline bool mi_bfield_atomic_is_set(_Atomic(mi_bfield_t)*b, const size_t idx) {
  const mi_bfield_t x = mi_atomic_load_relaxed(b);
  return ((x & mi_bfield_mask(1,idx)) != 0);
}

// Check if a bit is clear
static inline bool mi_bfield_atomic_is_clear(_Atomic(mi_bfield_t)*b, const size_t idx) {
  const mi_bfield_t x = mi_atomic_load_relaxed(b);
  return ((x & mi_bfield_mask(1, idx)) == 0);
}

// Check if a bit is xset
static inline bool mi_bfield_atomic_is_xset(mi_xset_t set, _Atomic(mi_bfield_t)*b, const size_t idx) {
  if (set) return mi_bfield_atomic_is_set(b, idx);
      else return mi_bfield_atomic_is_clear(b, idx);
}

// Check if all bits corresponding to a mask are set.
static inline bool mi_bfield_atomic_is_set_mask(_Atomic(mi_bfield_t)* b, mi_bfield_t mask) {
  mi_assert_internal(mask != 0);
  const mi_bfield_t x = mi_atomic_load_relaxed(b);
  return ((x & mask) == mask);
}

// Check if all bits corresponding to a mask are clear.
static inline bool mi_bfield_atomic_is_clear_mask(_Atomic(mi_bfield_t)* b, mi_bfield_t mask) {
  mi_assert_internal(mask != 0);
  const mi_bfield_t x = mi_atomic_load_relaxed(b);
  return ((x & mask) == 0);
}

// Check if all bits corresponding to a mask are set/cleared.
static inline bool mi_bfield_atomic_is_xset_mask(mi_xset_t set, _Atomic(mi_bfield_t)* b, mi_bfield_t mask) {
  mi_assert_internal(mask != 0);
  if (set) return mi_bfield_atomic_is_set_mask(b, mask);
      else return mi_bfield_atomic_is_clear_mask(b, mask);
}



/* --------------------------------------------------------------------------------
 bitmap chunks
-------------------------------------------------------------------------------- */

// ------- mi_bchunk_set ---------------------------------------

static inline bool mi_bchunk_set(mi_bchunk_t* chunk, size_t cidx) {
  mi_assert_internal(cidx < MI_BCHUNK_BITS);
  const size_t i = cidx / MI_BFIELD_BITS;
  const size_t idx = cidx % MI_BFIELD_BITS;
  return mi_bfield_atomic_set(&chunk->bfields[i], idx);
}

static inline bool mi_bchunk_setNX(mi_bchunk_t* chunk, size_t cidx, size_t n, size_t* already_set) {
  mi_assert_internal(cidx < MI_BCHUNK_BITS);
  const size_t i = cidx / MI_BFIELD_BITS;
  const size_t idx = cidx % MI_BFIELD_BITS;
  const mi_bfield_t mask = mi_bfield_mask(n, idx);
  return mi_bfield_atomic_set_mask(&chunk->bfields[i], mask, already_set);
}

static inline bool mi_bchunk_setX(mi_bchunk_t* chunk, size_t cidx, size_t* already_set) {
  mi_assert_internal(cidx < MI_BCHUNK_BITS);
  mi_assert_internal((cidx%MI_BFIELD_BITS)==0);
  const size_t i = cidx / MI_BFIELD_BITS;
  return mi_bfield_atomic_setX(&chunk->bfields[i], already_set);
}

// Set a sequence of `n` bits within a chunk.
// Returns true if all bits transitioned from 0 to 1 (or 1 to 0).
mi_decl_noinline static bool mi_bchunk_xsetN_(mi_xset_t set, mi_bchunk_t* chunk, size_t cidx, size_t n, size_t* palready_set, bool* pmaybe_all_clear) {
  mi_assert_internal(cidx + n <= MI_BCHUNK_BITS);
  mi_assert_internal(n>0);
  bool all_transition = true;
  bool maybe_all_clear = true;
  size_t total_already_set = 0;
  size_t idx   = cidx % MI_BFIELD_BITS;
  size_t field = cidx / MI_BFIELD_BITS;
  while (n > 0) {
    size_t m = MI_BFIELD_BITS - idx;   // m is the bits to xset in this field
    if (m > n) { m = n; }
    mi_assert_internal(idx + m <= MI_BFIELD_BITS);
    mi_assert_internal(field < MI_BCHUNK_FIELDS);
    const mi_bfield_t mask = mi_bfield_mask(m, idx);
    size_t already_set = 0;
    bool all_clear = false;
    const bool transition = (set ? mi_bfield_atomic_set_mask(&chunk->bfields[field], mask, &already_set)
                                 : mi_bfield_atomic_clear_mask(&chunk->bfields[field], mask, &all_clear));
    mi_assert_internal((transition && already_set == 0) || (!transition && already_set > 0));
    all_transition = all_transition && transition;
    total_already_set += already_set;
    maybe_all_clear = maybe_all_clear && all_clear;
    // next field
    field++;
    idx = 0;
    n -= m;
  }
  if (palready_set!=NULL) { *palready_set = total_already_set; }
  if (pmaybe_all_clear!=NULL) { *pmaybe_all_clear = maybe_all_clear; }
  return all_transition;
}

static inline bool mi_bchunk_setN(mi_bchunk_t* chunk, size_t cidx, size_t n, size_t* already_set) {
  mi_assert_internal(n>0 && n <= MI_BCHUNK_BITS);
  if (n==1) {
    bool was_clear = mi_bchunk_set(chunk, cidx);
    if (already_set != NULL) { *already_set = !was_clear; }
    return was_clear;
  }
  if (n==MI_BFIELD_BITS) return mi_bchunk_setX(chunk, cidx, already_set);
  if (n <MI_BFIELD_BITS) return mi_bchunk_setNX(chunk, cidx, n, already_set);
  return mi_bchunk_xsetN_(MI_BIT_SET, chunk, cidx, n, already_set, NULL);
}

// ------- mi_bchunk_clear ---------------------------------------

static inline bool mi_bchunk_clear(mi_bchunk_t* chunk, size_t cidx, bool* all_clear) {
  mi_assert_internal(cidx < MI_BCHUNK_BITS);
  const size_t i = cidx / MI_BFIELD_BITS;
  const size_t idx = cidx % MI_BFIELD_BITS;
  return mi_bfield_atomic_clear(&chunk->bfields[i], idx, all_clear);
}

static inline bool mi_bchunk_clearNX(mi_bchunk_t* chunk, size_t cidx, size_t n, bool* all_clear) {
  mi_assert_internal(cidx < MI_BCHUNK_BITS);
  const size_t i = cidx / MI_BFIELD_BITS;
  const size_t idx = cidx % MI_BFIELD_BITS;
  const mi_bfield_t mask = mi_bfield_mask(n, idx);
  return mi_bfield_atomic_clear_mask(&chunk->bfields[i], mask, all_clear);
}

static inline bool mi_bchunk_clearX(mi_bchunk_t* chunk, size_t cidx, bool* all_clear) {
  mi_assert_internal(cidx < MI_BCHUNK_BITS);
  mi_assert_internal((cidx%MI_BFIELD_BITS)==0);
  const size_t i = cidx / MI_BFIELD_BITS;
  return mi_bfield_atomic_clearX(&chunk->bfields[i], all_clear);
}

static inline bool mi_bchunk_clearN(mi_bchunk_t* chunk, size_t cidx, size_t n, bool* pmaybe_all_clear) {
  mi_assert_internal(n>0 && n <= MI_BCHUNK_BITS);
  if (n==1) return mi_bchunk_clear(chunk, cidx, pmaybe_all_clear);
  if (n==MI_BFIELD_BITS) return mi_bchunk_clearX(chunk, cidx, pmaybe_all_clear);
  if (n <MI_BFIELD_BITS) return mi_bchunk_clearNX(chunk, cidx, n, pmaybe_all_clear);
  return mi_bchunk_xsetN_(MI_BIT_CLEAR, chunk, cidx, n, NULL, pmaybe_all_clear);
}


// ------- mi_bchunk_is_xset ---------------------------------------

// Check if a sequence of `n` bits within a chunk are all set/cleared.
// This can cross bfield's
mi_decl_noinline static bool mi_bchunk_is_xsetN_(mi_xset_t set, mi_bchunk_t* chunk, size_t field_idx, size_t idx, size_t n) {
  mi_assert_internal((field_idx*MI_BFIELD_BITS) + idx + n <= MI_BCHUNK_BITS);
  while (n > 0) {
    size_t m = MI_BFIELD_BITS - idx;   // m is the bits to xset in this field
    if (m > n) { m = n; }
    mi_assert_internal(idx + m <= MI_BFIELD_BITS);
    mi_assert_internal(field_idx < MI_BCHUNK_FIELDS);
    const size_t mask = mi_bfield_mask(m, idx);
    if (!mi_bfield_atomic_is_xset_mask(set, &chunk->bfields[field_idx], mask)) {
      return false;
    }
    // next field
    field_idx++;
    idx = 0;
    n -= m;
  }
  return true;
}

// Check if a sequence of `n` bits within a chunk are all set/cleared.
static inline bool mi_bchunk_is_xsetN(mi_xset_t set, mi_bchunk_t* chunk, size_t cidx, size_t n) {
  mi_assert_internal(cidx + n <= MI_BCHUNK_BITS);
  mi_assert_internal(n>0);
  if (n==0) return true;
  const size_t i = cidx / MI_BFIELD_BITS;
  const size_t idx = cidx % MI_BFIELD_BITS;
  if mi_likely(n==1) { return mi_bfield_atomic_is_xset(set, &chunk->bfields[i], idx); }
  if mi_likely(n<=MI_BFIELD_BITS) { return mi_bfield_atomic_is_xset_mask(set, &chunk->bfields[i], mi_bfield_mask(n, idx)); }
  return mi_bchunk_is_xsetN_(set, chunk, i, idx, n);
}


// ------- mi_bchunk_try_clear  ---------------------------------------

static inline bool mi_bchunk_try_clearNX(mi_bchunk_t* chunk, size_t cidx, size_t n, bool* pmaybe_all_clear) {
  mi_assert_internal(cidx < MI_BCHUNK_BITS);
  mi_assert_internal(n <= MI_BFIELD_BITS);
  const size_t i = cidx / MI_BFIELD_BITS;
  const size_t idx = cidx % MI_BFIELD_BITS;
  mi_assert_internal(idx + n <= MI_BFIELD_BITS);
  const size_t mask = mi_bfield_mask(n, idx);
  return mi_bfield_atomic_try_clear_mask(&chunk->bfields[i], mask, pmaybe_all_clear);
}

static inline bool mi_bchunk_try_clearX(mi_bchunk_t* chunk, size_t cidx, bool* pmaybe_all_clear) {
  mi_assert_internal(cidx < MI_BCHUNK_BITS);
  mi_assert_internal((cidx%MI_BFIELD_BITS) == 0);
  const size_t i = cidx / MI_BFIELD_BITS;
  return mi_bfield_atomic_try_clearX(&chunk->bfields[i], pmaybe_all_clear);
}

// Try to atomically set/clear a sequence of `n` bits within a chunk.
// Returns true if all bits transitioned from 0 to 1 (or 1 to 0),
// and false otherwise leaving all bit fields as is.
// Note: this is a hard one as we need to unwind partial atomic operations
// if we fail halfway..
mi_decl_noinline static bool mi_bchunk_try_clearN_(mi_bchunk_t* chunk, size_t cidx, size_t n, bool* pmaybe_all_clear) {
  mi_assert_internal(cidx + n <= MI_BCHUNK_BITS);
  mi_assert_internal(n>0);
  if (n==0) return true;
  size_t start_idx = cidx % MI_BFIELD_BITS;
  size_t start_field = cidx / MI_BFIELD_BITS;
  size_t end_field = MI_BCHUNK_FIELDS;
  mi_bfield_t mask_mid = 0;
  mi_bfield_t mask_end = 0;
  bool field_is_clear;
  bool maybe_all_clear = true;
  if (pmaybe_all_clear != NULL) { *pmaybe_all_clear = false; }

  // first field
  size_t field = start_field;
  size_t m = MI_BFIELD_BITS - start_idx;   // m is the bits to xset in this field
  if (m > n) { m = n; }
  mi_assert_internal(start_idx + m <= MI_BFIELD_BITS);
  mi_assert_internal(start_field < MI_BCHUNK_FIELDS);
  const mi_bfield_t mask_start = mi_bfield_mask(m, start_idx);
  if (!mi_bfield_atomic_try_clear_mask(&chunk->bfields[field], mask_start, &field_is_clear)) return false;
  maybe_all_clear = maybe_all_clear && field_is_clear;

  // done?
  n -= m;
  if (n==0) {
    if (pmaybe_all_clear != NULL) { *pmaybe_all_clear = maybe_all_clear; }
    return true;
  }

  // continue with mid fields and last field: if these fail we need to recover by unsetting previous fields

  // mid fields
  while (n >= MI_BFIELD_BITS) {
    field++;
    mi_assert_internal(field < MI_BCHUNK_FIELDS);
    mask_mid = mi_bfield_all_set();
    if (!mi_bfield_atomic_try_clear_mask(&chunk->bfields[field], mask_mid, &field_is_clear)) goto restore;
    maybe_all_clear = maybe_all_clear && field_is_clear;
    n -= MI_BFIELD_BITS;
  }

  // last field
  if (n > 0) {
    mi_assert_internal(n < MI_BFIELD_BITS);
    field++;
    mi_assert_internal(field < MI_BCHUNK_FIELDS);
    end_field = field;
    mask_end = mi_bfield_mask(n, 0);
    if (!mi_bfield_atomic_try_clear_mask(&chunk->bfields[field], mask_end, &field_is_clear)) goto restore;
    maybe_all_clear = maybe_all_clear && field_is_clear;
  }

  if (pmaybe_all_clear != NULL) { *pmaybe_all_clear = maybe_all_clear; }
  return true;

restore:
  // field is on the field that failed to set atomically; we need to restore all previous fields
  mi_assert_internal(field > start_field);
  while( field > start_field) {
    field--;
    const size_t mask = (field == start_field ? mask_start : (field == end_field ? mask_end : mask_mid));
    mi_bfield_atomic_set_mask(&chunk->bfields[field], mask, NULL);
  }
  return false;
}


static inline bool mi_bchunk_try_clearN(mi_bchunk_t* chunk, size_t cidx, size_t n, bool* maybe_all_clear) {
  mi_assert_internal(n>0);
  if (n==MI_BFIELD_BITS) return mi_bchunk_try_clearX(chunk, cidx, maybe_all_clear);
  if (n<MI_BFIELD_BITS)  return mi_bchunk_try_clearNX(chunk, cidx, n, maybe_all_clear);
  return mi_bchunk_try_clearN_(chunk, cidx, n, maybe_all_clear);
}


// ------- mi_bchunk_try_find_and_clear ---------------------------------------

#if MI_OPT_SIMD && defined(__AVX2__)
static inline __m256i mi_mm256_zero(void) {
  return _mm256_setzero_si256();
}
static inline __m256i mi_mm256_ones(void) {
  return _mm256_set1_epi64x(~0);
}
static inline bool mi_mm256_is_ones(__m256i vec) {
  return _mm256_testc_si256(vec, _mm256_cmpeq_epi32(vec, vec));
}
static inline bool mi_mm256_is_zero( __m256i vec) {
  return _mm256_testz_si256(vec,vec);
}
#endif

static inline bool mi_bchunk_try_find_and_clear_at(mi_bchunk_t* chunk, size_t chunk_idx, size_t* pidx, bool allow_allset) {
  mi_assert_internal(chunk_idx < MI_BCHUNK_FIELDS);
  // note: this must be acquire (and not relaxed), or otherwise the AVX code below can loop forever
  // as the compiler won't reload the registers vec1 and vec2 from memory again.
  const mi_bfield_t b = mi_atomic_load_acquire(&chunk->bfields[chunk_idx]);
  size_t idx;
  if (!allow_allset && (~b == 0)) return false;
  if (mi_bfield_find_least_bit(b, &idx)) {           // find the least bit
    if mi_likely(mi_bfield_atomic_try_clear(&chunk->bfields[chunk_idx], idx, NULL)) {  // clear it atomically
      *pidx = (chunk_idx*MI_BFIELD_BITS) + idx;
      mi_assert_internal(*pidx < MI_BCHUNK_BITS);
      return true;
    }
  }
  return false;
}

// Find least 1-bit in a chunk and try to clear it atomically
// set `*pidx` to the bit index (0 <= *pidx < MI_BCHUNK_BITS) on success.
// This is used to find free slices and abandoned pages and should be efficient.
// todo: try neon version
static inline bool mi_bchunk_try_find_and_clear(mi_bchunk_t* chunk, size_t* pidx) {
  #if MI_OPT_SIMD && defined(__AVX2__) && (MI_BCHUNK_BITS==256)
  while (true) {
    const __m256i vec = _mm256_load_si256((const __m256i*)chunk->bfields);
    const __m256i vcmp = _mm256_cmpeq_epi64(vec, mi_mm256_zero()); // (elem64 == 0 ? 0xFF  : 0)
    const uint32_t mask = ~_mm256_movemask_epi8(vcmp);  // mask of most significant bit of each byte (so each 8 bits are all set or clear)
    // mask is inverted, so each 8-bits is 0xFF iff the corresponding elem64 has a bit set (and thus can be cleared)
    if (mask==0) return false;
    mi_assert_internal((_tzcnt_u32(mask)%8) == 0); // tzcnt == 0, 8, 16, or 24
    const size_t chunk_idx = _tzcnt_u32(mask) / 8;
    if (mi_bchunk_try_find_and_clear_at(chunk, chunk_idx, pidx, true)) return true;
    // try again
    // note: there must be an atomic release/acquire in between or otherwise the registers may not be reloaded
  }
  #elif MI_OPT_SIMD && defined(__AVX2__) && (MI_BCHUNK_BITS==512)
  while (true) {
    size_t chunk_idx = 0;
    #if 0
    // one vector at a time
    __m256i vec = _mm256_load_si256((const __m256i*)chunk->bfields);
    if (mi_mm256_is_zero(vec)) {
      chunk_idx += 4;
      vec = _mm256_load_si256(((const __m256i*)chunk->bfields) + 1);
    }
    const __m256i vcmp = _mm256_cmpeq_epi64(vec, mi_mm256_zero()); // (elem64 == 0 ? 0xFF  : 0)
    const uint32_t mask = ~_mm256_movemask_epi8(vcmp);  // mask of most significant bit of each byte (so each 8 bits are all set or clear)
    // mask is inverted, so each 8-bits is 0xFF iff the corresponding elem64 has a bit set (and thus can be cleared)
    if (mask==0) return false;
    mi_assert_internal((_tzcnt_u32(mask)%8) == 0); // tzcnt == 0, 8, 16, or 24
    chunk_idx += _tzcnt_u32(mask) / 8;
    #else
    // a cache line is 64b so we can just as well load all at the same time
    const __m256i vec1  = _mm256_load_si256((const __m256i*)chunk->bfields);
    const __m256i vec2  = _mm256_load_si256(((const __m256i*)chunk->bfields)+1);
    const __m256i cmpv  = mi_mm256_zero();
    const __m256i vcmp1 = _mm256_cmpeq_epi64(vec1, cmpv); // (elem64 == 0 ? 0xFF  : 0)
    const __m256i vcmp2 = _mm256_cmpeq_epi64(vec2, cmpv); // (elem64 == 0 ? 0xFF  : 0)
    const uint32_t mask1 = ~_mm256_movemask_epi8(vcmp1);  // mask of most significant bit of each byte (so each 8 bits are all set or clear)
    const uint32_t mask2 = ~_mm256_movemask_epi8(vcmp2);  // mask of most significant bit of each byte (so each 8 bits are all set or clear)
    const uint64_t mask = ((uint64_t)mask2 << 32) | mask1;
    // mask is inverted, so each 8-bits is 0xFF iff the corresponding elem64 has a bit set (and thus can be cleared)
    if (mask==0) return false;
    mi_assert_internal((_tzcnt_u64(mask)%8) == 0); // tzcnt == 0, 8, 16, 24 , ..
    chunk_idx = mi_ctz(mask) / 8;
    #endif
    if (mi_bchunk_try_find_and_clear_at(chunk, chunk_idx, pidx, true)) return true;
    // try again
    // note: there must be an atomic release/acquire in between or otherwise the registers may not be reloaded
  }
  #elif MI_OPT_SIMD && (MI_BCHUNK_BITS==512) && MI_ARCH_ARM64
  while(true) {
    // a cache line is 64b so we can just as well load all at the same time (?)
    const uint64x2_t vzero1_lo = vceqzq_u64(vld1q_u64((uint64_t*)chunk->bfields));        // 2x64 bit is_zero
    const uint64x2_t vzero1_hi = vceqzq_u64(vld1q_u64((uint64_t*)chunk->bfields + 2));    // 2x64 bit is_zero
    const uint64x2_t vzero2_lo = vceqzq_u64(vld1q_u64((uint64_t*)chunk->bfields + 4));    // 2x64 bit is_zero
    const uint64x2_t vzero2_hi = vceqzq_u64(vld1q_u64((uint64_t*)chunk->bfields + 6));    // 2x64 bit is_zero
    const uint32x4_t vzero1    = vuzp1q_u32(vreinterpretq_u32_u64(vzero1_lo),vreinterpretq_u32_u64(vzero1_hi)); // unzip even elements: narrow to 4x32 bit is_zero ()
    const uint32x4_t vzero2    = vuzp1q_u32(vreinterpretq_u32_u64(vzero2_lo),vreinterpretq_u32_u64(vzero2_hi)); // unzip even elements: narrow to 4x32 bit is_zero ()
    const uint32x4_t vzero1x   = vreinterpretq_u32_u64(vshrq_n_u64(vreinterpretq_u64_u32(vzero1), 24));        // shift-right 2x32bit elem by 24: lo 16 bits contain the 2 lo bytes
    const uint32x4_t vzero2x   = vreinterpretq_u32_u64(vshrq_n_u64(vreinterpretq_u64_u32(vzero2), 24));        
    const uint16x8_t vzero12   = vreinterpretq_u16_u32(vuzp1q_u32(vzero1x,vzero2x));                           // unzip even 32-bit elements into one vector
    const uint8x8_t  vzero     = vmovn_u32(vzero12);                                                           // narrow the bottom 16-bits
    const uint64_t mask = ~vget_lane_u64(vreinterpret_u64_u8(vzero), 0);  // 1 byte for each bfield (0xFF => bfield has a bit set)
    if (mask==0) return false;
    mi_assert_internal((mi_ctz(mask)%8) == 0); // tzcnt == 0, 8, 16, 24 , ..
    const size_t chunk_idx = mi_ctz(mask) / 8;
    if (mi_bchunk_try_find_and_clear_at(chunk, chunk_idx, pidx, true)) return true;
    // try again
    // note: there must be an atomic release/acquire in between or otherwise the registers may not be reloaded
  }
  #else
  // try first to find a field that is not all set (to reduce fragmentation)
  for (int i = 0; i < MI_BCHUNK_FIELDS; i++) {
    if (mi_bchunk_try_find_and_clear_at(chunk, i, pidx, false /* don't consider allset fields */)) return true;
  }
  for (int i = 0; i < MI_BCHUNK_FIELDS; i++) {
    if (mi_bchunk_try_find_and_clear_at(chunk, i, pidx, true)) return true;
  }
  return false;
  #endif
}

static inline bool mi_bchunk_try_find_and_clear_1(mi_bchunk_t* chunk, size_t n, size_t* pidx) {
  mi_assert_internal(n==1); MI_UNUSED(n);
  return mi_bchunk_try_find_and_clear(chunk, pidx);
}

#if !(MI_OPT_SIMD && defined(__AVX2__) && (MI_BCHUNK_BITS==512))
static inline bool mi_bchunk_try_find_and_clear8_at(mi_bchunk_t* chunk, size_t chunk_idx, size_t* pidx, bool allow_all_set) {
  const mi_bfield_t b = mi_atomic_load_relaxed(&chunk->bfields[chunk_idx]);
  if (!allow_all_set && (~b == 0)) return false;
  // has_set8 has low bit in each byte set if the byte in x == 0xFF
  const mi_bfield_t has_set8 =
    ((~b - MI_BFIELD_LO_BIT8) &      // high bit set if byte in x is 0xFF or < 0x7F
     (b  & MI_BFIELD_HI_BIT8))       // high bit set if byte in x is >= 0x80
     >> 7;                           // shift high bit to low bit
  size_t idx;
  if (mi_bfield_find_least_bit(has_set8, &idx)) { // find least 1-bit
    mi_assert_internal(idx <= (MI_BFIELD_BITS - 8));
    mi_assert_internal((idx%8)==0);
    if mi_likely(mi_bfield_atomic_try_clear8(&chunk->bfields[chunk_idx], idx, NULL)) {  // unset the byte atomically
      *pidx = (chunk_idx*MI_BFIELD_BITS) + idx;
      mi_assert_internal(*pidx + 8 <= MI_BCHUNK_BITS);
      return true;
    }
  }
  return false;
}
#endif

// find least byte in a chunk with all bits set, and try unset it atomically
// set `*pidx` to its bit index (0 <= *pidx < MI_BCHUNK_BITS) on success.
// Used to find medium size pages in the free blocks.
// todo: try neon version
static mi_decl_noinline bool mi_bchunk_try_find_and_clear8(mi_bchunk_t* chunk, size_t* pidx) {
  #if MI_OPT_SIMD && defined(__AVX2__) && (MI_BCHUNK_BITS==512)
  while (true) {
    // since a cache-line is 64b, load all at once
    const __m256i vec1 = _mm256_load_si256((const __m256i*)chunk->bfields);
    const __m256i vec2 = _mm256_load_si256((const __m256i*)chunk->bfields+1);
    const __m256i cmpv = mi_mm256_ones();
    const __m256i vcmp1 = _mm256_cmpeq_epi8(vec1, cmpv); // (byte == ~0 ? 0xFF : 0)
    const __m256i vcmp2 = _mm256_cmpeq_epi8(vec2, cmpv); // (byte == ~0 ? 0xFF : 0)
    const uint32_t mask1 = _mm256_movemask_epi8(vcmp1);    // mask of most significant bit of each byte
    const uint32_t mask2 = _mm256_movemask_epi8(vcmp2);    // mask of most significant bit of each byte
    const uint64_t mask = ((uint64_t)mask2 << 32) | mask1;
    // mask is inverted, so each bit is 0xFF iff the corresponding byte has a bit set (and thus can be cleared)
    if (mask==0) return false;
    const size_t bidx = _tzcnt_u64(mask);          // byte-idx of the byte in the chunk
    const size_t chunk_idx = bidx / 8;
    const size_t idx = (bidx % 8)*8;
    mi_assert_internal(chunk_idx < MI_BCHUNK_FIELDS);
    if mi_likely(mi_bfield_atomic_try_clear8(&chunk->bfields[chunk_idx], idx, NULL)) {  // clear it atomically
      *pidx = (chunk_idx*MI_BFIELD_BITS) + idx;
      mi_assert_internal(*pidx + 8 <= MI_BCHUNK_BITS);
      return true;
    }
    // try again
    // note: there must be an atomic release/acquire in between or otherwise the registers may not be reloaded  }
  }
  #else
    // first skip allset fields to reduce fragmentation
    for(int i = 0; i < MI_BCHUNK_FIELDS; i++) {
      if (mi_bchunk_try_find_and_clear8_at(chunk, i, pidx, false /* don't allow allset fields */)) return true;
    }
    for (int i = 0; i < MI_BCHUNK_FIELDS; i++) {
      if (mi_bchunk_try_find_and_clear8_at(chunk, i, pidx, true /* allow allset fields */)) return true;
    }
    return false;
  #endif
}

static inline bool mi_bchunk_try_find_and_clear_8(mi_bchunk_t* chunk, size_t n, size_t* pidx) {
  mi_assert_internal(n==8); MI_UNUSED(n);
  return mi_bchunk_try_find_and_clear8(chunk, pidx);
}


// find least bfield in a chunk with all bits set, and try unset it atomically
// set `*pidx` to its bit index (0 <= *pidx < MI_BCHUNK_BITS) on success.
// Used to find large size pages in the free blocks.
// todo: try neon version
static mi_decl_noinline  bool mi_bchunk_try_find_and_clearX(mi_bchunk_t* chunk, size_t* pidx) {
  #if MI_OPT_SIMD && defined(__AVX2__) && (MI_BCHUNK_BITS==512)
  while (true) {
    // since a cache-line is 64b, load all at once
    const __m256i vec1 = _mm256_load_si256((const __m256i*)chunk->bfields);
    const __m256i vec2 = _mm256_load_si256((const __m256i*)chunk->bfields+1);
    const __m256i cmpv = mi_mm256_ones();
    const __m256i vcmp1 = _mm256_cmpeq_epi64(vec1, cmpv); // (bfield == ~0 ? -1 : 0)
    const __m256i vcmp2 = _mm256_cmpeq_epi64(vec2, cmpv); // (bfield == ~0 ? -1 : 0)
    const uint32_t mask1 = _mm256_movemask_epi8(vcmp1);    // mask of most significant bit of each byte
    const uint32_t mask2 = _mm256_movemask_epi8(vcmp2);    // mask of most significant bit of each byte
    const uint64_t mask = ((uint64_t)mask2 << 32) | mask1;
    // mask is inverted, so each 8-bits are set iff the corresponding elem64 has all bits set (and thus can be cleared)
    if (mask==0) return false;
    mi_assert_internal((_tzcnt_u64(mask)%8) == 0); // tzcnt == 0, 8, 16, 24 , ..
    const size_t chunk_idx = _tzcnt_u64(mask) / 8;
    mi_assert_internal(chunk_idx < MI_BCHUNK_FIELDS);
    if mi_likely(mi_bfield_atomic_try_clearX(&chunk->bfields[chunk_idx],NULL)) {
      *pidx = chunk_idx*MI_BFIELD_BITS;
      mi_assert_internal(*pidx + MI_BFIELD_BITS <= MI_BCHUNK_BITS);
      return true;
    }
    // try again
    // note: there must be an atomic release/acquire in between or otherwise the registers may not be reloaded
  }
#else
  for (int i = 0; i < MI_BCHUNK_FIELDS; i++) {
    const mi_bfield_t b = mi_atomic_load_relaxed(&chunk->bfields[i]);
    if (~b==0 && mi_bfield_atomic_try_clearX(&chunk->bfields[i], NULL)) {
      *pidx = i*MI_BFIELD_BITS;
      mi_assert_internal(*pidx + MI_BFIELD_BITS <= MI_BCHUNK_BITS);
      return true;
    }
  }
  return false;
#endif
}

static inline bool mi_bchunk_try_find_and_clear_X(mi_bchunk_t* chunk, size_t n, size_t* pidx) {
  mi_assert_internal(n==MI_BFIELD_BITS); MI_UNUSED(n);
  return mi_bchunk_try_find_and_clearX(chunk, pidx);
}

// find a sequence of `n` bits in a chunk with `n < MI_BFIELD_BITS` with all bits set,
// and try to clear them atomically.
// Currently does not cross bfield boundaries.
// set `*pidx` to its bit index (0 <= *pidx <= MI_BCHUNK_BITS - n) on success.
// (We do not cross bfield boundaries)
mi_decl_noinline static bool mi_bchunk_try_find_and_clearNX(mi_bchunk_t* chunk, size_t n, size_t* pidx) {
  if (n == 0 || n > MI_BFIELD_BITS) return false;
  const mi_bfield_t mask = mi_bfield_mask(n, 0);
  for (int i = 0; i < MI_BCHUNK_FIELDS; i++) {
    mi_bfield_t b = mi_atomic_load_relaxed(&chunk->bfields[i]);
    size_t idx;
    while (mi_bfield_find_least_bit(b, &idx)) { // find least 1-bit
      if (idx + n > MI_BFIELD_BITS) break;

      const size_t bmask = mask<<idx;
      mi_assert_internal(bmask>>idx == mask);
      if ((b&bmask) == bmask) { // found a match
        if mi_likely(mi_bfield_atomic_try_clear_mask(&chunk->bfields[i], bmask, NULL)) {
          *pidx = (i*MI_BFIELD_BITS) + idx;
          mi_assert_internal(*pidx < MI_BCHUNK_BITS);
          mi_assert_internal(*pidx + n <= MI_BCHUNK_BITS);
          return true;
        }
        else {
          // if failed to atomically commit, reload b and try again from this position
          b = mi_atomic_load_acquire(&chunk->bfields[i]);
        }
      }
      else {
        // advance
        const size_t ones = mi_bfield_ctz(~(b>>idx));  // skip all ones (since it didn't fit the mask)
        mi_assert_internal(ones>0);
        b = b & ~mi_bfield_mask(ones, idx);            // clear the ones
      }
    }
  }
  return false;
}

// find a sequence of `n` bits in a chunk with `n < MI_BCHUNK_BITS` with all bits set,
// and try to clear them atomically.
// set `*pidx` to its bit index (0 <= *pidx <= MI_BCHUNK_BITS - n) on success.
// This can cross bfield boundaries.
static mi_decl_noinline bool mi_bchunk_try_find_and_clearN_(mi_bchunk_t* chunk, size_t n, size_t* pidx) {
  if (n == 0 || n > MI_BCHUNK_BITS) return false;  // cannot be more than a chunk

  const size_t skip_count = n/MI_BFIELD_BITS;
  size_t cidx;
  for (size_t i = 0; i <= MI_BCHUNK_FIELDS - skip_count; i++)
  {
    size_t m = n;   // bits to go

    // first field
    mi_bfield_t b = mi_atomic_load_relaxed(&chunk->bfields[i]);
    size_t ones = mi_bfield_clz(~b);
    cidx = i*MI_BFIELD_BITS + (MI_BFIELD_BITS - ones);  // start index
    if (ones >= m) {
      // we found enough bits!
      m = 0;
    }
    else {
      m -= ones;
      mi_assert_internal(m>0);
    }

    // keep scanning further fields?
    size_t j = 1;   // field count from i
    while (i+j < MI_BCHUNK_FIELDS) {
      mi_assert_internal(m > 0);
      b = mi_atomic_load_relaxed(&chunk->bfields[i+j]);
      ones = mi_bfield_ctz(~b);
      if (ones >= m) {
        // we found enough bits
        m = 0;
        break;
      }
      else if (ones == MI_BFIELD_BITS) {
        // not enough yet, proceed to the next field
        j++;
        m -= MI_BFIELD_BITS;
      }
      else {
        // the range was not enough, start from scratch
        i = i + j - 1;  // no need to re-scan previous fields, except the last one (with clz this time)
        mi_assert_internal(m>0);
        break;
      }
    }

    // did we find a range?
    if (m==0) {
      if (mi_bchunk_try_clearN(chunk, cidx, n, NULL)) {
        // we cleared all atomically
        *pidx = cidx;
        mi_assert_internal(*pidx < MI_BCHUNK_BITS);
        mi_assert_internal(*pidx + n <= MI_BCHUNK_BITS);
        return true;
      }
      // note: if we fail for a small `n` on the first field, we don't rescan that field (as `i` is incremented)
    }
    // otherwise continue searching
  }
  return false;
}


//static inline bool mi_bchunk_try_find_and_clearN(mi_bchunk_t* chunk, size_t n, size_t* pidx) {
//  if (n==1) return mi_bchunk_try_find_and_clear(chunk, pidx);         // small pages
//  if (n==8) return mi_bchunk_try_find_and_clear8(chunk, pidx);        // medium pages
//  if (n==MI_BFIELD_BITS) return mi_bchunk_try_find_and_clearX(chunk, pidx);  // large pages
//  if (n == 0 || n > MI_BCHUNK_BITS) return false;  // cannot be more than a chunk
//  if (n < MI_BFIELD_BITS) return mi_bchunk_try_find_and_clearNX(chunk, n, pidx);
//  return mi_bchunk_try_find_and_clearN_(chunk, n, pidx);
//}


// ------- mi_bchunk_clear_once_set ---------------------------------------

static inline void mi_bchunk_clear_once_set(mi_bchunk_t* chunk, size_t cidx) {
  mi_assert_internal(cidx < MI_BCHUNK_BITS);
  const size_t i = cidx / MI_BFIELD_BITS;
  const size_t idx = cidx % MI_BFIELD_BITS;
  mi_bfield_atomic_clear_once_set(&chunk->bfields[i], idx);
}


// ------- mi_bitmap_all_are_clear ---------------------------------------


// are all bits in a bitmap chunk clear?
static inline bool mi_bchunk_all_are_clear_relaxed(mi_bchunk_t* chunk) {
  #if MI_OPT_SIMD && defined(__AVX2__) && (MI_BCHUNK_BITS==256)
  const __m256i vec = _mm256_load_si256((const __m256i*)chunk->bfields);
  return mi_mm256_is_zero(vec);
  #elif MI_OPT_SIMD &&  defined(__AVX2__) && (MI_BCHUNK_BITS==512)
  // a 64b cache-line contains the entire chunk anyway so load both at once
  const __m256i vec1 = _mm256_load_si256((const __m256i*)chunk->bfields);
  const __m256i vec2 = _mm256_load_si256(((const __m256i*)chunk->bfields)+1);
  return (mi_mm256_is_zero(_mm256_or_si256(vec1,vec2)));
  #elif MI_OPT_SIMD && (MI_BCHUNK_BITS==512) && MI_ARCH_ARM64
  const uint64x2_t v0 = vld1q_u64((uint64_t*)chunk->bfields); 
  const uint64x2_t v1 = vld1q_u64((uint64_t*)chunk->bfields + 2);    
  const uint64x2_t v2 = vld1q_u64((uint64_t*)chunk->bfields + 4);    
  const uint64x2_t v3 = vld1q_u64((uint64_t*)chunk->bfields + 6);    
  const uint64x2_t v  = vorrq_u64(vorrq_u64(v0,v1),vorrq_u64(v2,v3));    
  return (vmaxvq_u32(vreinterpretq_u32_u64(v)) == 0);
  #else
  for (int i = 0; i < MI_BCHUNK_FIELDS; i++) {
    if (mi_atomic_load_relaxed(&chunk->bfields[i]) != 0) return false;
  }
  return true;
  #endif
}

<<<<<<< HEAD
// are all bits in a bitmap chunk set?
static inline bool mi_bchunk_all_are_set_relaxed(mi_bchunk_t* chunk) {
#if MI_OPT_SIMD && defined(__AVX2__) && (MI_BCHUNK_BITS==256)
  const __m256i vec = _mm256_load_si256((const __m256i*)chunk->bfields);
  return mi_mm256_is_ones(vec);
#elif MI_OPT_SIMD &&  defined(__AVX2__) && (MI_BCHUNK_BITS==512)
  // a 64b cache-line contains the entire chunk anyway so load both at once
  const __m256i vec1 = _mm256_load_si256((const __m256i*)chunk->bfields);
  const __m256i vec2 = _mm256_load_si256(((const __m256i*)chunk->bfields)+1);
  return (mi_mm256_is_ones(_mm256_and_si256(vec1, vec2)));
#else
  for (int i = 0; i < MI_BCHUNK_FIELDS; i++) {
    if (~mi_atomic_load_relaxed(&chunk->bfields[i]) != 0) return false;
  }
  return true;
#endif
}


=======
>>>>>>> dddcd5de
static bool mi_bchunk_bsr(mi_bchunk_t* chunk, size_t* pidx) {
  for (size_t i = MI_BCHUNK_FIELDS; i > 0; ) {
    i--;
    mi_bfield_t b = mi_atomic_load_relaxed(&chunk->bfields[i]);
    size_t idx;
    if (mi_bsr(b, &idx)) {
      *pidx = (i*MI_BFIELD_BITS) + idx;
      return true;
    }
  }
  return false;
}

/* --------------------------------------------------------------------------------
 bitmap chunkmap
-------------------------------------------------------------------------------- */

static void mi_bitmap_chunkmap_set(mi_bitmap_t* bitmap, size_t chunk_idx) {
  mi_assert(chunk_idx < mi_bitmap_chunk_count(bitmap));
  mi_bchunk_set(&bitmap->chunkmap, chunk_idx);
}

static bool mi_bitmap_chunkmap_try_clear(mi_bitmap_t* bitmap, size_t chunk_idx) {
  mi_assert(chunk_idx < mi_bitmap_chunk_count(bitmap));
  // check if the corresponding chunk is all clear
  if (!mi_bchunk_all_are_clear_relaxed(&bitmap->chunks[chunk_idx])) return false;
  // clear the chunkmap bit
  mi_bchunk_clear(&bitmap->chunkmap, chunk_idx, NULL);
  // .. but a concurrent set may have happened in between our all-clear test and the clearing of the
  // bit in the mask. We check again to catch this situation.
  if (!mi_bchunk_all_are_clear_relaxed(&bitmap->chunks[chunk_idx])) {
    mi_bchunk_set(&bitmap->chunkmap, chunk_idx);
    return false;
  }
  return true;
}


/* --------------------------------------------------------------------------------
  bitmap
-------------------------------------------------------------------------------- */

size_t mi_bitmap_size(size_t bit_count, size_t* pchunk_count) {
  mi_assert_internal((bit_count % MI_BCHUNK_BITS) == 0);
  bit_count = _mi_align_up(bit_count, MI_BCHUNK_BITS);
  mi_assert_internal(bit_count <= MI_BITMAP_MAX_BIT_COUNT);
  mi_assert_internal(bit_count > 0);
  const size_t chunk_count = bit_count / MI_BCHUNK_BITS;
  mi_assert_internal(chunk_count >= 1);
  const size_t size = offsetof(mi_bitmap_t,chunks) + (chunk_count * MI_BCHUNK_SIZE);
  mi_assert_internal( (size%MI_BCHUNK_SIZE) == 0 );
  if (pchunk_count != NULL) { *pchunk_count = chunk_count;  }
  return size;
}


// initialize a bitmap to all unset; avoid a mem_zero if `already_zero` is true
// returns the size of the bitmap
size_t mi_bitmap_init(mi_bitmap_t* bitmap, size_t bit_count, bool already_zero) {
  size_t chunk_count;
  const size_t size = mi_bitmap_size(bit_count, &chunk_count);
  if (!already_zero) {
    _mi_memzero_aligned(bitmap, size);
  }
  mi_atomic_store_release(&bitmap->chunk_count, chunk_count);
  mi_assert_internal(mi_atomic_load_relaxed(&bitmap->chunk_count) <= MI_BITMAP_MAX_CHUNK_COUNT);
  return size;
}


// Set a sequence of `n` bits in the bitmap (and can cross chunks). Not atomic so only use if local to a thread.
static void mi_bchunks_unsafe_setN(mi_bchunk_t* chunks, mi_bchunkmap_t* cmap, size_t idx, size_t n) {
  mi_assert_internal(n>0);

  // start chunk and index
  size_t chunk_idx = idx / MI_BCHUNK_BITS;
  const size_t cidx = idx % MI_BCHUNK_BITS;
  const size_t ccount = _mi_divide_up(n, MI_BCHUNK_BITS);

  // first update the chunkmap
  mi_bchunk_setN(cmap, chunk_idx, ccount, NULL);

  // first chunk
  size_t m = MI_BCHUNK_BITS - cidx;
  if (m > n) { m = n; }
  mi_bchunk_setN(&chunks[chunk_idx], cidx, m, NULL);

  // n can be large so use memset for efficiency for all in-between chunks
  chunk_idx++;
  n -= m;
  const size_t mid_chunks = n / MI_BCHUNK_BITS;
  if (mid_chunks > 0) {
    _mi_memset(&chunks[chunk_idx], ~0, mid_chunks * MI_BCHUNK_SIZE);
    chunk_idx += mid_chunks;
    n -= (mid_chunks * MI_BCHUNK_BITS);
  }

  // last chunk
  if (n > 0) {
    mi_assert_internal(n < MI_BCHUNK_BITS);
    mi_assert_internal(chunk_idx < MI_BCHUNK_FIELDS);
    mi_bchunk_setN(&chunks[chunk_idx], 0, n, NULL);
  }
}

// Set a sequence of `n` bits in the bitmap (and can cross chunks). Not atomic so only use if local to a thread.
void mi_bitmap_unsafe_setN(mi_bitmap_t* bitmap, size_t idx, size_t n) {
  mi_assert_internal(n>0);
  mi_assert_internal(idx + n <= mi_bitmap_max_bits(bitmap));
  mi_bchunks_unsafe_setN(&bitmap->chunks[0], &bitmap->chunkmap, idx, n);
}




// ------- mi_bitmap_xset ---------------------------------------

// Set a sequence of `n` bits in the bitmap; returns `true` if atomically transitioned from 0's to 1's (or 1's to 0's).
// `n` cannot cross chunk boundaries (and `n <= MI_BCHUNK_BITS`)!
bool mi_bitmap_setN(mi_bitmap_t* bitmap, size_t idx, size_t n, size_t* already_set) {
  mi_assert_internal(n>0);
  mi_assert_internal(n<=MI_BCHUNK_BITS);

  const size_t chunk_idx = idx / MI_BCHUNK_BITS;
  const size_t cidx = idx % MI_BCHUNK_BITS;
  mi_assert_internal(cidx + n <= MI_BCHUNK_BITS);  // don't cross chunks (for now)
  mi_assert_internal(chunk_idx < mi_bitmap_chunk_count(bitmap));
  if (cidx + n > MI_BCHUNK_BITS) { n = MI_BCHUNK_BITS - cidx; }  // paranoia

  const bool were_allclear = mi_bchunk_setN(&bitmap->chunks[chunk_idx], cidx, n, already_set);
  mi_bitmap_chunkmap_set(bitmap, chunk_idx);   // set afterwards
  return were_allclear;
}

// Clear a sequence of `n` bits in the bitmap; returns `true` if atomically transitioned from 1's to 0's.
// `n` cannot cross chunk boundaries (and `n <= MI_BCHUNK_BITS`)!
bool mi_bitmap_clearN(mi_bitmap_t* bitmap, size_t idx, size_t n) {
  mi_assert_internal(n>0);
  mi_assert_internal(n<=MI_BCHUNK_BITS);

  const size_t chunk_idx = idx / MI_BCHUNK_BITS;
  const size_t cidx = idx % MI_BCHUNK_BITS;
  mi_assert_internal(cidx + n <= MI_BCHUNK_BITS);  // don't cross chunks (for now)
  mi_assert_internal(chunk_idx < mi_bitmap_chunk_count(bitmap));
  if (cidx + n > MI_BCHUNK_BITS) { n = MI_BCHUNK_BITS - cidx; }  // paranoia

  bool maybe_all_clear;
  const bool were_allset = mi_bchunk_clearN(&bitmap->chunks[chunk_idx], cidx, n, &maybe_all_clear);
  if (maybe_all_clear) { mi_bitmap_chunkmap_try_clear(bitmap, chunk_idx); }
  return were_allset;
}


// Set/clear a bit in the bitmap; returns `true` if atomically transitioned from 0 to 1 (or 1 to 0)
bool mi_bitmap_set(mi_bitmap_t* bitmap, size_t idx) {
  return mi_bitmap_setN(bitmap, idx, 1, NULL);
}

bool mi_bitmap_clear(mi_bitmap_t* bitmap, size_t idx) {
  return mi_bitmap_clearN(bitmap, idx, 1);
}



// ------- mi_bitmap_is_xset ---------------------------------------

// Is a sequence of n bits already all set/cleared?
bool mi_bitmap_is_xsetN(mi_xset_t set, mi_bitmap_t* bitmap, size_t idx, size_t n) {
  mi_assert_internal(n>0);
  mi_assert_internal(n<=MI_BCHUNK_BITS);
  mi_assert_internal(idx + n <= mi_bitmap_max_bits(bitmap));

  const size_t chunk_idx = idx / MI_BCHUNK_BITS;
  const size_t cidx = idx % MI_BCHUNK_BITS;
  mi_assert_internal(cidx + n <= MI_BCHUNK_BITS);  // don't cross chunks (for now)
  mi_assert_internal(chunk_idx < mi_bitmap_chunk_count(bitmap));
  if (cidx + n > MI_BCHUNK_BITS) { n = MI_BCHUNK_BITS - cidx; }  // paranoia

  return mi_bchunk_is_xsetN(set, &bitmap->chunks[chunk_idx], cidx, n);
}




/* --------------------------------------------------------------------------------
  Iterate through a bfield
-------------------------------------------------------------------------------- */

// Cycle iteration through a bitfield. This is used to space out threads
// so there is less chance of contention. When searching for a free page we
// like to first search only the accessed part (so we reuse better). This
// high point is called the `cycle`.
//
// We then iterate through the bitfield as:
// first: [start, cycle>
// then : [0, start>
// then : [cycle, MI_BFIELD_BITS>
//
// The start is determined usually as `tseq % cycle` to have each thread
// start at a different spot.
// - We use `popcount` to improve branch prediction (maybe not needed? can we simplify?)
// - The `cycle_mask` is the part `[start, cycle>`.
#define mi_bfield_iterate(bfield,start,cycle,name_idx,SUF) { \
  mi_assert_internal(start <= cycle); \
  mi_assert_internal(start < MI_BFIELD_BITS); \
  mi_assert_internal(cycle <= MI_BFIELD_BITS); \
  mi_bfield_t _cycle_mask##SUF = mi_bfield_mask(cycle - start, start); \
  size_t _bcount##SUF = mi_bfield_popcount(bfield); \
  mi_bfield_t _b##SUF = bfield & _cycle_mask##SUF; /* process [start, cycle> first*/\
  while(_bcount##SUF > 0) { \
    _bcount##SUF--;\
    if (_b##SUF==0) { _b##SUF = bfield & ~_cycle_mask##SUF; } /* process [0,start> + [cycle, MI_BFIELD_BITS> next */ \
    size_t name_idx; \
    bool _found##SUF = mi_bfield_find_least_bit(_b##SUF,&name_idx); \
    mi_assert_internal(_found##SUF); MI_UNUSED(_found##SUF); \
    { \

#define mi_bfield_iterate_end(SUF) \
    } \
    _b##SUF = mi_bfield_clear_least_bit(_b##SUF); \
  } \
}

#define mi_bfield_cycle_iterate(bfield,tseq,cycle,name_idx,SUF) { \
  const size_t _start##SUF = (uint32_t)(tseq) % (uint32_t)(cycle); /* or: 0 to always search from the start? */\
  mi_bfield_iterate(bfield,_start##SUF,cycle,name_idx,SUF)

#define mi_bfield_cycle_iterate_end(SUF) \
  mi_bfield_iterate_end(SUF); }


/* --------------------------------------------------------------------------------
  mi_bitmap_find
  (used to find free pages)
-------------------------------------------------------------------------------- */

typedef bool (mi_bitmap_visit_fun_t)(mi_bitmap_t* bitmap, size_t chunk_idx, size_t n, size_t* idx, void* arg1, void* arg2);

// Go through the bitmap and for every sequence of `n` set bits, call the visitor function.
// If it returns `true` stop the search.
static inline bool mi_bitmap_find(mi_bitmap_t* bitmap, size_t tseq, size_t n, size_t* pidx, mi_bitmap_visit_fun_t* on_find, void* arg1, void* arg2)
{
  const size_t chunkmap_max = _mi_divide_up(mi_bitmap_chunk_count(bitmap), MI_BFIELD_BITS);
  for (size_t i = 0; i < chunkmap_max; i++) {
    // and for each chunkmap entry we iterate over its bits to find the chunks
    const mi_bfield_t cmap_entry = mi_atomic_load_relaxed(&bitmap->chunkmap.bfields[i]);
    size_t hi;
    if (mi_bfield_find_highest_bit(cmap_entry, &hi)) {
      mi_bfield_cycle_iterate(cmap_entry, tseq%8, hi+1, eidx, Y) // reduce the tseq to 8 bins to reduce using extra memory (see `mstress`)
      {
        mi_assert_internal(eidx <= MI_BFIELD_BITS);
        const size_t chunk_idx = i*MI_BFIELD_BITS + eidx;
        mi_assert_internal(chunk_idx < mi_bitmap_chunk_count(bitmap));
        if ((*on_find)(bitmap, chunk_idx, n, pidx, arg1, arg2)) {
          return true;
        }
      }
      mi_bfield_cycle_iterate_end(Y);
    }
  }
  return false;
}


/* --------------------------------------------------------------------------------
  Bitmap: try_find_and_claim  -- used to allocate abandoned pages
  note: the compiler will fully inline the indirect function call
-------------------------------------------------------------------------------- */

typedef struct mi_claim_fun_data_s {
  mi_arena_t*   arena;
  mi_heaptag_t  heap_tag;
} mi_claim_fun_data_t;

static bool mi_bitmap_try_find_and_claim_visit(mi_bitmap_t* bitmap, size_t chunk_idx, size_t n, size_t* pidx, void* arg1, void* arg2)
{
  mi_assert_internal(n==1); MI_UNUSED(n);
  mi_claim_fun_t* claim_fun = (mi_claim_fun_t*)arg1;
  mi_claim_fun_data_t* claim_data = (mi_claim_fun_data_t*)arg2;
  size_t cidx;
  if mi_likely(mi_bchunk_try_find_and_clear(&bitmap->chunks[chunk_idx], &cidx)) {
    const size_t slice_index = (chunk_idx * MI_BCHUNK_BITS) + cidx;
    mi_assert_internal(slice_index < mi_bitmap_max_bits(bitmap));
    bool keep_set = true;
    if ((*claim_fun)(slice_index, claim_data->arena, claim_data->heap_tag, &keep_set)) {
      // success!
      mi_assert_internal(!keep_set);
      *pidx = slice_index;
      return true;
    }
    else {
      // failed to claim it, set abandoned mapping again (unless the page was freed)
      if (keep_set) {
        const bool wasclear = mi_bchunk_set(&bitmap->chunks[chunk_idx], cidx);
        mi_assert_internal(wasclear); MI_UNUSED(wasclear);
      }
    }
  }
  else {
    // we may find that all are cleared only on a second iteration but that is ok as
    // the chunkmap is a conservative approximation.
    mi_bitmap_chunkmap_try_clear(bitmap, chunk_idx);
  }
  return false;
}

// Find a set bit in the bitmap and try to atomically clear it and claim it.
// (Used to find pages in the pages_abandoned bitmaps.)
mi_decl_nodiscard bool mi_bitmap_try_find_and_claim(mi_bitmap_t* bitmap, size_t tseq, size_t* pidx,
  mi_claim_fun_t* claim, mi_arena_t* arena, mi_heaptag_t heap_tag)
{
  mi_claim_fun_data_t claim_data = { arena, heap_tag };
  return mi_bitmap_find(bitmap, tseq, 1, pidx, &mi_bitmap_try_find_and_claim_visit, (void*)claim, &claim_data);
}


bool mi_bitmap_bsr(mi_bitmap_t* bitmap, size_t* idx) {
  const size_t chunkmap_max = _mi_divide_up(mi_bitmap_chunk_count(bitmap), MI_BFIELD_BITS);
  for (size_t i = chunkmap_max; i > 0; ) {
    i--;
    mi_bfield_t cmap = mi_atomic_load_relaxed(&bitmap->chunkmap.bfields[i]);
    size_t cmap_idx;
    if (mi_bsr(cmap,&cmap_idx)) {
      // highest chunk
      const size_t chunk_idx = i*MI_BFIELD_BITS + cmap_idx;
      size_t cidx;
      if (mi_bchunk_bsr(&bitmap->chunks[chunk_idx], &cidx)) {
        *idx = (chunk_idx * MI_BCHUNK_BITS) + cidx;
        return true;
      }
    }
  }
  return false;
}


// Clear a bit once it is set.
void mi_bitmap_clear_once_set(mi_bitmap_t* bitmap, size_t idx) {
  mi_assert_internal(idx < mi_bitmap_max_bits(bitmap));
  const size_t chunk_idx = idx / MI_BCHUNK_BITS;
  const size_t cidx = idx % MI_BCHUNK_BITS;
  mi_assert_internal(chunk_idx < mi_bitmap_chunk_count(bitmap));
  mi_bchunk_clear_once_set(&bitmap->chunks[chunk_idx], cidx);
}


// Visit all set bits in a bitmap.
// todo: optimize further? maybe use avx512 to directly get all indices using a mask_compressstore?
bool _mi_bitmap_forall_set(mi_bitmap_t* bitmap, mi_forall_set_fun_t* visit, mi_arena_t* arena, void* arg) {
  // for all chunkmap entries
  const size_t chunkmap_max = _mi_divide_up(mi_bitmap_chunk_count(bitmap), MI_BFIELD_BITS);
  for(size_t i = 0; i < chunkmap_max; i++) {
    mi_bfield_t cmap_entry = mi_atomic_load_relaxed(&bitmap->chunkmap.bfields[i]);
    size_t cmap_idx;
    // for each chunk (corresponding to a set bit in a chunkmap entry)
    while (mi_bfield_foreach_bit(&cmap_entry, &cmap_idx)) {
      const size_t chunk_idx = i*MI_BFIELD_BITS + cmap_idx;
      // for each chunk field
      mi_bchunk_t* const chunk = &bitmap->chunks[chunk_idx];
      for (size_t j = 0; j < MI_BCHUNK_FIELDS; j++) {
        const size_t base_idx = (chunk_idx*MI_BCHUNK_BITS) + (j*MI_BFIELD_BITS);
        mi_bfield_t b = mi_atomic_load_relaxed(&chunk->bfields[j]);
        size_t bidx;
        while (mi_bfield_foreach_bit(&b, &bidx)) {
          const size_t idx = base_idx + bidx;
          if (!visit(idx, 1, arena, arg)) return false;
        }
      }
    }
  }
  return true;
}

// Visit all set bits in a bitmap but try to return ranges (within bfields) if possible.
// Also clear those ranges atomically.
// Used by purging to purge larger ranges when possible
// todo: optimize further? maybe use avx512 to directly get all indices using a mask_compressstore?
bool _mi_bitmap_forall_setc_ranges(mi_bitmap_t* bitmap, mi_forall_set_fun_t* visit, mi_arena_t* arena, void* arg) {
  // for all chunkmap entries
  const size_t chunkmap_max = _mi_divide_up(mi_bitmap_chunk_count(bitmap), MI_BFIELD_BITS);
  for (size_t i = 0; i < chunkmap_max; i++) {
    mi_bfield_t cmap_entry = mi_atomic_load_relaxed(&bitmap->chunkmap.bfields[i]);
    size_t cmap_idx;
    // for each chunk (corresponding to a set bit in a chunkmap entry)
    while (mi_bfield_foreach_bit(&cmap_entry, &cmap_idx)) {
      const size_t chunk_idx = i*MI_BFIELD_BITS + cmap_idx;
      // for each chunk field
      mi_bchunk_t* const chunk = &bitmap->chunks[chunk_idx];
      for (size_t j = 0; j < MI_BCHUNK_FIELDS; j++) {
        const size_t base_idx = (chunk_idx*MI_BCHUNK_BITS) + (j*MI_BFIELD_BITS);
        mi_bfield_t b = mi_atomic_exchange_acq_rel(&chunk->bfields[j], 0); // can be relaxed?
        #if MI_DEBUG > 1
        const size_t bpopcount = mi_popcount(b);
        size_t rngcount = 0;
        #endif
        size_t bidx;
        while (mi_bfield_find_least_bit(b, &bidx)) {
          const size_t rng = mi_ctz(~(b>>bidx)); // all the set bits from bidx
          #if MI_DEBUG > 1
          rngcount += rng;
          #endif
          mi_assert_internal(rng>=1 && rng<=MI_BFIELD_BITS);
          const size_t idx = base_idx + bidx;
          mi_assert_internal((idx % MI_BFIELD_BITS) + rng <= MI_BFIELD_BITS);
          mi_assert_internal((idx / MI_BCHUNK_BITS) < mi_bitmap_chunk_count(bitmap));
          if (!visit(idx, rng, arena, arg)) return false;
          // clear rng bits in b
          b = b & ~mi_bfield_mask(rng, bidx);
        }
        mi_assert_internal(rngcount == bpopcount);
      }
    }
  }
  return true;
}



/* --------------------------------------------------------------------------------
  binned bitmap's
-------------------------------------------------------------------------------- */


size_t mi_bbitmap_size(size_t bit_count, size_t* pchunk_count) {
  mi_assert_internal((bit_count % MI_BCHUNK_BITS) == 0);
  bit_count = _mi_align_up(bit_count, MI_BCHUNK_BITS);
  mi_assert_internal(bit_count <= MI_BITMAP_MAX_BIT_COUNT);
  mi_assert_internal(bit_count > 0);
  const size_t chunk_count = bit_count / MI_BCHUNK_BITS;
  mi_assert_internal(chunk_count >= 1);
  const size_t size = offsetof(mi_bbitmap_t,chunks) + (chunk_count * MI_BCHUNK_SIZE);
  mi_assert_internal( (size%MI_BCHUNK_SIZE) == 0 );
  if (pchunk_count != NULL) { *pchunk_count = chunk_count;  }
  return size;
}

// initialize a bitmap to all unset; avoid a mem_zero if `already_zero` is true
// returns the size of the bitmap
size_t mi_bbitmap_init(mi_bbitmap_t* bbitmap, size_t bit_count, bool already_zero) {
  size_t chunk_count;
  const size_t size = mi_bbitmap_size(bit_count, &chunk_count);
  if (!already_zero) {
    _mi_memzero_aligned(bbitmap, size);
  }
  mi_atomic_store_release(&bbitmap->chunk_count, chunk_count);
  mi_assert_internal(mi_atomic_load_relaxed(&bbitmap->chunk_count) <= MI_BITMAP_MAX_CHUNK_COUNT);
  return size;
}

void mi_bbitmap_unsafe_setN(mi_bbitmap_t* bbitmap, size_t idx, size_t n) {
  mi_assert_internal(n>0);
  mi_assert_internal(idx + n <= mi_bbitmap_max_bits(bbitmap));
  mi_bchunks_unsafe_setN(&bbitmap->chunks[0], &bbitmap->chunkmap, idx, n);
}



/* --------------------------------------------------------------------------------
 binned bitmap chunkmap
-------------------------------------------------------------------------------- */

static void mi_bbitmap_chunkmap_set_max(mi_bbitmap_t* bbitmap, size_t chunk_idx) {
  size_t oldmax = mi_atomic_load_relaxed(&bbitmap->chunk_max_accessed);
  if mi_unlikely(chunk_idx > oldmax) {
    mi_atomic_cas_strong_relaxed(&bbitmap->chunk_max_accessed, &oldmax, chunk_idx);
  }
}

static void mi_bbitmap_chunkmap_set(mi_bbitmap_t* bbitmap, size_t chunk_idx, bool check_all_set) {
  mi_assert(chunk_idx < mi_bbitmap_chunk_count(bbitmap));
  if (check_all_set) {
    if (mi_bchunk_all_are_set_relaxed(&bbitmap->chunks[chunk_idx])) {
      // all slices are free in this chunk: return back to the NONE bin
      mi_atomic_store_release(&bbitmap->chunk_bins[chunk_idx], MI_BBIN_NONE);
    }
  }
  mi_bchunk_set(&bbitmap->chunkmap, chunk_idx);
  mi_bbitmap_chunkmap_set_max(bbitmap, chunk_idx);
}

static bool mi_bbitmap_chunkmap_try_clear(mi_bbitmap_t* bbitmap, size_t chunk_idx) {
  mi_assert(chunk_idx < mi_bbitmap_chunk_count(bbitmap));
  // check if the corresponding chunk is all clear
  if (!mi_bchunk_all_are_clear_relaxed(&bbitmap->chunks[chunk_idx])) return false;
  // clear the chunkmap bit
  mi_bchunk_clear(&bbitmap->chunkmap, chunk_idx, NULL);
  // .. but a concurrent set may have happened in between our all-clear test and the clearing of the
  // bit in the mask. We check again to catch this situation.
  if (!mi_bchunk_all_are_clear_relaxed(&bbitmap->chunks[chunk_idx])) {
    mi_bchunk_set(&bbitmap->chunkmap, chunk_idx);
    return false;
  }
  mi_bbitmap_chunkmap_set_max(bbitmap, chunk_idx);
  return true;
}

// Assign from the NONE bin to a specific size bin
static void mi_bbitmap_set_chunk_bin(mi_bbitmap_t* bbitmap, size_t chunk_idx, mi_bbin_t bin) {
  mi_assert_internal(chunk_idx < mi_bbitmap_chunk_count(bbitmap));
  mi_atomic_store_release(&bbitmap->chunk_bins[chunk_idx], (uint8_t)bin);
}


/* --------------------------------------------------------------------------------
  mi_bbitmap_setN, try_clearN, and is_xsetN
  (used to find free pages)
-------------------------------------------------------------------------------- */

// Set a sequence of `n` bits in the bitmap; returns `true` if atomically transitioned from 0's to 1's (or 1's to 0's).
// `n` cannot cross chunk boundaries (and `n <= MI_BCHUNK_BITS`)!
bool mi_bbitmap_setN(mi_bbitmap_t* bbitmap, size_t idx, size_t n) {
  mi_assert_internal(n>0);
  mi_assert_internal(n<=MI_BCHUNK_BITS);

  const size_t chunk_idx = idx / MI_BCHUNK_BITS;
  const size_t cidx = idx % MI_BCHUNK_BITS;
  mi_assert_internal(cidx + n <= MI_BCHUNK_BITS);  // don't cross chunks (for now)
  mi_assert_internal(chunk_idx < mi_bbitmap_chunk_count(bbitmap));
  if (cidx + n > MI_BCHUNK_BITS) { n = MI_BCHUNK_BITS - cidx; }  // paranoia

  const bool were_allclear = mi_bchunk_setN(&bbitmap->chunks[chunk_idx], cidx, n, NULL);
  mi_bbitmap_chunkmap_set(bbitmap, chunk_idx, true);   // set after
  return were_allclear;
}


// ------- mi_bbitmap_try_clearN ---------------------------------------

bool mi_bbitmap_try_clearN(mi_bbitmap_t* bbitmap, size_t idx, size_t n) {
  mi_assert_internal(n>0);
  mi_assert_internal(n<=MI_BCHUNK_BITS);
  mi_assert_internal(idx + n <= mi_bbitmap_max_bits(bbitmap));

  const size_t chunk_idx = idx / MI_BCHUNK_BITS;
  const size_t cidx = idx % MI_BCHUNK_BITS;
  mi_assert_internal(cidx + n <= MI_BCHUNK_BITS);  // don't cross chunks (for now)
  mi_assert_internal(chunk_idx < mi_bbitmap_chunk_count(bbitmap));
  if (cidx + n > MI_BCHUNK_BITS) return false;
  bool maybe_all_clear;
  const bool cleared = mi_bchunk_try_clearN(&bbitmap->chunks[chunk_idx], cidx, n, &maybe_all_clear);
  if (cleared && maybe_all_clear) { mi_bbitmap_chunkmap_try_clear(bbitmap, chunk_idx); }
  // note: we don't set the size class for an explicit try_clearN (only used by purging)
  return cleared;
}


// ------- mi_bbitmap_is_xset ---------------------------------------

// Is a sequence of n bits already all set/cleared?
bool mi_bbitmap_is_xsetN(mi_xset_t set, mi_bbitmap_t* bbitmap, size_t idx, size_t n) {
  mi_assert_internal(n>0);
  mi_assert_internal(n<=MI_BCHUNK_BITS);
  mi_assert_internal(idx + n <= mi_bbitmap_max_bits(bbitmap));

  const size_t chunk_idx = idx / MI_BCHUNK_BITS;
  const size_t cidx = idx % MI_BCHUNK_BITS;
  mi_assert_internal(cidx + n <= MI_BCHUNK_BITS);  // don't cross chunks (for now)
  mi_assert_internal(chunk_idx < mi_bbitmap_chunk_count(bbitmap));
  if (cidx + n > MI_BCHUNK_BITS) { n = MI_BCHUNK_BITS - cidx; }  // paranoia

  return mi_bchunk_is_xsetN(set, &bbitmap->chunks[chunk_idx], cidx, n);
}




/* --------------------------------------------------------------------------------
  mi_bbitmap_find
  (used to find free pages)
-------------------------------------------------------------------------------- */

typedef bool (mi_bchunk_try_find_and_clear_fun_t)(mi_bchunk_t* chunk, size_t n, size_t* idx);

// Go through the bbitmap and for every sequence of `n` set bits, call the visitor function.
// If it returns `true` stop the search.
//
// This is used for finding free blocks and it is important to be efficient (with 2-level bitscan)
// but also reduce fragmentation (through size bins).
static inline bool mi_bbitmap_try_find_and_clear_generic(mi_bbitmap_t* bbitmap, size_t tseq, size_t n, size_t* pidx, mi_bchunk_try_find_and_clear_fun_t* on_find)
{
  // we space out threads to reduce contention
  const size_t cmap_max_count  = _mi_divide_up(mi_bbitmap_chunk_count(bbitmap),MI_BFIELD_BITS);
  const size_t chunk_acc       = mi_atomic_load_relaxed(&bbitmap->chunk_max_accessed);
  const size_t cmap_acc        = chunk_acc / MI_BFIELD_BITS;
  const size_t cmap_acc_bits   = 1 + (chunk_acc % MI_BFIELD_BITS);

  // create a mask over the chunkmap entries to iterate over them efficiently
  mi_assert_internal(MI_BFIELD_BITS >= MI_BCHUNK_FIELDS);
  const mi_bfield_t cmap_mask  = mi_bfield_mask(cmap_max_count,0);
  const size_t cmap_cycle      = cmap_acc+1;
  const mi_bbin_t bbin = mi_bbin_of(n);
  // visit bins from largest size bin up to the NONE bin
  for(int bin = bbin; bin >= MI_BBIN_SMALL; bin--)  // no need to traverse for MI_BBIN_NONE as anyone can allocate in MI_BBIN_SMALL
  // const mi_bbin_t bin = bbin;
  {
    mi_bfield_cycle_iterate(cmap_mask, tseq, cmap_cycle, cmap_idx, X)
    {
      // don't search into non-accessed memory until we tried other size bins as well
      if (bin > MI_BBIN_SMALL && cmap_idx > cmap_acc) {
        break;
      }

      // and for each chunkmap entry we iterate over its bits to find the chunks
      const mi_bfield_t cmap_entry = mi_atomic_load_relaxed(&bbitmap->chunkmap.bfields[cmap_idx]);
      const size_t cmap_entry_cycle = (cmap_idx != cmap_acc ? MI_BFIELD_BITS : cmap_acc_bits);
      mi_bfield_cycle_iterate(cmap_entry, tseq%8, cmap_entry_cycle, eidx, Y) // reduce the tseq to 8 bins to reduce using extra memory (see `mstress`)
      {
        mi_assert_internal(eidx <= MI_BFIELD_BITS);
        const size_t chunk_idx = cmap_idx*MI_BFIELD_BITS + eidx;
        mi_assert_internal(chunk_idx < mi_bbitmap_chunk_count(bbitmap));
        // only in the current size class!
        const mi_bbin_t chunk_bin = (mi_bbin_t)mi_atomic_load_relaxed(&bbitmap->chunk_bins[chunk_idx]);
        if // (bin >= chunk_bin) {
           ((mi_bbin_t)bin == chunk_bin || (bin <= MI_BBIN_SMALL && chunk_bin <= MI_BBIN_SMALL)) {
          mi_bchunk_t* chunk = &bbitmap->chunks[chunk_idx];
          size_t cidx;
          if ((*on_find)(chunk, n, &cidx)) {
            if (cidx==0 && chunk_bin == MI_BBIN_NONE) { // only the first determines the size bin
              // this chunk is now reserved for the `bbin` size class
              mi_bbitmap_set_chunk_bin(bbitmap, chunk_idx, bbin);
            }
            *pidx = (chunk_idx * MI_BCHUNK_BITS) + cidx;
            mi_assert_internal(*pidx + n <= mi_bbitmap_max_bits(bbitmap));
            return true;
          }
          else {
            /* we may find that all are cleared only on a second iteration but that is ok as the chunkmap is a conservative approximation. */
            mi_bbitmap_chunkmap_try_clear(bbitmap, chunk_idx);
          }
        }
      }
      mi_bfield_cycle_iterate_end(Y);
    }
    mi_bfield_cycle_iterate_end(X);
  }
  return false;
}


/* --------------------------------------------------------------------------------
  mi_bbitmap_try_find_and_clear -- used to find free pages
  note: the compiler will fully inline the indirect function calls
-------------------------------------------------------------------------------- */

bool mi_bbitmap_try_find_and_clear(mi_bbitmap_t* bbitmap, size_t tseq, size_t* pidx) {
  return mi_bbitmap_try_find_and_clear_generic(bbitmap, tseq, 1, pidx, &mi_bchunk_try_find_and_clear_1);
}

bool mi_bbitmap_try_find_and_clear8(mi_bbitmap_t* bbitmap, size_t tseq, size_t* pidx) {
  return mi_bbitmap_try_find_and_clear_generic(bbitmap, tseq, 8, pidx, &mi_bchunk_try_find_and_clear_8);
}

bool mi_bbitmap_try_find_and_clearX(mi_bbitmap_t* bbitmap, size_t tseq, size_t* pidx) {
  return mi_bbitmap_try_find_and_clear_generic(bbitmap, tseq, MI_BFIELD_BITS, pidx, &mi_bchunk_try_find_and_clear_X);
}

bool mi_bbitmap_try_find_and_clearNX(mi_bbitmap_t* bbitmap, size_t tseq, size_t n, size_t* pidx) {
  mi_assert_internal(n<=MI_BFIELD_BITS);
  return mi_bbitmap_try_find_and_clear_generic(bbitmap, tseq, n, pidx, &mi_bchunk_try_find_and_clearNX);
}

bool mi_bbitmap_try_find_and_clearN_(mi_bbitmap_t* bbitmap, size_t tseq, size_t n, size_t* pidx) {
  mi_assert_internal(n<=MI_BCHUNK_BITS);
  return mi_bbitmap_try_find_and_clear_generic(bbitmap, tseq, n, pidx, &mi_bchunk_try_find_and_clearN_);
}<|MERGE_RESOLUTION|>--- conflicted
+++ resolved
@@ -603,10 +603,10 @@
     // note: there must be an atomic release/acquire in between or otherwise the registers may not be reloaded
   }
   #else
-  // try first to find a field that is not all set (to reduce fragmentation)
-  for (int i = 0; i < MI_BCHUNK_FIELDS; i++) {
-    if (mi_bchunk_try_find_and_clear_at(chunk, i, pidx, false /* don't consider allset fields */)) return true;
-  }
+  // try first to find a field that is not all set (to reduce fragmentation) (not needed for binned bitmaps)
+  // for (int i = 0; i < MI_BCHUNK_FIELDS; i++) {
+  //   if (mi_bchunk_try_find_and_clear_at(chunk, i, pidx, false /* don't consider allset fields */)) return true;
+  // }
   for (int i = 0; i < MI_BCHUNK_FIELDS; i++) {
     if (mi_bchunk_try_find_and_clear_at(chunk, i, pidx, true)) return true;
   }
@@ -673,10 +673,10 @@
     // note: there must be an atomic release/acquire in between or otherwise the registers may not be reloaded  }
   }
   #else
-    // first skip allset fields to reduce fragmentation
-    for(int i = 0; i < MI_BCHUNK_FIELDS; i++) {
-      if (mi_bchunk_try_find_and_clear8_at(chunk, i, pidx, false /* don't allow allset fields */)) return true;
-    }
+    // first skip allset fields to reduce fragmentation (not needed for binned bitmaps)
+    // for(int i = 0; i < MI_BCHUNK_FIELDS; i++) {
+    //   if (mi_bchunk_try_find_and_clear8_at(chunk, i, pidx, false /* don't allow allset fields */)) return true;
+    // }
     for (int i = 0; i < MI_BCHUNK_FIELDS; i++) {
       if (mi_bchunk_try_find_and_clear8_at(chunk, i, pidx, true /* allow allset fields */)) return true;
     }
@@ -891,7 +891,6 @@
   #endif
 }
 
-<<<<<<< HEAD
 // are all bits in a bitmap chunk set?
 static inline bool mi_bchunk_all_are_set_relaxed(mi_bchunk_t* chunk) {
 #if MI_OPT_SIMD && defined(__AVX2__) && (MI_BCHUNK_BITS==256)
@@ -902,6 +901,13 @@
   const __m256i vec1 = _mm256_load_si256((const __m256i*)chunk->bfields);
   const __m256i vec2 = _mm256_load_si256(((const __m256i*)chunk->bfields)+1);
   return (mi_mm256_is_ones(_mm256_and_si256(vec1, vec2)));
+#elif MI_OPT_SIMD && (MI_BCHUNK_BITS==512) && MI_ARCH_ARM64
+  const uint64x2_t v0 = vld1q_u64((uint64_t*)chunk->bfields); 
+  const uint64x2_t v1 = vld1q_u64((uint64_t*)chunk->bfields + 2);    
+  const uint64x2_t v2 = vld1q_u64((uint64_t*)chunk->bfields + 4);    
+  const uint64x2_t v3 = vld1q_u64((uint64_t*)chunk->bfields + 6);    
+  const uint64x2_t v  = vandq_u64(vandq_u64(v0,v1),vandq_u64(v2,v3));    
+  return (vminvq_u32(vreinterpretq_u32_u64(v)) == 0xFFFFFFFFUL);     
 #else
   for (int i = 0; i < MI_BCHUNK_FIELDS; i++) {
     if (~mi_atomic_load_relaxed(&chunk->bfields[i]) != 0) return false;
@@ -911,8 +917,6 @@
 }
 
 
-=======
->>>>>>> dddcd5de
 static bool mi_bchunk_bsr(mi_bchunk_t* chunk, size_t* pidx) {
   for (size_t i = MI_BCHUNK_FIELDS; i > 0; ) {
     i--;
