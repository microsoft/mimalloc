/* ----------------------------------------------------------------------------
Copyright (c) 2018-2022, Microsoft Research, Daan Leijen
This is free software; you can redistribute it and/or modify it under the
terms of the MIT license. A copy of the license can be found in the file
"LICENSE" at the root of this distribution.
-----------------------------------------------------------------------------*/
#ifndef _DEFAULT_SOURCE
#define _DEFAULT_SOURCE   // for realpath() on Linux
#endif

#include "mimalloc.h"
#include "mimalloc/internal.h"
#include "mimalloc/atomic.h"
#include "mimalloc/prim.h"   // _mi_prim_thread_id()

#include <string.h>      // memset, strlen (for mi_strdup)
#include <stdlib.h>      // malloc, abort

#define MI_IN_ALLOC_C
#include "alloc-override.c"
#undef MI_IN_ALLOC_C

// ------------------------------------------------------
// Allocation
// ------------------------------------------------------

// Fast allocation in a page: just pop from the free list.
// Fall back to generic allocation only if the list is empty.
extern inline void* _mi_page_malloc(mi_heap_t* heap, mi_page_t* page, size_t size, bool zero) mi_attr_noexcept {
  mi_assert_internal(page->xblock_size==0||mi_page_block_size(page) >= size);
  mi_block_t* const block = page->free;
  if mi_unlikely(block == NULL) {
    return _mi_malloc_generic(heap, size, zero, 0);
  }
  mi_assert_internal(block != NULL && _mi_ptr_page(block) == page);
  // pop from the free list
  page->used++;
  page->free = mi_block_next(page, block);
  mi_assert_internal(page->free == NULL || _mi_ptr_page(page->free) == page);
  #if MI_DEBUG>3
  if (page->free_is_zero) {
    mi_assert_expensive(mi_mem_is_zero(block+1,size - sizeof(*block)));
  }
  #endif

  // allow use of the block internally
  // note: when tracking we need to avoid ever touching the MI_PADDING since
  // that is tracked by valgrind etc. as non-accessible (through the red-zone, see `mimalloc/track.h`)
  mi_track_mem_undefined(block, mi_page_usable_block_size(page));

  // zero the block? note: we need to zero the full block size (issue #63)
  if mi_unlikely(zero) {
    mi_assert_internal(page->xblock_size != 0); // do not call with zero'ing for huge blocks (see _mi_malloc_generic)
    mi_assert_internal(page->xblock_size >= MI_PADDING_SIZE);
    if (page->free_is_zero) {
      block->next = 0;
      mi_track_mem_defined(block, page->xblock_size - MI_PADDING_SIZE);
    }
    else {
      _mi_memzero_aligned(block, page->xblock_size - MI_PADDING_SIZE);
    }    
  }

#if (MI_DEBUG>0) && !MI_TRACK_ENABLED && !MI_TSAN
  if (!zero && !mi_page_is_huge(page)) {
    memset(block, MI_DEBUG_UNINIT, mi_page_usable_block_size(page));
  }
#elif (MI_SECURE!=0)
  if (!zero) { block->next = 0; } // don't leak internal data
#endif

#if (MI_STAT>0)
  const size_t bsize = mi_page_usable_block_size(page);
  if (bsize <= MI_MEDIUM_OBJ_SIZE_MAX) {
    mi_heap_stat_increase(heap, normal, bsize);
    mi_heap_stat_counter_increase(heap, normal_count, 1);
#if (MI_STAT>1)
    const size_t bin = _mi_bin(bsize);
    mi_heap_stat_increase(heap, normal_bins[bin], 1);
#endif
  }
#endif

#if MI_PADDING // && !MI_TRACK_ENABLED
  mi_padding_t* const padding = (mi_padding_t*)((uint8_t*)block + mi_page_usable_block_size(page));
  ptrdiff_t delta = ((uint8_t*)padding - (uint8_t*)block - (size - MI_PADDING_SIZE));
  #if (MI_DEBUG>=2)
  mi_assert_internal(delta >= 0 && mi_page_usable_block_size(page) >= (size - MI_PADDING_SIZE + delta));
  #endif
  mi_track_mem_defined(padding,sizeof(mi_padding_t));  // note: re-enable since mi_page_usable_block_size may set noaccess
  padding->canary = (uint32_t)(mi_ptr_encode(page,block,page->keys));
  padding->delta  = (uint32_t)(delta);
  #if MI_PADDING_CHECK
  if (!mi_page_is_huge(page)) {
    uint8_t* fill = (uint8_t*)padding - delta;
    const size_t maxpad = (delta > MI_MAX_ALIGN_SIZE ? MI_MAX_ALIGN_SIZE : delta); // set at most N initial padding bytes
    for (size_t i = 0; i < maxpad; i++) { fill[i] = MI_DEBUG_PADDING; }
  }
  #endif
#endif

  return block;
}

static inline mi_decl_restrict void* mi_heap_malloc_small_zero(mi_heap_t* heap, size_t size, bool zero) mi_attr_noexcept {
  mi_assert(heap != NULL);
  #if MI_DEBUG
  const uintptr_t tid = _mi_thread_id();
  mi_assert(heap->thread_id == 0 || heap->thread_id == tid); // heaps are thread local
  #endif
  mi_assert(size <= MI_SMALL_SIZE_MAX);
  #if (MI_PADDING)
  if (size == 0) { size = sizeof(void*); }
  #endif
  mi_page_t* page = _mi_heap_get_free_small_page(heap, size + MI_PADDING_SIZE);
  void* const p = _mi_page_malloc(heap, page, size + MI_PADDING_SIZE, zero);  
  mi_track_malloc(p,size,zero);
  #if MI_STAT>1
  if (p != NULL) {
    if (!mi_heap_is_initialized(heap)) { heap = mi_prim_get_default_heap(); }
    mi_heap_stat_increase(heap, malloc, mi_usable_size(p));
  }
  #endif
<<<<<<< HEAD
  if (zero && p != NULL) { mi_assert_internal(mi_mem_is_zero(p, size)); }
=======
  #if MI_DEBUG>3
  if (p != NULL && zero) {
    mi_assert_expensive(mi_mem_is_zero(p, size));
  }
  #endif
>>>>>>> 2a6352fe
  return p;
}

// allocate a small block
mi_decl_nodiscard extern inline mi_decl_restrict void* mi_heap_malloc_small(mi_heap_t* heap, size_t size) mi_attr_noexcept {
  return mi_heap_malloc_small_zero(heap, size, false);
}

mi_decl_nodiscard extern inline mi_decl_restrict void* mi_malloc_small(size_t size) mi_attr_noexcept {
  return mi_heap_malloc_small(mi_prim_get_default_heap(), size);
}

// The main allocation function
extern inline void* _mi_heap_malloc_zero_ex(mi_heap_t* heap, size_t size, bool zero, size_t huge_alignment) mi_attr_noexcept {
  if mi_likely(size <= MI_SMALL_SIZE_MAX) {
    mi_assert_internal(huge_alignment == 0);
    return mi_heap_malloc_small_zero(heap, size, zero);
  }
  else {
    mi_assert(heap!=NULL);
    mi_assert(heap->thread_id == 0 || heap->thread_id == _mi_thread_id());   // heaps are thread local
    void* const p = _mi_malloc_generic(heap, size + MI_PADDING_SIZE, zero, huge_alignment);  // note: size can overflow but it is detected in malloc_generic
    mi_track_malloc(p,size,zero);
    #if MI_STAT>1
    if (p != NULL) {
      if (!mi_heap_is_initialized(heap)) { heap = mi_prim_get_default_heap(); }
      mi_heap_stat_increase(heap, malloc, mi_usable_size(p));
    }
    #endif
<<<<<<< HEAD
    if (zero && p != NULL) { mi_assert_internal(mi_mem_is_zero(p, size)); }
=======
    #if MI_DEBUG>3
    if (p != NULL && zero) {
      mi_assert_expensive(mi_mem_is_zero(p, size));
    }
    #endif
>>>>>>> 2a6352fe
    return p;
  }
}

extern inline void* _mi_heap_malloc_zero(mi_heap_t* heap, size_t size, bool zero) mi_attr_noexcept {
  return _mi_heap_malloc_zero_ex(heap, size, zero, 0);
}

mi_decl_nodiscard extern inline mi_decl_restrict void* mi_heap_malloc(mi_heap_t* heap, size_t size) mi_attr_noexcept {
  return _mi_heap_malloc_zero(heap, size, false);
}

mi_decl_nodiscard extern inline mi_decl_restrict void* mi_malloc(size_t size) mi_attr_noexcept {
  return mi_heap_malloc(mi_prim_get_default_heap(), size);
}

// zero initialized small block
mi_decl_nodiscard mi_decl_restrict void* mi_zalloc_small(size_t size) mi_attr_noexcept {
  return mi_heap_malloc_small_zero(mi_prim_get_default_heap(), size, true);
}

mi_decl_nodiscard extern inline mi_decl_restrict void* mi_heap_zalloc(mi_heap_t* heap, size_t size) mi_attr_noexcept {
  return _mi_heap_malloc_zero(heap, size, true);
}

mi_decl_nodiscard mi_decl_restrict void* mi_zalloc(size_t size) mi_attr_noexcept {
  return mi_heap_zalloc(mi_prim_get_default_heap(),size);
}


// ------------------------------------------------------
// Check for double free in secure and debug mode
// This is somewhat expensive so only enabled for secure mode 4
// ------------------------------------------------------

#if (MI_ENCODE_FREELIST && (MI_SECURE>=4 || MI_DEBUG!=0))
// linear check if the free list contains a specific element
static bool mi_list_contains(const mi_page_t* page, const mi_block_t* list, const mi_block_t* elem) {
  while (list != NULL) {
    if (elem==list) return true;
    list = mi_block_next(page, list);
  }
  return false;
}

static mi_decl_noinline bool mi_check_is_double_freex(const mi_page_t* page, const mi_block_t* block) {
  // The decoded value is in the same page (or NULL).
  // Walk the free lists to verify positively if it is already freed
  if (mi_list_contains(page, page->free, block) ||
      mi_list_contains(page, page->local_free, block) ||
      mi_list_contains(page, mi_page_thread_free(page), block))
  {
    _mi_error_message(EAGAIN, "double free detected of block %p with size %zu\n", block, mi_page_block_size(page));
    return true;
  }
  return false;
}

#define mi_track_page(page,access)  { size_t psize; void* pstart = _mi_page_start(_mi_page_segment(page),page,&psize); mi_track_mem_##access( pstart, psize); }

static inline bool mi_check_is_double_free(const mi_page_t* page, const mi_block_t* block) {
  bool is_double_free = false;
  mi_block_t* n = mi_block_nextx(page, block, page->keys); // pretend it is freed, and get the decoded first field
  if (((uintptr_t)n & (MI_INTPTR_SIZE-1))==0 &&  // quick check: aligned pointer?
      (n==NULL || mi_is_in_same_page(block, n))) // quick check: in same page or NULL?
  {
    // Suspicous: decoded value a in block is in the same page (or NULL) -- maybe a double free?
    // (continue in separate function to improve code generation)
    is_double_free = mi_check_is_double_freex(page, block);
  }
  return is_double_free;
}
#else
static inline bool mi_check_is_double_free(const mi_page_t* page, const mi_block_t* block) {
  MI_UNUSED(page);
  MI_UNUSED(block);
  return false;
}
#endif

// ---------------------------------------------------------------------------
// Check for heap block overflow by setting up padding at the end of the block
// ---------------------------------------------------------------------------

#if MI_PADDING // && !MI_TRACK_ENABLED
static bool mi_page_decode_padding(const mi_page_t* page, const mi_block_t* block, size_t* delta, size_t* bsize) {
  *bsize = mi_page_usable_block_size(page);
  const mi_padding_t* const padding = (mi_padding_t*)((uint8_t*)block + *bsize);
  mi_track_mem_defined(padding,sizeof(mi_padding_t));
  *delta = padding->delta;
  uint32_t canary = padding->canary;
  uintptr_t keys[2];
  keys[0] = page->keys[0];
  keys[1] = page->keys[1];
  bool ok = ((uint32_t)mi_ptr_encode(page,block,keys) == canary && *delta <= *bsize);
  mi_track_mem_noaccess(padding,sizeof(mi_padding_t));
  return ok;
}

// Return the exact usable size of a block.
static size_t mi_page_usable_size_of(const mi_page_t* page, const mi_block_t* block) {
  size_t bsize;
  size_t delta;
  bool ok = mi_page_decode_padding(page, block, &delta, &bsize);
  mi_assert_internal(ok); mi_assert_internal(delta <= bsize);
  return (ok ? bsize - delta : 0);
}

// When a non-thread-local block is freed, it becomes part of the thread delayed free
// list that is freed later by the owning heap. If the exact usable size is too small to
// contain the pointer for the delayed list, then shrink the padding (by decreasing delta)
// so it will later not trigger an overflow error in `mi_free_block`.
void _mi_padding_shrink(const mi_page_t* page, const mi_block_t* block, const size_t min_size) {
  size_t bsize;
  size_t delta;
  bool ok = mi_page_decode_padding(page, block, &delta, &bsize);
  mi_assert_internal(ok);
  if (!ok || (bsize - delta) >= min_size) return;  // usually already enough space
  mi_assert_internal(bsize >= min_size);
  if (bsize < min_size) return;  // should never happen
  size_t new_delta = (bsize - min_size);
  mi_assert_internal(new_delta < bsize);
  mi_padding_t* padding = (mi_padding_t*)((uint8_t*)block + bsize);
  mi_track_mem_defined(padding,sizeof(mi_padding_t));
  padding->delta = (uint32_t)new_delta;
  mi_track_mem_noaccess(padding,sizeof(mi_padding_t));
}
#else
static size_t mi_page_usable_size_of(const mi_page_t* page, const mi_block_t* block) {
  MI_UNUSED(block);
  return mi_page_usable_block_size(page);
}

void _mi_padding_shrink(const mi_page_t* page, const mi_block_t* block, const size_t min_size) {
  MI_UNUSED(page);
  MI_UNUSED(block);
  MI_UNUSED(min_size);
}
#endif

#if MI_PADDING && MI_PADDING_CHECK

static bool mi_verify_padding(const mi_page_t* page, const mi_block_t* block, size_t* size, size_t* wrong) {
  size_t bsize;
  size_t delta;
  bool ok = mi_page_decode_padding(page, block, &delta, &bsize);
  *size = *wrong = bsize;
  if (!ok) return false;
  mi_assert_internal(bsize >= delta);
  *size = bsize - delta;
  if (!mi_page_is_huge(page)) {
    uint8_t* fill = (uint8_t*)block + bsize - delta;
    const size_t maxpad = (delta > MI_MAX_ALIGN_SIZE ? MI_MAX_ALIGN_SIZE : delta); // check at most the first N padding bytes
    mi_track_mem_defined(fill, maxpad);
    for (size_t i = 0; i < maxpad; i++) {
      if (fill[i] != MI_DEBUG_PADDING) {
        *wrong = bsize - delta + i;
        ok = false;
        break;
      }
    }
    mi_track_mem_noaccess(fill, maxpad);
  }
  return ok;
}

static void mi_check_padding(const mi_page_t* page, const mi_block_t* block) {
  size_t size;
  size_t wrong;
  if (!mi_verify_padding(page,block,&size,&wrong)) {
    _mi_error_message(EFAULT, "buffer overflow in heap block %p of size %zu: write after %zu bytes\n", block, size, wrong );
  }
}

#else

static void mi_check_padding(const mi_page_t* page, const mi_block_t* block) {
  MI_UNUSED(page);
  MI_UNUSED(block);
}

#endif

// only maintain stats for smaller objects if requested
#if (MI_STAT>0)
static void mi_stat_free(const mi_page_t* page, const mi_block_t* block) {
  #if (MI_STAT < 2)  
  MI_UNUSED(block);
  #endif
  mi_heap_t* const heap = mi_heap_get_default();
  const size_t bsize = mi_page_usable_block_size(page);
  #if (MI_STAT>1)
  const size_t usize = mi_page_usable_size_of(page, block);
  mi_heap_stat_decrease(heap, malloc, usize);
  #endif  
  if (bsize <= MI_MEDIUM_OBJ_SIZE_MAX) {
    mi_heap_stat_decrease(heap, normal, bsize);
    #if (MI_STAT > 1)
    mi_heap_stat_decrease(heap, normal_bins[_mi_bin(bsize)], 1);
    #endif
  }
  else if (bsize <= MI_LARGE_OBJ_SIZE_MAX) {
    mi_heap_stat_decrease(heap, large, bsize);
  }
  else {
    mi_heap_stat_decrease(heap, huge, bsize);
  }  
}
#else
static void mi_stat_free(const mi_page_t* page, const mi_block_t* block) {
  MI_UNUSED(page); MI_UNUSED(block);
}
#endif

#if MI_HUGE_PAGE_ABANDON
#if (MI_STAT>0)
// maintain stats for huge objects
static void mi_stat_huge_free(const mi_page_t* page) {
  mi_heap_t* const heap = mi_heap_get_default();
  const size_t bsize = mi_page_block_size(page); // to match stats in `page.c:mi_page_huge_alloc`
  if (bsize <= MI_LARGE_OBJ_SIZE_MAX) {
    mi_heap_stat_decrease(heap, large, bsize);
  }
  else {
    mi_heap_stat_decrease(heap, huge, bsize);
  }
}
#else
static void mi_stat_huge_free(const mi_page_t* page) {
  MI_UNUSED(page);
}
#endif
#endif

// ------------------------------------------------------
// Free
// ------------------------------------------------------

// multi-threaded free (or free in huge block if compiled with MI_HUGE_PAGE_ABANDON)
static mi_decl_noinline void _mi_free_block_mt(mi_page_t* page, mi_block_t* block)
{
  // The padding check may access the non-thread-owned page for the key values.
  // that is safe as these are constant and the page won't be freed (as the block is not freed yet).
  mi_check_padding(page, block);
  _mi_padding_shrink(page, block, sizeof(mi_block_t));       // for small size, ensure we can fit the delayed thread pointers without triggering overflow detection
  
  // huge page segments are always abandoned and can be freed immediately
  mi_segment_t* segment = _mi_page_segment(page);
  if (segment->kind == MI_SEGMENT_HUGE) {
    #if MI_HUGE_PAGE_ABANDON
    // huge page segments are always abandoned and can be freed immediately
    mi_stat_huge_free(page);
    _mi_segment_huge_page_free(segment, page, block);
    return;
    #else
    // huge pages are special as they occupy the entire segment
    // as these are large we reset the memory occupied by the page so it is available to other threads
    // (as the owning thread needs to actually free the memory later).
    _mi_segment_huge_page_reset(segment, page, block);
    #endif
  }
  
  #if (MI_DEBUG>0) && !MI_TRACK_ENABLED && !MI_TSAN        // note: when tracking, cannot use mi_usable_size with multi-threading
  if (segment->kind != MI_SEGMENT_HUGE) {                  // not for huge segments as we just reset the content
    memset(block, MI_DEBUG_FREED, mi_usable_size(block));
  }
  #endif

  // Try to put the block on either the page-local thread free list, or the heap delayed free list.
  mi_thread_free_t tfreex;
  bool use_delayed;
  mi_thread_free_t tfree = mi_atomic_load_relaxed(&page->xthread_free);
  do {
    use_delayed = (mi_tf_delayed(tfree) == MI_USE_DELAYED_FREE);
    if mi_unlikely(use_delayed) {
      // unlikely: this only happens on the first concurrent free in a page that is in the full list
      tfreex = mi_tf_set_delayed(tfree,MI_DELAYED_FREEING);
    }
    else {
      // usual: directly add to page thread_free list
      mi_block_set_next(page, block, mi_tf_block(tfree));
      tfreex = mi_tf_set_block(tfree,block);
    }
  } while (!mi_atomic_cas_weak_release(&page->xthread_free, &tfree, tfreex));

  if mi_unlikely(use_delayed) {
    // racy read on `heap`, but ok because MI_DELAYED_FREEING is set (see `mi_heap_delete` and `mi_heap_collect_abandon`)
    mi_heap_t* const heap = (mi_heap_t*)(mi_atomic_load_acquire(&page->xheap)); //mi_page_heap(page);
    mi_assert_internal(heap != NULL);
    if (heap != NULL) {
      // add to the delayed free list of this heap. (do this atomically as the lock only protects heap memory validity)
      mi_block_t* dfree = mi_atomic_load_ptr_relaxed(mi_block_t, &heap->thread_delayed_free);
      do {
        mi_block_set_nextx(heap,block,dfree, heap->keys);
      } while (!mi_atomic_cas_ptr_weak_release(mi_block_t,&heap->thread_delayed_free, &dfree, block));
    }

    // and reset the MI_DELAYED_FREEING flag
    tfree = mi_atomic_load_relaxed(&page->xthread_free);
    do {
      tfreex = tfree;
      mi_assert_internal(mi_tf_delayed(tfree) == MI_DELAYED_FREEING);
      tfreex = mi_tf_set_delayed(tfree,MI_NO_DELAYED_FREE);
    } while (!mi_atomic_cas_weak_release(&page->xthread_free, &tfree, tfreex));
  }
}

// regular free
static inline void _mi_free_block(mi_page_t* page, bool local, mi_block_t* block)
{
  // and push it on the free list
  //const size_t bsize = mi_page_block_size(page);
  if mi_likely(local) {
    // owning thread can free a block directly
    if mi_unlikely(mi_check_is_double_free(page, block)) return;
    mi_check_padding(page, block);
    #if (MI_DEBUG>0) && !MI_TRACK_ENABLED && !MI_TSAN
    if (!mi_page_is_huge(page)) {   // huge page content may be already decommitted
      memset(block, MI_DEBUG_FREED, mi_page_block_size(page));
    }
    #endif
    mi_block_set_next(page, block, page->local_free);
    page->local_free = block;
    page->used--;
    if mi_unlikely(mi_page_all_free(page)) {
      _mi_page_retire(page);
    }
    else if mi_unlikely(mi_page_is_in_full(page)) {
      _mi_page_unfull(page);
    }
  }
  else {
    _mi_free_block_mt(page,block);
  }
}


// Adjust a block that was allocated aligned, to the actual start of the block in the page.
mi_block_t* _mi_page_ptr_unalign(const mi_segment_t* segment, const mi_page_t* page, const void* p) {
  mi_assert_internal(page!=NULL && p!=NULL);
  const size_t diff   = (uint8_t*)p - _mi_page_start(segment, page, NULL);
  const size_t adjust = (diff % mi_page_block_size(page));
  return (mi_block_t*)((uintptr_t)p - adjust);
}


void mi_decl_noinline _mi_free_generic(const mi_segment_t* segment, mi_page_t* page, bool is_local, void* p) mi_attr_noexcept {
  mi_block_t* const block = (mi_page_has_aligned(page) ? _mi_page_ptr_unalign(segment, page, p) : (mi_block_t*)p);
  mi_stat_free(page, block);    // stat_free may access the padding
  mi_track_free_size(block, mi_page_usable_size_of(page,block));
  _mi_free_block(page, is_local, block);
}

// Get the segment data belonging to a pointer
// This is just a single `and` in assembly but does further checks in debug mode
// (and secure mode) if this was a valid pointer.
static inline mi_segment_t* mi_checked_ptr_segment(const void* p, const char* msg)
{
  MI_UNUSED(msg);
  mi_assert(p != NULL);

#if (MI_DEBUG>0)
  if mi_unlikely(((uintptr_t)p & (MI_INTPTR_SIZE - 1)) != 0) {
    _mi_error_message(EINVAL, "%s: invalid (unaligned) pointer: %p\n", msg, p);
    return NULL;
  }
#endif

  mi_segment_t* const segment = _mi_ptr_segment(p);
  mi_assert_internal(segment != NULL);

#if (MI_DEBUG>0)
  if mi_unlikely(!mi_is_in_heap_region(p)) {
  #if (MI_INTPTR_SIZE == 8 && defined(__linux__))
    if (((uintptr_t)p >> 40) != 0x7F) { // linux tends to align large blocks above 0x7F000000000 (issue #640)
  #else
    {
  #endif
      _mi_warning_message("%s: pointer might not point to a valid heap region: %p\n"
        "(this may still be a valid very large allocation (over 64MiB))\n", msg, p);
      if mi_likely(_mi_ptr_cookie(segment) == segment->cookie) {
        _mi_warning_message("(yes, the previous pointer %p was valid after all)\n", p);
      }
    }
  }
#endif
#if (MI_DEBUG>0 || MI_SECURE>=4)
  if mi_unlikely(_mi_ptr_cookie(segment) != segment->cookie) {
    _mi_error_message(EINVAL, "%s: pointer does not point to a valid heap space: %p\n", msg, p);
    return NULL;
  }
#endif

  return segment;
}

// Free a block
// fast path written carefully to prevent spilling on the stack
void mi_free(void* p) mi_attr_noexcept
{
  if mi_unlikely(p == NULL) return;
  mi_segment_t* const segment = mi_checked_ptr_segment(p,"mi_free");
  const bool          is_local= (_mi_prim_thread_id() == mi_atomic_load_relaxed(&segment->thread_id));
  mi_page_t* const    page    = _mi_segment_page_of(segment, p);

  if mi_likely(is_local) {                       // thread-local free?
    if mi_likely(page->flags.full_aligned == 0)  // and it is not a full page (full pages need to move from the full bin), nor has aligned blocks (aligned blocks need to be unaligned)
    {
      mi_block_t* const block = (mi_block_t*)p;
      if mi_unlikely(mi_check_is_double_free(page, block)) return;
      mi_check_padding(page, block);
      mi_stat_free(page, block);
      #if (MI_DEBUG>0) && !MI_TRACK_ENABLED  && !MI_TSAN
      memset(block, MI_DEBUG_FREED, mi_page_block_size(page));
      #endif
      mi_track_free_size(p, mi_page_usable_size_of(page,block)); // faster then mi_usable_size as we already know the page and that p is unaligned
      mi_block_set_next(page, block, page->local_free);
      page->local_free = block;
      if mi_unlikely(--page->used == 0) {   // using this expression generates better code than: page->used--; if (mi_page_all_free(page))
        _mi_page_retire(page);
      }
    }
    else {
      // page is full or contains (inner) aligned blocks; use generic path
      _mi_free_generic(segment, page, true, p);
    }
  }
  else {
    // not thread-local; use generic path
    _mi_free_generic(segment, page, false, p);
  }
}

// return true if successful
bool _mi_free_delayed_block(mi_block_t* block) {
  // get segment and page
  const mi_segment_t* const segment = _mi_ptr_segment(block);
  mi_assert_internal(_mi_ptr_cookie(segment) == segment->cookie);
  mi_assert_internal(_mi_thread_id() == segment->thread_id);
  mi_page_t* const page = _mi_segment_page_of(segment, block);

  // Clear the no-delayed flag so delayed freeing is used again for this page.
  // This must be done before collecting the free lists on this page -- otherwise
  // some blocks may end up in the page `thread_free` list with no blocks in the
  // heap `thread_delayed_free` list which may cause the page to be never freed!
  // (it would only be freed if we happen to scan it in `mi_page_queue_find_free_ex`)
  if (!_mi_page_try_use_delayed_free(page, MI_USE_DELAYED_FREE, false /* dont overwrite never delayed */)) {
    return false;
  }

  // collect all other non-local frees to ensure up-to-date `used` count
  _mi_page_free_collect(page, false);

  // and free the block (possibly freeing the page as well since used is updated)
  _mi_free_block(page, true, block);
  return true;
}

// Bytes available in a block
mi_decl_noinline static size_t mi_page_usable_aligned_size_of(const mi_segment_t* segment, const mi_page_t* page, const void* p) mi_attr_noexcept {
  const mi_block_t* block = _mi_page_ptr_unalign(segment, page, p);
  const size_t size = mi_page_usable_size_of(page, block);
  const ptrdiff_t adjust = (uint8_t*)p - (uint8_t*)block;
  mi_assert_internal(adjust >= 0 && (size_t)adjust <= size);
  return (size - adjust);
}

static inline size_t _mi_usable_size(const void* p, const char* msg) mi_attr_noexcept {
  if (p == NULL) return 0;
  const mi_segment_t* const segment = mi_checked_ptr_segment(p, msg);
  const mi_page_t* const page = _mi_segment_page_of(segment, p);
  if mi_likely(!mi_page_has_aligned(page)) {
    const mi_block_t* block = (const mi_block_t*)p;
    return mi_page_usable_size_of(page, block);
  }
  else {
    // split out to separate routine for improved code generation
    return mi_page_usable_aligned_size_of(segment, page, p);
  }
}

mi_decl_nodiscard size_t mi_usable_size(const void* p) mi_attr_noexcept {
  return _mi_usable_size(p, "mi_usable_size");
}


// ------------------------------------------------------
// Allocation extensions
// ------------------------------------------------------

void mi_free_size(void* p, size_t size) mi_attr_noexcept {
  MI_UNUSED_RELEASE(size);
  mi_assert(p == NULL || size <= _mi_usable_size(p,"mi_free_size"));
  mi_free(p);
}

void mi_free_size_aligned(void* p, size_t size, size_t alignment) mi_attr_noexcept {
  MI_UNUSED_RELEASE(alignment);
  mi_assert(((uintptr_t)p % alignment) == 0);
  mi_free_size(p,size);
}

void mi_free_aligned(void* p, size_t alignment) mi_attr_noexcept {
  MI_UNUSED_RELEASE(alignment);
  mi_assert(((uintptr_t)p % alignment) == 0);
  mi_free(p);
}

mi_decl_nodiscard extern inline mi_decl_restrict void* mi_heap_calloc(mi_heap_t* heap, size_t count, size_t size) mi_attr_noexcept {
  size_t total;
  if (mi_count_size_overflow(count,size,&total)) return NULL;
  return mi_heap_zalloc(heap,total);
}

mi_decl_nodiscard mi_decl_restrict void* mi_calloc(size_t count, size_t size) mi_attr_noexcept {
  return mi_heap_calloc(mi_prim_get_default_heap(),count,size);
}

// Uninitialized `calloc`
mi_decl_nodiscard extern mi_decl_restrict void* mi_heap_mallocn(mi_heap_t* heap, size_t count, size_t size) mi_attr_noexcept {
  size_t total;
  if (mi_count_size_overflow(count, size, &total)) return NULL;
  return mi_heap_malloc(heap, total);
}

mi_decl_nodiscard mi_decl_restrict void* mi_mallocn(size_t count, size_t size) mi_attr_noexcept {
  return mi_heap_mallocn(mi_prim_get_default_heap(),count,size);
}

// Expand (or shrink) in place (or fail)
void* mi_expand(void* p, size_t newsize) mi_attr_noexcept {
  #if MI_PADDING
  // we do not shrink/expand with padding enabled
  MI_UNUSED(p); MI_UNUSED(newsize);
  return NULL;
  #else
  if (p == NULL) return NULL;
  const size_t size = _mi_usable_size(p,"mi_expand");
  if (newsize > size) return NULL;
  return p; // it fits
  #endif
}

void* _mi_heap_realloc_zero(mi_heap_t* heap, void* p, size_t newsize, bool zero) mi_attr_noexcept {
  // if p == NULL then behave as malloc.
  // else if size == 0 then reallocate to a zero-sized block (and don't return NULL, just as mi_malloc(0)).
  // (this means that returning NULL always indicates an error, and `p` will not have been freed in that case.)
  const size_t size = _mi_usable_size(p,"mi_realloc"); // also works if p == NULL (with size 0)
  if mi_unlikely(newsize <= size && newsize >= (size / 2) && newsize > 0) {  // note: newsize must be > 0 or otherwise we return NULL for realloc(NULL,0)
    mi_assert_internal(p!=NULL);
    // todo: do not track as the usable size is still the same in the free; adjust potential padding?
    // mi_track_resize(p,size,newsize)
    // if (newsize < size) { mi_track_mem_noaccess((uint8_t*)p + newsize, size - newsize); }
    return p;  // reallocation still fits and not more than 50% waste
  }
  void* newp = mi_heap_malloc(heap,newsize);
  if mi_likely(newp != NULL) {
    if (zero && newsize > size) {
      // also set last word in the previous allocation to zero to ensure any padding is zero-initialized
      const size_t start = (size >= sizeof(intptr_t) ? size - sizeof(intptr_t) : 0);
      _mi_memzero((uint8_t*)newp + start, newsize - start);
    }
    else if (newsize == 0) {
      ((uint8_t*)newp)[0] = 0; // work around for applications that expect zero-reallocation to be zero initialized (issue #725)
    }
    if mi_likely(p != NULL) {
      const size_t copysize = (newsize > size ? size : newsize);
      mi_track_mem_defined(p,copysize);  // _mi_useable_size may be too large for byte precise memory tracking..
      _mi_memcpy(newp, p, copysize);
      mi_free(p); // only free the original pointer if successful
    }
  }
  return newp;
}

mi_decl_nodiscard void* mi_heap_realloc(mi_heap_t* heap, void* p, size_t newsize) mi_attr_noexcept {
  return _mi_heap_realloc_zero(heap, p, newsize, false);
}

mi_decl_nodiscard void* mi_heap_reallocn(mi_heap_t* heap, void* p, size_t count, size_t size) mi_attr_noexcept {
  size_t total;
  if (mi_count_size_overflow(count, size, &total)) return NULL;
  return mi_heap_realloc(heap, p, total);
}


// Reallocate but free `p` on errors
mi_decl_nodiscard void* mi_heap_reallocf(mi_heap_t* heap, void* p, size_t newsize) mi_attr_noexcept {
  void* newp = mi_heap_realloc(heap, p, newsize);
  if (newp==NULL && p!=NULL) mi_free(p);
  return newp;
}

mi_decl_nodiscard void* mi_heap_rezalloc(mi_heap_t* heap, void* p, size_t newsize) mi_attr_noexcept {
  return _mi_heap_realloc_zero(heap, p, newsize, true);
}

mi_decl_nodiscard void* mi_heap_recalloc(mi_heap_t* heap, void* p, size_t count, size_t size) mi_attr_noexcept {
  size_t total;
  if (mi_count_size_overflow(count, size, &total)) return NULL;
  return mi_heap_rezalloc(heap, p, total);
}


mi_decl_nodiscard void* mi_realloc(void* p, size_t newsize) mi_attr_noexcept {
  return mi_heap_realloc(mi_prim_get_default_heap(),p,newsize);
}

mi_decl_nodiscard void* mi_reallocn(void* p, size_t count, size_t size) mi_attr_noexcept {
  return mi_heap_reallocn(mi_prim_get_default_heap(),p,count,size);
}

// Reallocate but free `p` on errors
mi_decl_nodiscard void* mi_reallocf(void* p, size_t newsize) mi_attr_noexcept {
  return mi_heap_reallocf(mi_prim_get_default_heap(),p,newsize);
}

mi_decl_nodiscard void* mi_rezalloc(void* p, size_t newsize) mi_attr_noexcept {
  return mi_heap_rezalloc(mi_prim_get_default_heap(), p, newsize);
}

mi_decl_nodiscard void* mi_recalloc(void* p, size_t count, size_t size) mi_attr_noexcept {
  return mi_heap_recalloc(mi_prim_get_default_heap(), p, count, size);
}



// ------------------------------------------------------
// strdup, strndup, and realpath
// ------------------------------------------------------

// `strdup` using mi_malloc
mi_decl_nodiscard mi_decl_restrict char* mi_heap_strdup(mi_heap_t* heap, const char* s) mi_attr_noexcept {
  if (s == NULL) return NULL;
  size_t n = strlen(s);
  char* t = (char*)mi_heap_malloc(heap,n+1);
  if (t == NULL) return NULL;
  _mi_memcpy(t, s, n);
  t[n] = 0;
  return t;
}

mi_decl_nodiscard mi_decl_restrict char* mi_strdup(const char* s) mi_attr_noexcept {
  return mi_heap_strdup(mi_prim_get_default_heap(), s);
}

// `strndup` using mi_malloc
mi_decl_nodiscard mi_decl_restrict char* mi_heap_strndup(mi_heap_t* heap, const char* s, size_t n) mi_attr_noexcept {
  if (s == NULL) return NULL;
  const char* end = (const char*)memchr(s, 0, n);  // find end of string in the first `n` characters (returns NULL if not found)
  const size_t m = (end != NULL ? (size_t)(end - s) : n);  // `m` is the minimum of `n` or the end-of-string
  mi_assert_internal(m <= n);
  char* t = (char*)mi_heap_malloc(heap, m+1);
  if (t == NULL) return NULL;
  _mi_memcpy(t, s, m);
  t[m] = 0;
  return t;
}

mi_decl_nodiscard mi_decl_restrict char* mi_strndup(const char* s, size_t n) mi_attr_noexcept {
  return mi_heap_strndup(mi_prim_get_default_heap(),s,n);
}

#ifndef __wasi__
// `realpath` using mi_malloc
#ifdef _WIN32
#ifndef PATH_MAX
#define PATH_MAX MAX_PATH
#endif
#include <windows.h>
mi_decl_nodiscard mi_decl_restrict char* mi_heap_realpath(mi_heap_t* heap, const char* fname, char* resolved_name) mi_attr_noexcept {
  // todo: use GetFullPathNameW to allow longer file names
  char buf[PATH_MAX];
  DWORD res = GetFullPathNameA(fname, PATH_MAX, (resolved_name == NULL ? buf : resolved_name), NULL);
  if (res == 0) {
    errno = GetLastError(); return NULL;
  }
  else if (res > PATH_MAX) {
    errno = EINVAL; return NULL;
  }
  else if (resolved_name != NULL) {
    return resolved_name;
  }
  else {
    return mi_heap_strndup(heap, buf, PATH_MAX);
  }
}
#else
/*
#include <unistd.h>  // pathconf
static size_t mi_path_max(void) {
  static size_t path_max = 0;
  if (path_max <= 0) {
    long m = pathconf("/",_PC_PATH_MAX);
    if (m <= 0) path_max = 4096;      // guess
    else if (m < 256) path_max = 256; // at least 256
    else path_max = m;
  }
  return path_max;
}
*/
char* mi_heap_realpath(mi_heap_t* heap, const char* fname, char* resolved_name) mi_attr_noexcept {
  if (resolved_name != NULL) {
    return realpath(fname,resolved_name);
  }
  else {
    char* rname = realpath(fname, NULL);
    if (rname == NULL) return NULL;
    char* result = mi_heap_strdup(heap, rname);
    free(rname);  // use regular free! (which may be redirected to our free but that's ok)
    return result;
  }
  /*
    const size_t n  = mi_path_max();
    char* buf = (char*)mi_malloc(n+1);
    if (buf == NULL) {
      errno = ENOMEM;
      return NULL;
    }
    char* rname  = realpath(fname,buf);
    char* result = mi_heap_strndup(heap,rname,n); // ok if `rname==NULL`
    mi_free(buf);
    return result;
  }
  */
}
#endif

mi_decl_nodiscard mi_decl_restrict char* mi_realpath(const char* fname, char* resolved_name) mi_attr_noexcept {
  return mi_heap_realpath(mi_prim_get_default_heap(),fname,resolved_name);
}
#endif

/*-------------------------------------------------------
C++ new and new_aligned
The standard requires calling into `get_new_handler` and
throwing the bad_alloc exception on failure. If we compile
with a C++ compiler we can implement this precisely. If we
use a C compiler we cannot throw a `bad_alloc` exception
but we call `exit` instead (i.e. not returning).
-------------------------------------------------------*/

#ifdef __cplusplus
#include <new>
static bool mi_try_new_handler(bool nothrow) {
  #if defined(_MSC_VER) || (__cplusplus >= 201103L)
    std::new_handler h = std::get_new_handler();
  #else
    std::new_handler h = std::set_new_handler();
    std::set_new_handler(h);
  #endif
  if (h==NULL) {
    _mi_error_message(ENOMEM, "out of memory in 'new'");
    if (!nothrow) {
      throw std::bad_alloc();
    }
    return false;
  }
  else {
    h();
    return true;
  }
}
#else
typedef void (*std_new_handler_t)(void);

#if (defined(__GNUC__) || (defined(__clang__) && !defined(_MSC_VER)))  // exclude clang-cl, see issue #631
std_new_handler_t __attribute__((weak)) _ZSt15get_new_handlerv(void) {
  return NULL;
}
static std_new_handler_t mi_get_new_handler(void) {
  return _ZSt15get_new_handlerv();
}
#else
// note: on windows we could dynamically link to `?get_new_handler@std@@YAP6AXXZXZ`.
static std_new_handler_t mi_get_new_handler() {
  return NULL;
}
#endif

static bool mi_try_new_handler(bool nothrow) {
  std_new_handler_t h = mi_get_new_handler();
  if (h==NULL) {
    _mi_error_message(ENOMEM, "out of memory in 'new'");
    if (!nothrow) {
      abort();  // cannot throw in plain C, use abort
    }
    return false;
  }
  else {
    h();
    return true;
  }
}
#endif

mi_decl_export mi_decl_noinline void* mi_heap_try_new(mi_heap_t* heap, size_t size, bool nothrow ) {
  void* p = NULL;
  while(p == NULL && mi_try_new_handler(nothrow)) {
    p = mi_heap_malloc(heap,size);
  }
  return p;
}

static mi_decl_noinline void* mi_try_new(size_t size, bool nothrow) {
  return mi_heap_try_new(mi_prim_get_default_heap(), size, nothrow);
}


mi_decl_nodiscard mi_decl_restrict void* mi_heap_alloc_new(mi_heap_t* heap, size_t size) {
  void* p = mi_heap_malloc(heap,size);
  if mi_unlikely(p == NULL) return mi_heap_try_new(heap, size, false);
  return p;
}

mi_decl_nodiscard mi_decl_restrict void* mi_new(size_t size) {
  return mi_heap_alloc_new(mi_prim_get_default_heap(), size);
}


mi_decl_nodiscard mi_decl_restrict void* mi_heap_alloc_new_n(mi_heap_t* heap, size_t count, size_t size) {
  size_t total;
  if mi_unlikely(mi_count_size_overflow(count, size, &total)) {
    mi_try_new_handler(false);  // on overflow we invoke the try_new_handler once to potentially throw std::bad_alloc
    return NULL;
  }
  else {
    return mi_heap_alloc_new(heap,total);
  }
}

mi_decl_nodiscard mi_decl_restrict void* mi_new_n(size_t count, size_t size) {
  return mi_heap_alloc_new_n(mi_prim_get_default_heap(), size, count);
}


mi_decl_nodiscard mi_decl_restrict void* mi_new_nothrow(size_t size) mi_attr_noexcept {
  void* p = mi_malloc(size);
  if mi_unlikely(p == NULL) return mi_try_new(size, true);
  return p;
}

mi_decl_nodiscard mi_decl_restrict void* mi_new_aligned(size_t size, size_t alignment) {
  void* p;
  do {
    p = mi_malloc_aligned(size, alignment);
  }
  while(p == NULL && mi_try_new_handler(false));
  return p;
}

mi_decl_nodiscard mi_decl_restrict void* mi_new_aligned_nothrow(size_t size, size_t alignment) mi_attr_noexcept {
  void* p;
  do {
    p = mi_malloc_aligned(size, alignment);
  }
  while(p == NULL && mi_try_new_handler(true));
  return p;
}

mi_decl_nodiscard void* mi_new_realloc(void* p, size_t newsize) {
  void* q;
  do {
    q = mi_realloc(p, newsize);
  } while (q == NULL && mi_try_new_handler(false));
  return q;
}

mi_decl_nodiscard void* mi_new_reallocn(void* p, size_t newcount, size_t size) {
  size_t total;
  if mi_unlikely(mi_count_size_overflow(newcount, size, &total)) {
    mi_try_new_handler(false);  // on overflow we invoke the try_new_handler once to potentially throw std::bad_alloc
    return NULL;
  }
  else {
    return mi_new_realloc(p, total);
  }
}

// ------------------------------------------------------
// ensure explicit external inline definitions are emitted!
// ------------------------------------------------------

#ifdef __cplusplus
void* _mi_externs[] = {
  (void*)&_mi_page_malloc,
  (void*)&_mi_heap_malloc_zero,
  (void*)&_mi_heap_malloc_zero_ex,
  (void*)&mi_malloc,
  (void*)&mi_malloc_small,
  (void*)&mi_zalloc_small,
  (void*)&mi_heap_malloc,
  (void*)&mi_heap_zalloc,
  (void*)&mi_heap_malloc_small,
  // (void*)&mi_heap_alloc_new,
  // (void*)&mi_heap_alloc_new_n
};
#endif<|MERGE_RESOLUTION|>--- conflicted
+++ resolved
@@ -121,15 +121,11 @@
     mi_heap_stat_increase(heap, malloc, mi_usable_size(p));
   }
   #endif
-<<<<<<< HEAD
-  if (zero && p != NULL) { mi_assert_internal(mi_mem_is_zero(p, size)); }
-=======
   #if MI_DEBUG>3
   if (p != NULL && zero) {
     mi_assert_expensive(mi_mem_is_zero(p, size));
   }
   #endif
->>>>>>> 2a6352fe
   return p;
 }
 
@@ -159,15 +155,11 @@
       mi_heap_stat_increase(heap, malloc, mi_usable_size(p));
     }
     #endif
-<<<<<<< HEAD
-    if (zero && p != NULL) { mi_assert_internal(mi_mem_is_zero(p, size)); }
-=======
     #if MI_DEBUG>3
     if (p != NULL && zero) {
       mi_assert_expensive(mi_mem_is_zero(p, size));
     }
     #endif
->>>>>>> 2a6352fe
     return p;
   }
 }
