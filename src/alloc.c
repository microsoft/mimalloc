--- conflicted
+++ resolved
@@ -519,28 +519,6 @@
 {
   if mi_unlikely(p == NULL) return;
   mi_segment_t* const segment = mi_checked_ptr_segment(p,"mi_free");
-<<<<<<< HEAD
-  if mi_unlikely(segment == NULL) return; 
-
-  mi_threadid_t tid = _mi_thread_id();
-  mi_page_t* const page = _mi_segment_page_of(segment, p);
-  
-  if mi_likely(tid == mi_atomic_load_relaxed(&segment->thread_id) && page->flags.full_aligned == 0) {  // the thread id matches and it is not a full page, nor has aligned blocks
-    // local, and not full or aligned
-    mi_block_t* block = (mi_block_t*)(p);
-    if mi_unlikely(mi_check_is_double_free(page,block)) return;
-    mi_check_padding(page, block);
-    mi_stat_free(page, block);
-    #if (MI_DEBUG!=0) && !MI_TRACK_ENABLED
-    memset(block, MI_DEBUG_FREED, mi_page_block_size(page));
-    #endif
-    mi_track_free(p);
-    mi_block_set_next(page, block, page->local_free);
-    page->local_free = block;
-    if mi_unlikely(--page->used == 0) {   // using this expression generates better code than: page->used--; if (mi_page_all_free(page))    
-      _mi_page_retire(page);
-    }    
-=======
   const bool          is_local= (_mi_thread_id() == mi_atomic_load_relaxed(&segment->thread_id));
   mi_page_t* const    page    = _mi_segment_page_of(segment, p);
   
@@ -565,7 +543,6 @@
       // page is full or contains (inner) aligned blocks; use generic path
       _mi_free_generic(segment, page, true, p);
     }
->>>>>>> 18cf94df
   }
   else {
     // not thread-local; use generic path
