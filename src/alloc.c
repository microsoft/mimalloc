/* ----------------------------------------------------------------------------
Copyright (c) 2018-2024, Microsoft Research, Daan Leijen
This is free software; you can redistribute it and/or modify it under the
terms of the MIT license. A copy of the license can be found in the file
"LICENSE" at the root of this distribution.
-----------------------------------------------------------------------------*/
#ifndef _DEFAULT_SOURCE
#define _DEFAULT_SOURCE   // for realpath() on Linux
#endif

#include "mimalloc.h"
#include "mimalloc/internal.h"
#include "mimalloc/atomic.h"
#include "mimalloc/prim.h"   // _mi_prim_thread_id()

#include <string.h>      // memset, strlen (for mi_strdup)
#include <stdlib.h>      // malloc, abort

#define MI_IN_ALLOC_C
#include "alloc-override.c"
#include "free.c"
#undef MI_IN_ALLOC_C

// ------------------------------------------------------
// Allocation
// ------------------------------------------------------

// Fast allocation in a page: just pop from the free list.
// Fall back to generic allocation only if the list is empty.
// Note: in release mode the (inlined) routine is about 7 instructions with a single test.
extern inline void* _mi_page_malloc_zero(mi_heap_t* heap, mi_page_t* page, size_t size, bool zero) mi_attr_noexcept
{
<<<<<<< HEAD
  if (page->block_size != 0) { // not the empty heap
    mi_assert_internal(mi_page_block_size(page) >= size);
    mi_assert_internal(_mi_is_aligned(page, MI_PAGE_ALIGN));
    mi_assert_internal(_mi_ptr_page(page)==page);
  }
=======
  mi_assert_internal(size >= MI_PADDING_SIZE);
  mi_assert_internal(page->block_size == 0 /* empty heap */ || mi_page_block_size(page) >= size);
>>>>>>> a077311a

  // check the free list
  mi_block_t* const block = page->free;
  if mi_unlikely(block == NULL) {
    return _mi_malloc_generic(heap, size, zero, 0);
  }
  mi_assert_internal(block != NULL && _mi_ptr_page(block) == page);

  // pop from the free list
  page->free = mi_block_next(page, block);
  page->used++;
  mi_assert_internal(page->free == NULL || _mi_ptr_page(page->free) == page);
  mi_assert_internal(page->block_size < MI_MAX_ALIGN_SIZE || _mi_is_aligned(block, MI_MAX_ALIGN_SIZE));

  #if MI_DEBUG>3
  if (page->free_is_zero && size > sizeof(*block)) {
    mi_assert_expensive(mi_mem_is_zero(block+1,size - sizeof(*block)));
  }
  #endif

  // allow use of the block internally
  // note: when tracking we need to avoid ever touching the MI_PADDING since
  // that is tracked by valgrind etc. as non-accessible (through the red-zone, see `mimalloc/track.h`)
  mi_track_mem_undefined(block, mi_page_usable_block_size(page));

  // zero the block? note: we need to zero the full block size (issue #63)
  if mi_unlikely(zero) {
    mi_assert_internal(page->block_size != 0); // do not call with zero'ing for huge blocks (see _mi_malloc_generic)
    mi_assert_internal(!mi_page_is_huge(page));
    #if MI_PADDING
    mi_assert_internal(page->block_size >= MI_PADDING_SIZE);
    #endif
    if (page->free_is_zero) {
      block->next = 0;
      mi_track_mem_defined(block, page->block_size - MI_PADDING_SIZE);
    }
    else {
      _mi_memzero_aligned(block, page->block_size - MI_PADDING_SIZE);
    }
  }

  #if (MI_DEBUG>0) && !MI_TRACK_ENABLED && !MI_TSAN
  if (!zero && !mi_page_is_huge(page)) {
    memset(block, MI_DEBUG_UNINIT, mi_page_usable_block_size(page));
  }
  #elif (MI_SECURE!=0)
  if (!zero) { block->next = 0; } // don't leak internal data
  #endif

  #if (MI_STAT>0)
  const size_t bsize = mi_page_usable_block_size(page);
  if (bsize <= MI_LARGE_MAX_OBJ_SIZE) {
    mi_heap_stat_increase(heap, malloc_normal, bsize);
    mi_heap_stat_counter_increase(heap, malloc_normal_count, 1);
    #if (MI_STAT>1)
    const size_t bin = _mi_bin(bsize);
    mi_heap_stat_increase(heap, malloc_bins[bin], 1);
    mi_heap_stat_increase(heap, malloc_requested, size - MI_PADDING_SIZE);
    #endif
  }
  #endif

  #if MI_PADDING // && !MI_TRACK_ENABLED
    mi_padding_t* const padding = (mi_padding_t*)((uint8_t*)block + mi_page_usable_block_size(page));
    ptrdiff_t delta = ((uint8_t*)padding - (uint8_t*)block - (size - MI_PADDING_SIZE));
    #if (MI_DEBUG>=2)
    mi_assert_internal(delta >= 0 && mi_page_usable_block_size(page) >= (size - MI_PADDING_SIZE + delta));
    #endif
    mi_track_mem_defined(padding,sizeof(mi_padding_t));  // note: re-enable since mi_page_usable_block_size may set noaccess
    padding->canary = mi_ptr_encode_canary(page,block,page->keys);
    padding->delta  = (uint32_t)(delta);
    #if MI_PADDING_CHECK
    if (!mi_page_is_huge(page)) {
      uint8_t* fill = (uint8_t*)padding - delta;
      const size_t maxpad = (delta > MI_MAX_ALIGN_SIZE ? MI_MAX_ALIGN_SIZE : delta); // set at most N initial padding bytes
      for (size_t i = 0; i < maxpad; i++) { fill[i] = MI_DEBUG_PADDING; }
    }
    #endif
  #endif

  return block;
}

// extra entries for improved efficiency in `alloc-aligned.c`.
extern void* _mi_page_malloc(mi_heap_t* heap, mi_page_t* page, size_t size) mi_attr_noexcept {
  return _mi_page_malloc_zero(heap,page,size,false);
}
extern void* _mi_page_malloc_zeroed(mi_heap_t* heap, mi_page_t* page, size_t size) mi_attr_noexcept {
  return _mi_page_malloc_zero(heap,page,size,true);
}

#if MI_GUARDED
mi_decl_restrict void* _mi_heap_malloc_guarded(mi_heap_t* heap, size_t size, bool zero) mi_attr_noexcept;
#endif

static inline mi_decl_restrict void* mi_heap_malloc_small_zero(mi_heap_t* heap, size_t size, bool zero) mi_attr_noexcept {
  mi_assert(heap != NULL);
  mi_assert(size <= MI_SMALL_SIZE_MAX);
  #if MI_DEBUG
  const uintptr_t tid = _mi_thread_id();
  mi_assert(heap->tld->thread_id == 0 || heap->tld->thread_id == tid); // heaps are thread local
  #endif
  #if (MI_PADDING || MI_GUARDED)
  if (size == 0) { size = sizeof(void*); }
  #endif
  #if MI_GUARDED
  if (mi_heap_malloc_use_guarded(heap,size)) {
    return _mi_heap_malloc_guarded(heap, size, zero);
  }
  #endif

  // get page in constant time, and allocate from it
  mi_page_t* page = _mi_heap_get_free_small_page(heap, size + MI_PADDING_SIZE);
  void* const p = _mi_page_malloc_zero(heap, page, size + MI_PADDING_SIZE, zero);
  mi_track_malloc(p,size,zero);

  #if MI_DEBUG>3
  if (p != NULL && zero) {
    mi_assert_expensive(mi_mem_is_zero(p, size));
  }
  #endif
  return p;
}

// allocate a small block
mi_decl_nodiscard extern inline mi_decl_restrict void* mi_heap_malloc_small(mi_heap_t* heap, size_t size) mi_attr_noexcept {
  return mi_heap_malloc_small_zero(heap, size, false);
}

mi_decl_nodiscard extern inline mi_decl_restrict void* mi_malloc_small(size_t size) mi_attr_noexcept {
  return mi_heap_malloc_small(mi_prim_get_default_heap(), size);
}

// The main allocation function
extern inline void* _mi_heap_malloc_zero_ex(mi_heap_t* heap, size_t size, bool zero, size_t huge_alignment) mi_attr_noexcept {
  // fast path for small objects
  if mi_likely(size <= MI_SMALL_SIZE_MAX) {
    mi_assert_internal(huge_alignment == 0);
    return mi_heap_malloc_small_zero(heap, size, zero);
  }
  #if MI_GUARDED
  else if (huge_alignment==0 && mi_heap_malloc_use_guarded(heap,size)) {
    return _mi_heap_malloc_guarded(heap, size, zero);
  }
  #endif
  else {
    // regular allocation
    mi_assert(heap!=NULL);
    mi_assert(heap->tld->thread_id == 0 || heap->tld->thread_id == _mi_thread_id());   // heaps are thread local
    void* const p = _mi_malloc_generic(heap, size + MI_PADDING_SIZE, zero, huge_alignment);  // note: size can overflow but it is detected in malloc_generic
    mi_track_malloc(p,size,zero);

    #if MI_DEBUG>3
    if (p != NULL && zero) {
      mi_assert_expensive(mi_mem_is_zero(p, size));
    }
    #endif
    return p;
  }
}

extern inline void* _mi_heap_malloc_zero(mi_heap_t* heap, size_t size, bool zero) mi_attr_noexcept {
  return _mi_heap_malloc_zero_ex(heap, size, zero, 0);
}

mi_decl_nodiscard extern inline mi_decl_restrict void* mi_heap_malloc(mi_heap_t* heap, size_t size) mi_attr_noexcept {
  return _mi_heap_malloc_zero(heap, size, false);
}

mi_decl_nodiscard extern inline mi_decl_restrict void* mi_malloc(size_t size) mi_attr_noexcept {
  return mi_heap_malloc(mi_prim_get_default_heap(), size);
}

// zero initialized small block
mi_decl_nodiscard mi_decl_restrict void* mi_zalloc_small(size_t size) mi_attr_noexcept {
  return mi_heap_malloc_small_zero(mi_prim_get_default_heap(), size, true);
}

mi_decl_nodiscard extern inline mi_decl_restrict void* mi_heap_zalloc(mi_heap_t* heap, size_t size) mi_attr_noexcept {
  return _mi_heap_malloc_zero(heap, size, true);
}

mi_decl_nodiscard mi_decl_restrict void* mi_zalloc(size_t size) mi_attr_noexcept {
  return mi_heap_zalloc(mi_prim_get_default_heap(),size);
}


mi_decl_nodiscard extern inline mi_decl_restrict void* mi_heap_calloc(mi_heap_t* heap, size_t count, size_t size) mi_attr_noexcept {
  size_t total;
  if (mi_count_size_overflow(count,size,&total)) return NULL;
  return mi_heap_zalloc(heap,total);
}

mi_decl_nodiscard mi_decl_restrict void* mi_calloc(size_t count, size_t size) mi_attr_noexcept {
  return mi_heap_calloc(mi_prim_get_default_heap(),count,size);
}

// Uninitialized `calloc`
mi_decl_nodiscard extern mi_decl_restrict void* mi_heap_mallocn(mi_heap_t* heap, size_t count, size_t size) mi_attr_noexcept {
  size_t total;
  if (mi_count_size_overflow(count, size, &total)) return NULL;
  return mi_heap_malloc(heap, total);
}

mi_decl_nodiscard mi_decl_restrict void* mi_mallocn(size_t count, size_t size) mi_attr_noexcept {
  return mi_heap_mallocn(mi_prim_get_default_heap(),count,size);
}

// Expand (or shrink) in place (or fail)
void* mi_expand(void* p, size_t newsize) mi_attr_noexcept {
  #if MI_PADDING
  // we do not shrink/expand with padding enabled
  MI_UNUSED(p); MI_UNUSED(newsize);
  return NULL;
  #else
  if (p == NULL) return NULL;
  const size_t size = _mi_usable_size(p,"mi_expand");
  if (newsize > size) return NULL;
  return p; // it fits
  #endif
}

void* _mi_heap_realloc_zero(mi_heap_t* heap, void* p, size_t newsize, bool zero) mi_attr_noexcept {
  // if p == NULL then behave as malloc.
  // else if size == 0 then reallocate to a zero-sized block (and don't return NULL, just as mi_malloc(0)).
  // (this means that returning NULL always indicates an error, and `p` will not have been freed in that case.)
  const size_t size = (p==NULL ? 0 : _mi_usable_size(p,"mi_realloc"));
  if mi_unlikely(newsize <= size && newsize >= (size / 2) && newsize > 0) {  // note: newsize must be > 0 or otherwise we return NULL for realloc(NULL,0)
    mi_assert_internal(p!=NULL);
    // todo: do not track as the usable size is still the same in the free; adjust potential padding?
    // mi_track_resize(p,size,newsize)
    // if (newsize < size) { mi_track_mem_noaccess((uint8_t*)p + newsize, size - newsize); }
    return p;  // reallocation still fits and not more than 50% waste
  }
  void* newp = mi_heap_malloc(heap,newsize);
  if mi_likely(newp != NULL) {
    if (zero && newsize > size) {
      // also set last word in the previous allocation to zero to ensure any padding is zero-initialized
      const size_t start = (size >= sizeof(intptr_t) ? size - sizeof(intptr_t) : 0);
      _mi_memzero((uint8_t*)newp + start, newsize - start);
    }
    else if (newsize == 0) {
      ((uint8_t*)newp)[0] = 0; // work around for applications that expect zero-reallocation to be zero initialized (issue #725)
    }
    if mi_likely(p != NULL) {
      const size_t copysize = (newsize > size ? size : newsize);
      mi_track_mem_defined(p,copysize);  // _mi_useable_size may be too large for byte precise memory tracking..
      _mi_memcpy(newp, p, copysize);
      mi_free(p); // only free the original pointer if successful
    }
  }
  return newp;
}

mi_decl_nodiscard void* mi_heap_realloc(mi_heap_t* heap, void* p, size_t newsize) mi_attr_noexcept {
  return _mi_heap_realloc_zero(heap, p, newsize, false);
}

mi_decl_nodiscard void* mi_heap_reallocn(mi_heap_t* heap, void* p, size_t count, size_t size) mi_attr_noexcept {
  size_t total;
  if (mi_count_size_overflow(count, size, &total)) return NULL;
  return mi_heap_realloc(heap, p, total);
}


// Reallocate but free `p` on errors
mi_decl_nodiscard void* mi_heap_reallocf(mi_heap_t* heap, void* p, size_t newsize) mi_attr_noexcept {
  void* newp = mi_heap_realloc(heap, p, newsize);
  if (newp==NULL && p!=NULL) mi_free(p);
  return newp;
}

mi_decl_nodiscard void* mi_heap_rezalloc(mi_heap_t* heap, void* p, size_t newsize) mi_attr_noexcept {
  return _mi_heap_realloc_zero(heap, p, newsize, true);
}

mi_decl_nodiscard void* mi_heap_recalloc(mi_heap_t* heap, void* p, size_t count, size_t size) mi_attr_noexcept {
  size_t total;
  if (mi_count_size_overflow(count, size, &total)) return NULL;
  return mi_heap_rezalloc(heap, p, total);
}


mi_decl_nodiscard void* mi_realloc(void* p, size_t newsize) mi_attr_noexcept {
  return mi_heap_realloc(mi_prim_get_default_heap(),p,newsize);
}

mi_decl_nodiscard void* mi_reallocn(void* p, size_t count, size_t size) mi_attr_noexcept {
  return mi_heap_reallocn(mi_prim_get_default_heap(),p,count,size);
}

// Reallocate but free `p` on errors
mi_decl_nodiscard void* mi_reallocf(void* p, size_t newsize) mi_attr_noexcept {
  return mi_heap_reallocf(mi_prim_get_default_heap(),p,newsize);
}

mi_decl_nodiscard void* mi_rezalloc(void* p, size_t newsize) mi_attr_noexcept {
  return mi_heap_rezalloc(mi_prim_get_default_heap(), p, newsize);
}

mi_decl_nodiscard void* mi_recalloc(void* p, size_t count, size_t size) mi_attr_noexcept {
  return mi_heap_recalloc(mi_prim_get_default_heap(), p, count, size);
}



// ------------------------------------------------------
// strdup, strndup, and realpath
// ------------------------------------------------------

// `strdup` using mi_malloc
mi_decl_nodiscard mi_decl_restrict char* mi_heap_strdup(mi_heap_t* heap, const char* s) mi_attr_noexcept {
  if (s == NULL) return NULL;
  size_t len = _mi_strlen(s);
  char* t = (char*)mi_heap_malloc(heap,len+1);
  if (t == NULL) return NULL;
  _mi_memcpy(t, s, len);
  t[len] = 0;
  return t;
}

mi_decl_nodiscard mi_decl_restrict char* mi_strdup(const char* s) mi_attr_noexcept {
  return mi_heap_strdup(mi_prim_get_default_heap(), s);
}

// `strndup` using mi_malloc
mi_decl_nodiscard mi_decl_restrict char* mi_heap_strndup(mi_heap_t* heap, const char* s, size_t n) mi_attr_noexcept {
  if (s == NULL) return NULL;
  const size_t len = _mi_strnlen(s,n);  // len <= n
  char* t = (char*)mi_heap_malloc(heap, len+1);
  if (t == NULL) return NULL;
  _mi_memcpy(t, s, len);
  t[len] = 0;
  return t;
}

mi_decl_nodiscard mi_decl_restrict char* mi_strndup(const char* s, size_t n) mi_attr_noexcept {
  return mi_heap_strndup(mi_prim_get_default_heap(),s,n);
}

#ifndef __wasi__
// `realpath` using mi_malloc
#ifdef _WIN32
#ifndef PATH_MAX
#define PATH_MAX MAX_PATH
#endif

mi_decl_nodiscard mi_decl_restrict char* mi_heap_realpath(mi_heap_t* heap, const char* fname, char* resolved_name) mi_attr_noexcept {
  // todo: use GetFullPathNameW to allow longer file names
  char buf[PATH_MAX];
  DWORD res = GetFullPathNameA(fname, PATH_MAX, (resolved_name == NULL ? buf : resolved_name), NULL);
  if (res == 0) {
    errno = GetLastError(); return NULL;
  }
  else if (res > PATH_MAX) {
    errno = EINVAL; return NULL;
  }
  else if (resolved_name != NULL) {
    return resolved_name;
  }
  else {
    return mi_heap_strndup(heap, buf, PATH_MAX);
  }
}
#else
/*
#include <unistd.h>  // pathconf
static size_t mi_path_max(void) {
  static size_t path_max = 0;
  if (path_max <= 0) {
    long m = pathconf("/",_PC_PATH_MAX);
    if (m <= 0) path_max = 4096;      // guess
    else if (m < 256) path_max = 256; // at least 256
    else path_max = m;
  }
  return path_max;
}
*/
char* mi_heap_realpath(mi_heap_t* heap, const char* fname, char* resolved_name) mi_attr_noexcept {
  if (resolved_name != NULL) {
    return realpath(fname,resolved_name);
  }
  else {
    char* rname = realpath(fname, NULL);
    if (rname == NULL) return NULL;
    char* result = mi_heap_strdup(heap, rname);
    mi_cfree(rname);  // use checked free (which may be redirected to our free but that's ok)
    // note: with ASAN realpath is intercepted and mi_cfree may leak the returned pointer :-(
    return result;
  }
  /*
    const size_t n  = mi_path_max();
    char* buf = (char*)mi_malloc(n+1);
    if (buf == NULL) {
      errno = ENOMEM;
      return NULL;
    }
    char* rname  = realpath(fname,buf);
    char* result = mi_heap_strndup(heap,rname,n); // ok if `rname==NULL`
    mi_free(buf);
    return result;
  }
  */
}
#endif

mi_decl_nodiscard mi_decl_restrict char* mi_realpath(const char* fname, char* resolved_name) mi_attr_noexcept {
  return mi_heap_realpath(mi_prim_get_default_heap(),fname,resolved_name);
}
#endif

/*-------------------------------------------------------
C++ new and new_aligned
The standard requires calling into `get_new_handler` and
throwing the bad_alloc exception on failure. If we compile
with a C++ compiler we can implement this precisely. If we
use a C compiler we cannot throw a `bad_alloc` exception
but we call `exit` instead (i.e. not returning).
-------------------------------------------------------*/

#ifdef __cplusplus
#include <new>
static bool mi_try_new_handler(bool nothrow) {
  #if defined(_MSC_VER) || (__cplusplus >= 201103L)
    std::new_handler h = std::get_new_handler();
  #else
    std::new_handler h = std::set_new_handler();
    std::set_new_handler(h);
  #endif
  if (h==NULL) {
    _mi_error_message(ENOMEM, "out of memory in 'new'");
    #if defined(_CPPUNWIND) || defined(__cpp_exceptions)  // exceptions are not always enabled
    if (!nothrow) {
      throw std::bad_alloc();
    }
    #else
    MI_UNUSED(nothrow);
    #endif
    return false;
  }
  else {
    h();
    return true;
  }
}
#else
typedef void (*std_new_handler_t)(void);

#if (defined(__GNUC__) || (defined(__clang__) && !defined(_MSC_VER)))  // exclude clang-cl, see issue #631
std_new_handler_t __attribute__((weak)) _ZSt15get_new_handlerv(void) {
  return NULL;
}
static std_new_handler_t mi_get_new_handler(void) {
  return _ZSt15get_new_handlerv();
}
#else
// note: on windows we could dynamically link to `?get_new_handler@std@@YAP6AXXZXZ`.
static std_new_handler_t mi_get_new_handler() {
  return NULL;
}
#endif

static bool mi_try_new_handler(bool nothrow) {
  std_new_handler_t h = mi_get_new_handler();
  if (h==NULL) {
    _mi_error_message(ENOMEM, "out of memory in 'new'");
    if (!nothrow) {
      abort();  // cannot throw in plain C, use abort
    }
    return false;
  }
  else {
    h();
    return true;
  }
}
#endif

mi_decl_export mi_decl_noinline void* mi_heap_try_new(mi_heap_t* heap, size_t size, bool nothrow ) {
  void* p = NULL;
  while(p == NULL && mi_try_new_handler(nothrow)) {
    p = mi_heap_malloc(heap,size);
  }
  return p;
}

static mi_decl_noinline void* mi_try_new(size_t size, bool nothrow) {
  return mi_heap_try_new(mi_prim_get_default_heap(), size, nothrow);
}


mi_decl_nodiscard mi_decl_restrict void* mi_heap_alloc_new(mi_heap_t* heap, size_t size) {
  void* p = mi_heap_malloc(heap,size);
  if mi_unlikely(p == NULL) return mi_heap_try_new(heap, size, false);
  return p;
}

mi_decl_nodiscard mi_decl_restrict void* mi_new(size_t size) {
  return mi_heap_alloc_new(mi_prim_get_default_heap(), size);
}


mi_decl_nodiscard mi_decl_restrict void* mi_heap_alloc_new_n(mi_heap_t* heap, size_t count, size_t size) {
  size_t total;
  if mi_unlikely(mi_count_size_overflow(count, size, &total)) {
    mi_try_new_handler(false);  // on overflow we invoke the try_new_handler once to potentially throw std::bad_alloc
    return NULL;
  }
  else {
    return mi_heap_alloc_new(heap,total);
  }
}

mi_decl_nodiscard mi_decl_restrict void* mi_new_n(size_t count, size_t size) {
  return mi_heap_alloc_new_n(mi_prim_get_default_heap(), count, size);
}


mi_decl_nodiscard mi_decl_restrict void* mi_new_nothrow(size_t size) mi_attr_noexcept {
  void* p = mi_malloc(size);
  if mi_unlikely(p == NULL) return mi_try_new(size, true);
  return p;
}

mi_decl_nodiscard mi_decl_restrict void* mi_new_aligned(size_t size, size_t alignment) {
  void* p;
  do {
    p = mi_malloc_aligned(size, alignment);
  }
  while(p == NULL && mi_try_new_handler(false));
  return p;
}

mi_decl_nodiscard mi_decl_restrict void* mi_new_aligned_nothrow(size_t size, size_t alignment) mi_attr_noexcept {
  void* p;
  do {
    p = mi_malloc_aligned(size, alignment);
  }
  while(p == NULL && mi_try_new_handler(true));
  return p;
}

mi_decl_nodiscard void* mi_new_realloc(void* p, size_t newsize) {
  void* q;
  do {
    q = mi_realloc(p, newsize);
  } while (q == NULL && mi_try_new_handler(false));
  return q;
}

mi_decl_nodiscard void* mi_new_reallocn(void* p, size_t newcount, size_t size) {
  size_t total;
  if mi_unlikely(mi_count_size_overflow(newcount, size, &total)) {
    mi_try_new_handler(false);  // on overflow we invoke the try_new_handler once to potentially throw std::bad_alloc
    return NULL;
  }
  else {
    return mi_new_realloc(p, total);
  }
}

#if MI_GUARDED
// We always allocate a guarded allocation at an offset (`mi_page_has_aligned` will be true).
// We then set the first word of the block to `0` for regular offset aligned allocations (in `alloc-aligned.c`)
// and the first word to `~0` for guarded allocations to have a correct `mi_usable_size`

static void* mi_block_ptr_set_guarded(mi_block_t* block, size_t obj_size) {
  // TODO: we can still make padding work by moving it out of the guard page area
  mi_page_t* const page = _mi_ptr_page(block);
  mi_page_set_has_aligned(page, true);
  block->next = MI_BLOCK_TAG_GUARDED;

  // set guard page at the end of the block
  const size_t block_size = mi_page_block_size(page);  // must use `block_size` to match `mi_free_local`
  const size_t os_page_size = _mi_os_page_size();
  mi_assert_internal(block_size >= obj_size + os_page_size + sizeof(mi_block_t));
  if (block_size < obj_size + os_page_size + sizeof(mi_block_t)) {
    // should never happen
    mi_free(block);
    return NULL;
  }
  uint8_t* guard_page = (uint8_t*)block + block_size - os_page_size;
  // note: the alignment of the guard page relies on blocks being os_page_size aligned which
  // is ensured in `mi_arena_page_alloc_fresh`.
  mi_assert_internal(_mi_is_aligned(block, os_page_size));
  mi_assert_internal(_mi_is_aligned(guard_page, os_page_size));
  if (!page->memid.is_pinned && _mi_is_aligned(guard_page, os_page_size)) {
    _mi_os_protect(guard_page, os_page_size);
  }
  else {
    _mi_warning_message("unable to set a guard page behind an object due to pinned memory (large OS pages?) (object %p of size %zu)\n", block, block_size);
  }

  // align pointer just in front of the guard page
  size_t offset = block_size - os_page_size - obj_size;
  mi_assert_internal(offset > sizeof(mi_block_t));
  if (offset > MI_PAGE_MAX_OVERALLOC_ALIGN) {
    // give up to place it right in front of the guard page if the offset is too large for unalignment
    offset = MI_PAGE_MAX_OVERALLOC_ALIGN;
  }
  void* p = (uint8_t*)block + offset;
  mi_track_align(block, p, offset, obj_size);
  mi_track_mem_defined(block, sizeof(mi_block_t));
  return p;
}

mi_decl_restrict void* _mi_heap_malloc_guarded(mi_heap_t* heap, size_t size, bool zero) mi_attr_noexcept
{
  #if defined(MI_PADDING_SIZE)
  mi_assert(MI_PADDING_SIZE==0);
  #endif
  // allocate multiple of page size ending in a guard page
  // ensure minimal alignment requirement?
  const size_t os_page_size = _mi_os_page_size();
  const size_t obj_size = (mi_option_is_enabled(mi_option_guarded_precise) ? size : _mi_align_up(size, MI_MAX_ALIGN_SIZE));
  const size_t bsize    = _mi_align_up(_mi_align_up(obj_size, MI_MAX_ALIGN_SIZE) + sizeof(mi_block_t), MI_MAX_ALIGN_SIZE);
  const size_t req_size = _mi_align_up(bsize + os_page_size, os_page_size);
  mi_block_t* const block = (mi_block_t*)_mi_malloc_generic(heap, req_size, zero, 0 /* huge_alignment */);
  if (block==NULL) return NULL;
  void* const p = mi_block_ptr_set_guarded(block, obj_size);

  // stats
  mi_track_malloc(p, size, zero);
  if (p != NULL) {
    if (!mi_heap_is_initialized(heap)) { heap = mi_prim_get_default_heap(); }
    #if MI_STAT>1
    mi_heap_stat_adjust_decrease(heap, malloc_requested, req_size);
    mi_heap_stat_increase(heap, malloc_requested, size);
    #endif
    mi_heap_stat_counter_increase(heap, malloc_guarded_count, 1);
  }
  #if MI_DEBUG>3
  if (p != NULL && zero) {
    mi_assert_expensive(mi_mem_is_zero(p, size));
  }
  #endif
  return p;
}
#endif

// ------------------------------------------------------
// ensure explicit external inline definitions are emitted!
// ------------------------------------------------------

#ifdef __cplusplus
void* _mi_externs[] = {
  (void*)&_mi_page_malloc,
  (void*)&_mi_page_malloc_zero,
  (void*)&_mi_heap_malloc_zero,
  (void*)&_mi_heap_malloc_zero_ex,
  (void*)&mi_malloc,
  (void*)&mi_malloc_small,
  (void*)&mi_zalloc_small,
  (void*)&mi_heap_malloc,
  (void*)&mi_heap_zalloc,
  (void*)&mi_heap_malloc_small
  // (void*)&mi_heap_alloc_new,
  // (void*)&mi_heap_alloc_new_n
};
#endif<|MERGE_RESOLUTION|>--- conflicted
+++ resolved
@@ -30,16 +30,11 @@
 // Note: in release mode the (inlined) routine is about 7 instructions with a single test.
 extern inline void* _mi_page_malloc_zero(mi_heap_t* heap, mi_page_t* page, size_t size, bool zero) mi_attr_noexcept
 {
-<<<<<<< HEAD
   if (page->block_size != 0) { // not the empty heap
     mi_assert_internal(mi_page_block_size(page) >= size);
     mi_assert_internal(_mi_is_aligned(page, MI_PAGE_ALIGN));
     mi_assert_internal(_mi_ptr_page(page)==page);
   }
-=======
-  mi_assert_internal(size >= MI_PADDING_SIZE);
-  mi_assert_internal(page->block_size == 0 /* empty heap */ || mi_page_block_size(page) >= size);
->>>>>>> a077311a
 
   // check the free list
   mi_block_t* const block = page->free;
