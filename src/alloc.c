/* ----------------------------------------------------------------------------
Copyright (c) 2018-2022, Microsoft Research, Daan Leijen
This is free software; you can redistribute it and/or modify it under the
terms of the MIT license. A copy of the license can be found in the file
"LICENSE" at the root of this distribution.
-----------------------------------------------------------------------------*/
#ifndef _DEFAULT_SOURCE
#define _DEFAULT_SOURCE   // for realpath() on Linux
#endif

#include "mimalloc.h"
#include "mimalloc/internal.h"
#include "mimalloc/atomic.h"
#include "mimalloc/prim.h"   // _mi_prim_thread_id()

#include <string.h>      // memset, strlen (for mi_strdup)
#include <stdlib.h>      // malloc, abort

#define MI_IN_ALLOC_C
#include "alloc-override.c"
#undef MI_IN_ALLOC_C

// ------------------------------------------------------
// Allocation
// ------------------------------------------------------

// Fast allocation in a page: just pop from the free list.
// Fall back to generic allocation only if the list is empty.
extern inline void* _mi_page_malloc(mi_heap_t* heap, mi_page_t* page, size_t size, bool zero) mi_attr_noexcept {
  mi_assert_internal(page->xblock_size==0||mi_page_block_size(page) >= size);
  mi_block_t* const block = page->free;
  if mi_unlikely(block == NULL) {
    return _mi_malloc_generic(heap, size, zero, 0);
  }
  mi_assert_internal(block != NULL && _mi_ptr_page(block) == page);
  // pop from the free list
  page->used++;
  page->free = mi_block_next(page, block);
  mi_assert_internal(page->free == NULL || _mi_ptr_page(page->free) == page);
  #if MI_DEBUG>3
  if (page->free_is_zero) {
    mi_assert_expensive(mi_mem_is_zero(block+1,size - sizeof(*block)));
  }
  #endif

  // allow use of the block internally
  // note: when tracking we need to avoid ever touching the MI_PADDING since
  // that is tracked by valgrind etc. as non-accessible (through the red-zone, see `mimalloc/track.h`)
  mi_track_mem_undefined(block, mi_page_usable_block_size(page));

  // zero the block? note: we need to zero the full block size (issue #63)
  if mi_unlikely(zero) {
    mi_assert_internal(page->xblock_size != 0); // do not call with zero'ing for huge blocks (see _mi_malloc_generic)
    mi_assert_internal(page->xblock_size >= MI_PADDING_SIZE);
    if (page->free_is_zero) {
      block->next = 0;
      mi_track_mem_defined(block, page->xblock_size - MI_PADDING_SIZE);
    }
    else {
      _mi_memzero_aligned(block, page->xblock_size - MI_PADDING_SIZE);
    }
  }

#if (MI_DEBUG>0) && !MI_TRACK_ENABLED && !MI_TSAN
  if (!zero && !mi_page_is_huge(page)) {
    memset(block, MI_DEBUG_UNINIT, mi_page_usable_block_size(page));
  }
#elif (MI_SECURE!=0)
  if (!zero) { block->next = 0; } // don't leak internal data
#endif

#if (MI_STAT>0)
  const size_t bsize = mi_page_usable_block_size(page);
  if (bsize <= MI_MEDIUM_OBJ_SIZE_MAX) {
    mi_heap_stat_increase(heap, normal, bsize);
    mi_heap_stat_counter_increase(heap, normal_count, 1);
#if (MI_STAT>1)
    const size_t bin = _mi_bin(bsize);
    mi_heap_stat_increase(heap, normal_bins[bin], 1);
#endif
  }
#endif

#if MI_PADDING // && !MI_TRACK_ENABLED
  mi_padding_t* const padding = (mi_padding_t*)((uint8_t*)block + mi_page_usable_block_size(page));
  ptrdiff_t delta = ((uint8_t*)padding - (uint8_t*)block - (size - MI_PADDING_SIZE));
  #if (MI_DEBUG>=2)
  mi_assert_internal(delta >= 0 && mi_page_usable_block_size(page) >= (size - MI_PADDING_SIZE + delta));
  #endif
  mi_track_mem_defined(padding,sizeof(mi_padding_t));  // note: re-enable since mi_page_usable_block_size may set noaccess
  padding->canary = (uint32_t)(mi_ptr_encode(page,block,page->keys));
  padding->delta  = (uint32_t)(delta);
  #if MI_PADDING_CHECK
  if (!mi_page_is_huge(page)) {
    uint8_t* fill = (uint8_t*)padding - delta;
    const size_t maxpad = (delta > MI_MAX_ALIGN_SIZE ? MI_MAX_ALIGN_SIZE : delta); // set at most N initial padding bytes
    for (size_t i = 0; i < maxpad; i++) { fill[i] = MI_DEBUG_PADDING; }
  }
  #endif
#endif

  return block;
}

static inline mi_decl_restrict void* mi_heap_malloc_small_zero(mi_heap_t* heap, size_t size, bool zero) mi_attr_noexcept {
  mi_assert(heap != NULL);
  #if MI_DEBUG
  const uintptr_t tid = _mi_thread_id();
  mi_assert(heap->thread_id == 0 || heap->thread_id == tid); // heaps are thread local
  #endif
  mi_assert(size <= MI_SMALL_SIZE_MAX);
  #if (MI_PADDING)
  if (size == 0) { size = sizeof(void*); }
  #endif
  mi_page_t* page = _mi_heap_get_free_small_page(heap, size + MI_PADDING_SIZE);
  void* const p = _mi_page_malloc(heap, page, size + MI_PADDING_SIZE, zero);
  mi_track_malloc(p,size,zero);
  #if MI_STAT>1
  if (p != NULL) {
    if (!mi_heap_is_initialized(heap)) { heap = mi_prim_get_default_heap(); }
    mi_heap_stat_increase(heap, malloc, mi_usable_size(p));
  }
  #endif
  #if MI_DEBUG>3
  if (p != NULL && zero) {
    mi_assert_expensive(mi_mem_is_zero(p, size));
  }
  #endif
  return p;
}

// allocate a small block
mi_decl_nodiscard extern inline mi_decl_restrict void* mi_heap_malloc_small(mi_heap_t* heap, size_t size) mi_attr_noexcept {
  return mi_heap_malloc_small_zero(heap, size, false);
}

mi_decl_nodiscard extern inline mi_decl_restrict void* mi_malloc_small(size_t size) mi_attr_noexcept {
  return mi_heap_malloc_small(mi_prim_get_default_heap(), size);
}

// The main allocation function
extern inline void* _mi_heap_malloc_zero_ex(mi_heap_t* heap, size_t size, bool zero, size_t huge_alignment) mi_attr_noexcept {
  if mi_likely(size <= MI_SMALL_SIZE_MAX) {
    mi_assert_internal(huge_alignment == 0);
    return mi_heap_malloc_small_zero(heap, size, zero);
  }
  else {
    mi_assert(heap!=NULL);
    mi_assert(heap->thread_id == 0 || heap->thread_id == _mi_thread_id());   // heaps are thread local
    void* const p = _mi_malloc_generic(heap, size + MI_PADDING_SIZE, zero, huge_alignment);  // note: size can overflow but it is detected in malloc_generic
    mi_track_malloc(p,size,zero);
    #if MI_STAT>1
    if (p != NULL) {
      if (!mi_heap_is_initialized(heap)) { heap = mi_prim_get_default_heap(); }
      mi_heap_stat_increase(heap, malloc, mi_usable_size(p));
    }
    #endif
    #if MI_DEBUG>3
    if (p != NULL && zero) {
      mi_assert_expensive(mi_mem_is_zero(p, size));
    }
    #endif
    return p;
  }
}

extern inline void* _mi_heap_malloc_zero(mi_heap_t* heap, size_t size, bool zero) mi_attr_noexcept {
  return _mi_heap_malloc_zero_ex(heap, size, zero, 0);
}

mi_decl_nodiscard extern inline mi_decl_restrict void* mi_heap_malloc(mi_heap_t* heap, size_t size) mi_attr_noexcept {
  return _mi_heap_malloc_zero(heap, size, false);
}

mi_decl_nodiscard extern inline mi_decl_restrict void* mi_malloc(size_t size) mi_attr_noexcept {
  return mi_heap_malloc(mi_prim_get_default_heap(), size);
}

// zero initialized small block
mi_decl_nodiscard mi_decl_restrict void* mi_zalloc_small(size_t size) mi_attr_noexcept {
  return mi_heap_malloc_small_zero(mi_prim_get_default_heap(), size, true);
}

mi_decl_nodiscard extern inline mi_decl_restrict void* mi_heap_zalloc(mi_heap_t* heap, size_t size) mi_attr_noexcept {
  return _mi_heap_malloc_zero(heap, size, true);
}

mi_decl_nodiscard mi_decl_restrict void* mi_zalloc(size_t size) mi_attr_noexcept {
  return mi_heap_zalloc(mi_prim_get_default_heap(),size);
}


// ------------------------------------------------------
// Check for double free in secure and debug mode
// This is somewhat expensive so only enabled for secure mode 4
// ------------------------------------------------------

#if (MI_ENCODE_FREELIST && (MI_SECURE>=4 || MI_DEBUG!=0))
// linear check if the free list contains a specific element
static bool mi_list_contains(const mi_page_t* page, const mi_block_t* list, const mi_block_t* elem) {
  while (list != NULL) {
    if (elem==list) return true;
    list = mi_block_next(page, list);
  }
  return false;
}

static mi_decl_noinline bool mi_check_is_double_freex(const mi_page_t* page, const mi_block_t* block) {
  // The decoded value is in the same page (or NULL).
  // Walk the free lists to verify positively if it is already freed
  if (mi_list_contains(page, page->free, block) ||
      mi_list_contains(page, page->local_free, block) ||
      mi_list_contains(page, mi_page_thread_free(page), block))
  {
    _mi_error_message(EAGAIN, "double free detected of block %p with size %zu\n", block, mi_page_block_size(page));
    return true;
  }
  return false;
}

#define mi_track_page(page,access)  { size_t psize; void* pstart = _mi_page_start(_mi_page_segment(page),page,&psize); mi_track_mem_##access( pstart, psize); }

static inline bool mi_check_is_double_free(const mi_page_t* page, const mi_block_t* block) {
  bool is_double_free = false;
  mi_block_t* n = mi_block_nextx(page, block, page->keys); // pretend it is freed, and get the decoded first field
  if (((uintptr_t)n & (MI_INTPTR_SIZE-1))==0 &&  // quick check: aligned pointer?
      (n==NULL || mi_is_in_same_page(block, n))) // quick check: in same page or NULL?
  {
    // Suspicous: decoded value a in block is in the same page (or NULL) -- maybe a double free?
    // (continue in separate function to improve code generation)
    is_double_free = mi_check_is_double_freex(page, block);
  }
  return is_double_free;
}
#else
static inline bool mi_check_is_double_free(const mi_page_t* page, const mi_block_t* block) {
  MI_UNUSED(page);
  MI_UNUSED(block);
  return false;
}
#endif

// ---------------------------------------------------------------------------
// Check for heap block overflow by setting up padding at the end of the block
// ---------------------------------------------------------------------------

#if MI_PADDING // && !MI_TRACK_ENABLED
static bool mi_page_decode_padding(const mi_page_t* page, const mi_block_t* block, size_t* delta, size_t* bsize) {
  *bsize = mi_page_usable_block_size(page);
  const mi_padding_t* const padding = (mi_padding_t*)((uint8_t*)block + *bsize);
  mi_track_mem_defined(padding,sizeof(mi_padding_t));
  *delta = padding->delta;
  uint32_t canary = padding->canary;
  uintptr_t keys[2];
  keys[0] = page->keys[0];
  keys[1] = page->keys[1];
  bool ok = ((uint32_t)mi_ptr_encode(page,block,keys) == canary && *delta <= *bsize);
  mi_track_mem_noaccess(padding,sizeof(mi_padding_t));
  return ok;
}

// Return the exact usable size of a block.
static size_t mi_page_usable_size_of(const mi_page_t* page, const mi_block_t* block) {
  size_t bsize;
  size_t delta;
  bool ok = mi_page_decode_padding(page, block, &delta, &bsize);
  mi_assert_internal(ok); mi_assert_internal(delta <= bsize);
  return (ok ? bsize - delta : 0);
}

// When a non-thread-local block is freed, it becomes part of the thread delayed free
// list that is freed later by the owning heap. If the exact usable size is too small to
// contain the pointer for the delayed list, then shrink the padding (by decreasing delta)
// so it will later not trigger an overflow error in `mi_free_block`.
void _mi_padding_shrink(const mi_page_t* page, const mi_block_t* block, const size_t min_size) {
  size_t bsize;
  size_t delta;
  bool ok = mi_page_decode_padding(page, block, &delta, &bsize);
  mi_assert_internal(ok);
  if (!ok || (bsize - delta) >= min_size) return;  // usually already enough space
  mi_assert_internal(bsize >= min_size);
  if (bsize < min_size) return;  // should never happen
  size_t new_delta = (bsize - min_size);
  mi_assert_internal(new_delta < bsize);
  mi_padding_t* padding = (mi_padding_t*)((uint8_t*)block + bsize);
  mi_track_mem_defined(padding,sizeof(mi_padding_t));
  padding->delta = (uint32_t)new_delta;
  mi_track_mem_noaccess(padding,sizeof(mi_padding_t));
}
#else
static size_t mi_page_usable_size_of(const mi_page_t* page, const mi_block_t* block) {
  MI_UNUSED(block);
  return mi_page_usable_block_size(page);
}

void _mi_padding_shrink(const mi_page_t* page, const mi_block_t* block, const size_t min_size) {
  MI_UNUSED(page);
  MI_UNUSED(block);
  MI_UNUSED(min_size);
}
#endif

#if MI_PADDING && MI_PADDING_CHECK

static bool mi_verify_padding(const mi_page_t* page, const mi_block_t* block, size_t* size, size_t* wrong) {
  size_t bsize;
  size_t delta;
  bool ok = mi_page_decode_padding(page, block, &delta, &bsize);
  *size = *wrong = bsize;
  if (!ok) return false;
  mi_assert_internal(bsize >= delta);
  *size = bsize - delta;
  if (!mi_page_is_huge(page)) {
    uint8_t* fill = (uint8_t*)block + bsize - delta;
    const size_t maxpad = (delta > MI_MAX_ALIGN_SIZE ? MI_MAX_ALIGN_SIZE : delta); // check at most the first N padding bytes
    mi_track_mem_defined(fill, maxpad);
    for (size_t i = 0; i < maxpad; i++) {
      if (fill[i] != MI_DEBUG_PADDING) {
        *wrong = bsize - delta + i;
        ok = false;
        break;
      }
    }
    mi_track_mem_noaccess(fill, maxpad);
  }
  return ok;
}

static void mi_check_padding(const mi_page_t* page, const mi_block_t* block) {
  size_t size;
  size_t wrong;
  if (!mi_verify_padding(page,block,&size,&wrong)) {
    _mi_error_message(EFAULT, "buffer overflow in heap block %p of size %zu: write after %zu bytes\n", block, size, wrong );
  }
}

#else

static void mi_check_padding(const mi_page_t* page, const mi_block_t* block) {
  MI_UNUSED(page);
  MI_UNUSED(block);
}

#endif

// only maintain stats for smaller objects if requested
#if (MI_STAT>0)
static void mi_stat_free(const mi_page_t* page, const mi_block_t* block) {
  #if (MI_STAT < 2)
  MI_UNUSED(block);
  #endif
  mi_heap_t* const heap = mi_heap_get_default();
  const size_t bsize = mi_page_usable_block_size(page);
  #if (MI_STAT>1)
  const size_t usize = mi_page_usable_size_of(page, block);
  mi_heap_stat_decrease(heap, malloc, usize);
  #endif
  if (bsize <= MI_MEDIUM_OBJ_SIZE_MAX) {
    mi_heap_stat_decrease(heap, normal, bsize);
    #if (MI_STAT > 1)
    mi_heap_stat_decrease(heap, normal_bins[_mi_bin(bsize)], 1);
    #endif
  }
  else if (bsize <= MI_LARGE_OBJ_SIZE_MAX) {
    mi_heap_stat_decrease(heap, large, bsize);
  }
  else {
    mi_heap_stat_decrease(heap, huge, bsize);
  }
}
#else
static void mi_stat_free(const mi_page_t* page, const mi_block_t* block) {
  MI_UNUSED(page); MI_UNUSED(block);
}
#endif

#if MI_HUGE_PAGE_ABANDON
#if (MI_STAT>0)
// maintain stats for huge objects
static void mi_stat_huge_free(const mi_page_t* page) {
  mi_heap_t* const heap = mi_heap_get_default();
  const size_t bsize = mi_page_block_size(page); // to match stats in `page.c:mi_page_huge_alloc`
  if (bsize <= MI_LARGE_OBJ_SIZE_MAX) {
    mi_heap_stat_decrease(heap, large, bsize);
  }
  else {
    mi_heap_stat_decrease(heap, huge, bsize);
  }
}
#else
static void mi_stat_huge_free(const mi_page_t* page) {
  MI_UNUSED(page);
}
#endif
#endif

// ------------------------------------------------------
// Free
// ------------------------------------------------------

// multi-threaded free (or free in huge block if compiled with MI_HUGE_PAGE_ABANDON)
static mi_decl_noinline void _mi_free_block_mt(mi_page_t* page, mi_block_t* block)
{
  // first see if the segment was abandoned and we can reclaim it
  mi_segment_t* const segment = _mi_page_segment(page);
<<<<<<< HEAD
  if (mi_option_is_enabled(mi_option_abandoned_reclaim_on_free) &&
      mi_atomic_load_relaxed(&segment->thread_id) == 0)
=======
  if (mi_option_is_enabled(mi_option_abandoned_reclaim_on_free) && 
      #if MI_HUGE_PAGE_ABANDON
      segment->page_kind != MI_PAGE_HUGE && 
      #endif
      mi_atomic_load_relaxed(&segment->thread_id) == 0) 
>>>>>>> 931d523d
  {
    // the segment is abandoned, try to reclaim it into our heap
    if (_mi_segment_attempt_reclaim(mi_heap_get_default(), segment)) {
      mi_assert_internal(_mi_prim_thread_id() == mi_atomic_load_relaxed(&segment->thread_id));
      mi_free(block);  // recursively free as now it will be a local free in our heap
      return;
    }
  }

  // The padding check may access the non-thread-owned page for the key values.
  // that is safe as these are constant and the page won't be freed (as the block is not freed yet).
  mi_check_padding(page, block);
  _mi_padding_shrink(page, block, sizeof(mi_block_t));       // for small size, ensure we can fit the delayed thread pointers without triggering overflow detection

  // huge page segments are always abandoned and can be freed immediately  
  if (segment->kind == MI_SEGMENT_HUGE) {
    #if MI_HUGE_PAGE_ABANDON
    // huge page segments are always abandoned and can be freed immediately
    mi_stat_huge_free(page);
    _mi_segment_huge_page_free(segment, page, block);
    return;
    #else
    // huge pages are special as they occupy the entire segment
    // as these are large we reset the memory occupied by the page so it is available to other threads
    // (as the owning thread needs to actually free the memory later).
    _mi_segment_huge_page_reset(segment, page, block);
    #endif
  }

  #if (MI_DEBUG>0) && !MI_TRACK_ENABLED && !MI_TSAN        // note: when tracking, cannot use mi_usable_size with multi-threading
  if (segment->kind != MI_SEGMENT_HUGE) {                  // not for huge segments as we just reset the content
    memset(block, MI_DEBUG_FREED, mi_usable_size(block));
  }
  #endif

  // Try to put the block on either the page-local thread free list, or the heap delayed free list.
  mi_thread_free_t tfreex;
  bool use_delayed;
  mi_thread_free_t tfree = mi_atomic_load_relaxed(&page->xthread_free);
  do {
    use_delayed = (mi_tf_delayed(tfree) == MI_USE_DELAYED_FREE);
    if mi_unlikely(use_delayed) {
      // unlikely: this only happens on the first concurrent free in a page that is in the full list
      tfreex = mi_tf_set_delayed(tfree,MI_DELAYED_FREEING);
    }
    else {
      // usual: directly add to page thread_free list
      mi_block_set_next(page, block, mi_tf_block(tfree));
      tfreex = mi_tf_set_block(tfree,block);
    }
  } while (!mi_atomic_cas_weak_release(&page->xthread_free, &tfree, tfreex));

  if mi_unlikely(use_delayed) {
    // racy read on `heap`, but ok because MI_DELAYED_FREEING is set (see `mi_heap_delete` and `mi_heap_collect_abandon`)
    mi_heap_t* const heap = (mi_heap_t*)(mi_atomic_load_acquire(&page->xheap)); //mi_page_heap(page);
    mi_assert_internal(heap != NULL);
    if (heap != NULL) {
      // add to the delayed free list of this heap. (do this atomically as the lock only protects heap memory validity)
      mi_block_t* dfree = mi_atomic_load_ptr_relaxed(mi_block_t, &heap->thread_delayed_free);
      do {
        mi_block_set_nextx(heap,block,dfree, heap->keys);
      } while (!mi_atomic_cas_ptr_weak_release(mi_block_t,&heap->thread_delayed_free, &dfree, block));
    }

    // and reset the MI_DELAYED_FREEING flag
    tfree = mi_atomic_load_relaxed(&page->xthread_free);
    do {
      tfreex = tfree;
      mi_assert_internal(mi_tf_delayed(tfree) == MI_DELAYED_FREEING);
      tfreex = mi_tf_set_delayed(tfree,MI_NO_DELAYED_FREE);
    } while (!mi_atomic_cas_weak_release(&page->xthread_free, &tfree, tfreex));
  }
}

// regular free
static inline void _mi_free_block(mi_page_t* page, bool local, mi_block_t* block)
{
  // and push it on the free list
  //const size_t bsize = mi_page_block_size(page);
  if mi_likely(local) {
    // owning thread can free a block directly
    if mi_unlikely(mi_check_is_double_free(page, block)) return;
    mi_check_padding(page, block);
    #if (MI_DEBUG>0) && !MI_TRACK_ENABLED && !MI_TSAN
    if (!mi_page_is_huge(page)) {   // huge page content may be already decommitted
      memset(block, MI_DEBUG_FREED, mi_page_block_size(page));
    }
    #endif
    mi_block_set_next(page, block, page->local_free);
    page->local_free = block;
    page->used--;
    if mi_unlikely(mi_page_all_free(page)) {
      _mi_page_retire(page);
    }
    else if mi_unlikely(mi_page_is_in_full(page)) {
      _mi_page_unfull(page);
    }
  }
  else {
    _mi_free_block_mt(page,block);
  }
}


// Adjust a block that was allocated aligned, to the actual start of the block in the page.
mi_block_t* _mi_page_ptr_unalign(const mi_segment_t* segment, const mi_page_t* page, const void* p) {
  mi_assert_internal(page!=NULL && p!=NULL);
  const size_t diff   = (uint8_t*)p - _mi_page_start(segment, page, NULL);
  const size_t adjust = (diff % mi_page_block_size(page));
  return (mi_block_t*)((uintptr_t)p - adjust);
}


void mi_decl_noinline _mi_free_generic(const mi_segment_t* segment, mi_page_t* page, bool is_local, void* p) mi_attr_noexcept {
  mi_block_t* const block = (mi_page_has_aligned(page) ? _mi_page_ptr_unalign(segment, page, p) : (mi_block_t*)p);
  mi_stat_free(page, block);    // stat_free may access the padding
  mi_track_free_size(block, mi_page_usable_size_of(page,block));
  _mi_free_block(page, is_local, block);
}

// Get the segment data belonging to a pointer
// This is just a single `and` in assembly but does further checks in debug mode
// (and secure mode) if this was a valid pointer.
static inline mi_segment_t* mi_checked_ptr_segment(const void* p, const char* msg)
{
  MI_UNUSED(msg);
  mi_assert(p != NULL);

#if (MI_DEBUG>0)
  if mi_unlikely(((uintptr_t)p & (MI_INTPTR_SIZE - 1)) != 0) {
    _mi_error_message(EINVAL, "%s: invalid (unaligned) pointer: %p\n", msg, p);
    return NULL;
  }
#endif

  mi_segment_t* const segment = _mi_ptr_segment(p);
  mi_assert_internal(segment != NULL);

#if (MI_DEBUG>0)
  if mi_unlikely(!mi_is_in_heap_region(p)) {
  #if (MI_INTPTR_SIZE == 8 && defined(__linux__))
    if (((uintptr_t)p >> 40) != 0x7F) { // linux tends to align large blocks above 0x7F000000000 (issue #640)
  #else
    {
  #endif
      _mi_warning_message("%s: pointer might not point to a valid heap region: %p\n"
        "(this may still be a valid very large allocation (over 64MiB))\n", msg, p);
      if mi_likely(_mi_ptr_cookie(segment) == segment->cookie) {
        _mi_warning_message("(yes, the previous pointer %p was valid after all)\n", p);
      }
    }
  }
#endif
#if (MI_DEBUG>0 || MI_SECURE>=4)
  if mi_unlikely(_mi_ptr_cookie(segment) != segment->cookie) {
    _mi_error_message(EINVAL, "%s: pointer does not point to a valid heap space: %p\n", msg, p);
    return NULL;
  }
#endif

  return segment;
}

// Free a block
// fast path written carefully to prevent spilling on the stack
void mi_free(void* p) mi_attr_noexcept
{
  if mi_unlikely(p == NULL) return;
  mi_segment_t* const segment = mi_checked_ptr_segment(p,"mi_free");
  const bool          is_local= (_mi_prim_thread_id() == mi_atomic_load_relaxed(&segment->thread_id));
  mi_page_t* const    page    = _mi_segment_page_of(segment, p);

  if mi_likely(is_local) {                       // thread-local free?
    if mi_likely(page->flags.full_aligned == 0)  // and it is not a full page (full pages need to move from the full bin), nor has aligned blocks (aligned blocks need to be unaligned)
    {
      mi_block_t* const block = (mi_block_t*)p;
      if mi_unlikely(mi_check_is_double_free(page, block)) return;
      mi_check_padding(page, block);
      mi_stat_free(page, block);
      #if (MI_DEBUG>0) && !MI_TRACK_ENABLED  && !MI_TSAN
      memset(block, MI_DEBUG_FREED, mi_page_block_size(page));
      #endif
      mi_track_free_size(p, mi_page_usable_size_of(page,block)); // faster then mi_usable_size as we already know the page and that p is unaligned
      mi_block_set_next(page, block, page->local_free);
      page->local_free = block;
      if mi_unlikely(--page->used == 0) {   // using this expression generates better code than: page->used--; if (mi_page_all_free(page))
        _mi_page_retire(page);
      }
    }
    else {
      // page is full or contains (inner) aligned blocks; use generic path
      _mi_free_generic(segment, page, true, p);
    }
  }
  else {
    // not thread-local; use generic path
    _mi_free_generic(segment, page, false, p);
  }
}

// return true if successful
bool _mi_free_delayed_block(mi_block_t* block) {
  // get segment and page
  const mi_segment_t* const segment = _mi_ptr_segment(block);
  mi_assert_internal(_mi_ptr_cookie(segment) == segment->cookie);
  mi_assert_internal(_mi_thread_id() == segment->thread_id);
  mi_page_t* const page = _mi_segment_page_of(segment, block);

  // Clear the no-delayed flag so delayed freeing is used again for this page.
  // This must be done before collecting the free lists on this page -- otherwise
  // some blocks may end up in the page `thread_free` list with no blocks in the
  // heap `thread_delayed_free` list which may cause the page to be never freed!
  // (it would only be freed if we happen to scan it in `mi_page_queue_find_free_ex`)
  if (!_mi_page_try_use_delayed_free(page, MI_USE_DELAYED_FREE, false /* dont overwrite never delayed */)) {
    return false;
  }

  // collect all other non-local frees to ensure up-to-date `used` count
  _mi_page_free_collect(page, false);

  // and free the block (possibly freeing the page as well since used is updated)
  _mi_free_block(page, true, block);
  return true;
}

// Bytes available in a block
mi_decl_noinline static size_t mi_page_usable_aligned_size_of(const mi_segment_t* segment, const mi_page_t* page, const void* p) mi_attr_noexcept {
  const mi_block_t* block = _mi_page_ptr_unalign(segment, page, p);
  const size_t size = mi_page_usable_size_of(page, block);
  const ptrdiff_t adjust = (uint8_t*)p - (uint8_t*)block;
  mi_assert_internal(adjust >= 0 && (size_t)adjust <= size);
  return (size - adjust);
}

static inline size_t _mi_usable_size(const void* p, const char* msg) mi_attr_noexcept {
  if (p == NULL) return 0;
  const mi_segment_t* const segment = mi_checked_ptr_segment(p, msg);
  const mi_page_t* const page = _mi_segment_page_of(segment, p);
  if mi_likely(!mi_page_has_aligned(page)) {
    const mi_block_t* block = (const mi_block_t*)p;
    return mi_page_usable_size_of(page, block);
  }
  else {
    // split out to separate routine for improved code generation
    return mi_page_usable_aligned_size_of(segment, page, p);
  }
}

mi_decl_nodiscard size_t mi_usable_size(const void* p) mi_attr_noexcept {
  return _mi_usable_size(p, "mi_usable_size");
}


// ------------------------------------------------------
// Allocation extensions
// ------------------------------------------------------

void mi_free_size(void* p, size_t size) mi_attr_noexcept {
  MI_UNUSED_RELEASE(size);
  mi_assert(p == NULL || size <= _mi_usable_size(p,"mi_free_size"));
  mi_free(p);
}

void mi_free_size_aligned(void* p, size_t size, size_t alignment) mi_attr_noexcept {
  MI_UNUSED_RELEASE(alignment);
  mi_assert(((uintptr_t)p % alignment) == 0);
  mi_free_size(p,size);
}

void mi_free_aligned(void* p, size_t alignment) mi_attr_noexcept {
  MI_UNUSED_RELEASE(alignment);
  mi_assert(((uintptr_t)p % alignment) == 0);
  mi_free(p);
}

mi_decl_nodiscard extern inline mi_decl_restrict void* mi_heap_calloc(mi_heap_t* heap, size_t count, size_t size) mi_attr_noexcept {
  size_t total;
  if (mi_count_size_overflow(count,size,&total)) return NULL;
  return mi_heap_zalloc(heap,total);
}

mi_decl_nodiscard mi_decl_restrict void* mi_calloc(size_t count, size_t size) mi_attr_noexcept {
  return mi_heap_calloc(mi_prim_get_default_heap(),count,size);
}

// Uninitialized `calloc`
mi_decl_nodiscard extern mi_decl_restrict void* mi_heap_mallocn(mi_heap_t* heap, size_t count, size_t size) mi_attr_noexcept {
  size_t total;
  if (mi_count_size_overflow(count, size, &total)) return NULL;
  return mi_heap_malloc(heap, total);
}

mi_decl_nodiscard mi_decl_restrict void* mi_mallocn(size_t count, size_t size) mi_attr_noexcept {
  return mi_heap_mallocn(mi_prim_get_default_heap(),count,size);
}

// Expand (or shrink) in place (or fail)
void* mi_expand(void* p, size_t newsize) mi_attr_noexcept {
  #if MI_PADDING
  // we do not shrink/expand with padding enabled
  MI_UNUSED(p); MI_UNUSED(newsize);
  return NULL;
  #else
  if (p == NULL) return NULL;
  const size_t size = _mi_usable_size(p,"mi_expand");
  if (newsize > size) return NULL;
  return p; // it fits
  #endif
}

void* _mi_heap_realloc_zero(mi_heap_t* heap, void* p, size_t newsize, bool zero) mi_attr_noexcept {
  // if p == NULL then behave as malloc.
  // else if size == 0 then reallocate to a zero-sized block (and don't return NULL, just as mi_malloc(0)).
  // (this means that returning NULL always indicates an error, and `p` will not have been freed in that case.)
  const size_t size = _mi_usable_size(p,"mi_realloc"); // also works if p == NULL (with size 0)
  if mi_unlikely(newsize <= size && newsize >= (size / 2) && newsize > 0) {  // note: newsize must be > 0 or otherwise we return NULL for realloc(NULL,0)
    mi_assert_internal(p!=NULL);
    // todo: do not track as the usable size is still the same in the free; adjust potential padding?
    // mi_track_resize(p,size,newsize)
    // if (newsize < size) { mi_track_mem_noaccess((uint8_t*)p + newsize, size - newsize); }
    return p;  // reallocation still fits and not more than 50% waste
  }
  void* newp = mi_heap_malloc(heap,newsize);
  if mi_likely(newp != NULL) {
    if (zero && newsize > size) {
      // also set last word in the previous allocation to zero to ensure any padding is zero-initialized
      const size_t start = (size >= sizeof(intptr_t) ? size - sizeof(intptr_t) : 0);
      _mi_memzero((uint8_t*)newp + start, newsize - start);
    }
    else if (newsize == 0) {
      ((uint8_t*)newp)[0] = 0; // work around for applications that expect zero-reallocation to be zero initialized (issue #725)
    }
    if mi_likely(p != NULL) {
      const size_t copysize = (newsize > size ? size : newsize);
      mi_track_mem_defined(p,copysize);  // _mi_useable_size may be too large for byte precise memory tracking..
      _mi_memcpy(newp, p, copysize);
      mi_free(p); // only free the original pointer if successful
    }
  }
  return newp;
}

mi_decl_nodiscard void* mi_heap_realloc(mi_heap_t* heap, void* p, size_t newsize) mi_attr_noexcept {
  return _mi_heap_realloc_zero(heap, p, newsize, false);
}

mi_decl_nodiscard void* mi_heap_reallocn(mi_heap_t* heap, void* p, size_t count, size_t size) mi_attr_noexcept {
  size_t total;
  if (mi_count_size_overflow(count, size, &total)) return NULL;
  return mi_heap_realloc(heap, p, total);
}


// Reallocate but free `p` on errors
mi_decl_nodiscard void* mi_heap_reallocf(mi_heap_t* heap, void* p, size_t newsize) mi_attr_noexcept {
  void* newp = mi_heap_realloc(heap, p, newsize);
  if (newp==NULL && p!=NULL) mi_free(p);
  return newp;
}

mi_decl_nodiscard void* mi_heap_rezalloc(mi_heap_t* heap, void* p, size_t newsize) mi_attr_noexcept {
  return _mi_heap_realloc_zero(heap, p, newsize, true);
}

mi_decl_nodiscard void* mi_heap_recalloc(mi_heap_t* heap, void* p, size_t count, size_t size) mi_attr_noexcept {
  size_t total;
  if (mi_count_size_overflow(count, size, &total)) return NULL;
  return mi_heap_rezalloc(heap, p, total);
}


mi_decl_nodiscard void* mi_realloc(void* p, size_t newsize) mi_attr_noexcept {
  return mi_heap_realloc(mi_prim_get_default_heap(),p,newsize);
}

mi_decl_nodiscard void* mi_reallocn(void* p, size_t count, size_t size) mi_attr_noexcept {
  return mi_heap_reallocn(mi_prim_get_default_heap(),p,count,size);
}

// Reallocate but free `p` on errors
mi_decl_nodiscard void* mi_reallocf(void* p, size_t newsize) mi_attr_noexcept {
  return mi_heap_reallocf(mi_prim_get_default_heap(),p,newsize);
}

mi_decl_nodiscard void* mi_rezalloc(void* p, size_t newsize) mi_attr_noexcept {
  return mi_heap_rezalloc(mi_prim_get_default_heap(), p, newsize);
}

mi_decl_nodiscard void* mi_recalloc(void* p, size_t count, size_t size) mi_attr_noexcept {
  return mi_heap_recalloc(mi_prim_get_default_heap(), p, count, size);
}



// ------------------------------------------------------
// strdup, strndup, and realpath
// ------------------------------------------------------

// `strdup` using mi_malloc
mi_decl_nodiscard mi_decl_restrict char* mi_heap_strdup(mi_heap_t* heap, const char* s) mi_attr_noexcept {
  if (s == NULL) return NULL;
  size_t n = strlen(s);
  char* t = (char*)mi_heap_malloc(heap,n+1);
  if (t == NULL) return NULL;
  _mi_memcpy(t, s, n);
  t[n] = 0;
  return t;
}

mi_decl_nodiscard mi_decl_restrict char* mi_strdup(const char* s) mi_attr_noexcept {
  return mi_heap_strdup(mi_prim_get_default_heap(), s);
}

// `strndup` using mi_malloc
mi_decl_nodiscard mi_decl_restrict char* mi_heap_strndup(mi_heap_t* heap, const char* s, size_t n) mi_attr_noexcept {
  if (s == NULL) return NULL;
  const char* end = (const char*)memchr(s, 0, n);  // find end of string in the first `n` characters (returns NULL if not found)
  const size_t m = (end != NULL ? (size_t)(end - s) : n);  // `m` is the minimum of `n` or the end-of-string
  mi_assert_internal(m <= n);
  char* t = (char*)mi_heap_malloc(heap, m+1);
  if (t == NULL) return NULL;
  _mi_memcpy(t, s, m);
  t[m] = 0;
  return t;
}

mi_decl_nodiscard mi_decl_restrict char* mi_strndup(const char* s, size_t n) mi_attr_noexcept {
  return mi_heap_strndup(mi_prim_get_default_heap(),s,n);
}

#ifndef __wasi__
// `realpath` using mi_malloc
#ifdef _WIN32
#ifndef PATH_MAX
#define PATH_MAX MAX_PATH
#endif
#include <windows.h>
mi_decl_nodiscard mi_decl_restrict char* mi_heap_realpath(mi_heap_t* heap, const char* fname, char* resolved_name) mi_attr_noexcept {
  // todo: use GetFullPathNameW to allow longer file names
  char buf[PATH_MAX];
  DWORD res = GetFullPathNameA(fname, PATH_MAX, (resolved_name == NULL ? buf : resolved_name), NULL);
  if (res == 0) {
    errno = GetLastError(); return NULL;
  }
  else if (res > PATH_MAX) {
    errno = EINVAL; return NULL;
  }
  else if (resolved_name != NULL) {
    return resolved_name;
  }
  else {
    return mi_heap_strndup(heap, buf, PATH_MAX);
  }
}
#else
/*
#include <unistd.h>  // pathconf
static size_t mi_path_max(void) {
  static size_t path_max = 0;
  if (path_max <= 0) {
    long m = pathconf("/",_PC_PATH_MAX);
    if (m <= 0) path_max = 4096;      // guess
    else if (m < 256) path_max = 256; // at least 256
    else path_max = m;
  }
  return path_max;
}
*/
char* mi_heap_realpath(mi_heap_t* heap, const char* fname, char* resolved_name) mi_attr_noexcept {
  if (resolved_name != NULL) {
    return realpath(fname,resolved_name);
  }
  else {
    char* rname = realpath(fname, NULL);
    if (rname == NULL) return NULL;
    char* result = mi_heap_strdup(heap, rname);
    free(rname);  // use regular free! (which may be redirected to our free but that's ok)
    return result;
  }
  /*
    const size_t n  = mi_path_max();
    char* buf = (char*)mi_malloc(n+1);
    if (buf == NULL) {
      errno = ENOMEM;
      return NULL;
    }
    char* rname  = realpath(fname,buf);
    char* result = mi_heap_strndup(heap,rname,n); // ok if `rname==NULL`
    mi_free(buf);
    return result;
  }
  */
}
#endif

mi_decl_nodiscard mi_decl_restrict char* mi_realpath(const char* fname, char* resolved_name) mi_attr_noexcept {
  return mi_heap_realpath(mi_prim_get_default_heap(),fname,resolved_name);
}
#endif

/*-------------------------------------------------------
C++ new and new_aligned
The standard requires calling into `get_new_handler` and
throwing the bad_alloc exception on failure. If we compile
with a C++ compiler we can implement this precisely. If we
use a C compiler we cannot throw a `bad_alloc` exception
but we call `exit` instead (i.e. not returning).
-------------------------------------------------------*/

#ifdef __cplusplus
#include <new>
static bool mi_try_new_handler(bool nothrow) {
  #if defined(_MSC_VER) || (__cplusplus >= 201103L)
    std::new_handler h = std::get_new_handler();
  #else
    std::new_handler h = std::set_new_handler();
    std::set_new_handler(h);
  #endif
  if (h==NULL) {
    _mi_error_message(ENOMEM, "out of memory in 'new'");
    if (!nothrow) {
      throw std::bad_alloc();
    }
    return false;
  }
  else {
    h();
    return true;
  }
}
#else
typedef void (*std_new_handler_t)(void);

#if (defined(__GNUC__) || (defined(__clang__) && !defined(_MSC_VER)))  // exclude clang-cl, see issue #631
std_new_handler_t __attribute__((weak)) _ZSt15get_new_handlerv(void) {
  return NULL;
}
static std_new_handler_t mi_get_new_handler(void) {
  return _ZSt15get_new_handlerv();
}
#else
// note: on windows we could dynamically link to `?get_new_handler@std@@YAP6AXXZXZ`.
static std_new_handler_t mi_get_new_handler() {
  return NULL;
}
#endif

static bool mi_try_new_handler(bool nothrow) {
  std_new_handler_t h = mi_get_new_handler();
  if (h==NULL) {
    _mi_error_message(ENOMEM, "out of memory in 'new'");
    if (!nothrow) {
      abort();  // cannot throw in plain C, use abort
    }
    return false;
  }
  else {
    h();
    return true;
  }
}
#endif

mi_decl_export mi_decl_noinline void* mi_heap_try_new(mi_heap_t* heap, size_t size, bool nothrow ) {
  void* p = NULL;
  while(p == NULL && mi_try_new_handler(nothrow)) {
    p = mi_heap_malloc(heap,size);
  }
  return p;
}

static mi_decl_noinline void* mi_try_new(size_t size, bool nothrow) {
  return mi_heap_try_new(mi_prim_get_default_heap(), size, nothrow);
}


mi_decl_nodiscard mi_decl_restrict void* mi_heap_alloc_new(mi_heap_t* heap, size_t size) {
  void* p = mi_heap_malloc(heap,size);
  if mi_unlikely(p == NULL) return mi_heap_try_new(heap, size, false);
  return p;
}

mi_decl_nodiscard mi_decl_restrict void* mi_new(size_t size) {
  return mi_heap_alloc_new(mi_prim_get_default_heap(), size);
}


mi_decl_nodiscard mi_decl_restrict void* mi_heap_alloc_new_n(mi_heap_t* heap, size_t count, size_t size) {
  size_t total;
  if mi_unlikely(mi_count_size_overflow(count, size, &total)) {
    mi_try_new_handler(false);  // on overflow we invoke the try_new_handler once to potentially throw std::bad_alloc
    return NULL;
  }
  else {
    return mi_heap_alloc_new(heap,total);
  }
}

mi_decl_nodiscard mi_decl_restrict void* mi_new_n(size_t count, size_t size) {
  return mi_heap_alloc_new_n(mi_prim_get_default_heap(), size, count);
}


mi_decl_nodiscard mi_decl_restrict void* mi_new_nothrow(size_t size) mi_attr_noexcept {
  void* p = mi_malloc(size);
  if mi_unlikely(p == NULL) return mi_try_new(size, true);
  return p;
}

mi_decl_nodiscard mi_decl_restrict void* mi_new_aligned(size_t size, size_t alignment) {
  void* p;
  do {
    p = mi_malloc_aligned(size, alignment);
  }
  while(p == NULL && mi_try_new_handler(false));
  return p;
}

mi_decl_nodiscard mi_decl_restrict void* mi_new_aligned_nothrow(size_t size, size_t alignment) mi_attr_noexcept {
  void* p;
  do {
    p = mi_malloc_aligned(size, alignment);
  }
  while(p == NULL && mi_try_new_handler(true));
  return p;
}

mi_decl_nodiscard void* mi_new_realloc(void* p, size_t newsize) {
  void* q;
  do {
    q = mi_realloc(p, newsize);
  } while (q == NULL && mi_try_new_handler(false));
  return q;
}

mi_decl_nodiscard void* mi_new_reallocn(void* p, size_t newcount, size_t size) {
  size_t total;
  if mi_unlikely(mi_count_size_overflow(newcount, size, &total)) {
    mi_try_new_handler(false);  // on overflow we invoke the try_new_handler once to potentially throw std::bad_alloc
    return NULL;
  }
  else {
    return mi_new_realloc(p, total);
  }
}

// ------------------------------------------------------
// ensure explicit external inline definitions are emitted!
// ------------------------------------------------------

#ifdef __cplusplus
void* _mi_externs[] = {
  (void*)&_mi_page_malloc,
  (void*)&_mi_heap_malloc_zero,
  (void*)&_mi_heap_malloc_zero_ex,
  (void*)&mi_malloc,
  (void*)&mi_malloc_small,
  (void*)&mi_zalloc_small,
  (void*)&mi_heap_malloc,
  (void*)&mi_heap_zalloc,
  (void*)&mi_heap_malloc_small,
  // (void*)&mi_heap_alloc_new,
  // (void*)&mi_heap_alloc_new_n
};
#endif<|MERGE_RESOLUTION|>--- conflicted
+++ resolved
@@ -403,19 +403,15 @@
 {
   // first see if the segment was abandoned and we can reclaim it
   mi_segment_t* const segment = _mi_page_segment(page);
-<<<<<<< HEAD
   if (mi_option_is_enabled(mi_option_abandoned_reclaim_on_free) &&
+      #if MI_HUGE_PAGE_ABANDON
+      segment->page_kind != MI_PAGE_HUGE &&
+      #endif
       mi_atomic_load_relaxed(&segment->thread_id) == 0)
-=======
-  if (mi_option_is_enabled(mi_option_abandoned_reclaim_on_free) && 
-      #if MI_HUGE_PAGE_ABANDON
-      segment->page_kind != MI_PAGE_HUGE && 
-      #endif
-      mi_atomic_load_relaxed(&segment->thread_id) == 0) 
->>>>>>> 931d523d
   {
     // the segment is abandoned, try to reclaim it into our heap
-    if (_mi_segment_attempt_reclaim(mi_heap_get_default(), segment)) {
+    mi_heap_t* heap = mi_heap_get_default();
+    if (heap->tld != NULL && _mi_segment_attempt_reclaim(heap, segment)) {
       mi_assert_internal(_mi_prim_thread_id() == mi_atomic_load_relaxed(&segment->thread_id));
       mi_free(block);  // recursively free as now it will be a local free in our heap
       return;
@@ -427,7 +423,7 @@
   mi_check_padding(page, block);
   _mi_padding_shrink(page, block, sizeof(mi_block_t));       // for small size, ensure we can fit the delayed thread pointers without triggering overflow detection
 
-  // huge page segments are always abandoned and can be freed immediately  
+  // huge page segments are always abandoned and can be freed immediately
   if (segment->kind == MI_SEGMENT_HUGE) {
     #if MI_HUGE_PAGE_ABANDON
     // huge page segments are always abandoned and can be freed immediately
