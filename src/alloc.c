--- conflicted
+++ resolved
@@ -58,7 +58,7 @@
     }
     else {
       _mi_memzero_aligned(block, page->xblock_size - MI_PADDING_SIZE);
-    }    
+    }
   }
 
 #if (MI_DEBUG>0) && !MI_TRACK_ENABLED && !MI_TSAN
@@ -113,7 +113,7 @@
   if (size == 0) { size = sizeof(void*); }
   #endif
   mi_page_t* page = _mi_heap_get_free_small_page(heap, size + MI_PADDING_SIZE);
-  void* const p = _mi_page_malloc(heap, page, size + MI_PADDING_SIZE, zero);  
+  void* const p = _mi_page_malloc(heap, page, size + MI_PADDING_SIZE, zero);
   mi_track_malloc(p,size,zero);
   #if MI_STAT>1
   if (p != NULL) {
@@ -346,7 +346,7 @@
 // only maintain stats for smaller objects if requested
 #if (MI_STAT>0)
 static void mi_stat_free(const mi_page_t* page, const mi_block_t* block) {
-  #if (MI_STAT < 2)  
+  #if (MI_STAT < 2)
   MI_UNUSED(block);
   #endif
   mi_heap_t* const heap = mi_heap_get_default();
@@ -354,7 +354,7 @@
   #if (MI_STAT>1)
   const size_t usize = mi_page_usable_size_of(page, block);
   mi_heap_stat_decrease(heap, malloc, usize);
-  #endif  
+  #endif
   if (bsize <= MI_MEDIUM_OBJ_SIZE_MAX) {
     mi_heap_stat_decrease(heap, normal, bsize);
     #if (MI_STAT > 1)
@@ -366,7 +366,7 @@
   }
   else {
     mi_heap_stat_decrease(heap, huge, bsize);
-  }  
+  }
 }
 #else
 static void mi_stat_free(const mi_page_t* page, const mi_block_t* block) {
@@ -404,7 +404,7 @@
   // first see if the segment was abandoned and we can reclaim it
   mi_segment_t* const segment = _mi_page_segment(page);
   if (mi_option_is_enabled(mi_option_abandoned_reclaim_on_free) &&
-      mi_atomic_load_relaxed(&segment->thread_id) == 0) 
+      mi_atomic_load_relaxed(&segment->thread_id) == 0)
   {
     // the segment is abandoned, try to reclaim it into our heap
     if (_mi_segment_attempt_reclaim(mi_prim_get_default_heap(), segment)) {
@@ -413,20 +413,14 @@
       return;
     }
   }
-  
+
   // The padding check may access the non-thread-owned page for the key values.
   // that is safe as these are constant and the page won't be freed (as the block is not freed yet).
   mi_check_padding(page, block);
   _mi_padding_shrink(page, block, sizeof(mi_block_t));       // for small size, ensure we can fit the delayed thread pointers without triggering overflow detection
-<<<<<<< HEAD
-  
-  // huge page segments are always abandoned and can be freed immediately
-  mi_segment_t* segment = _mi_page_segment(page);
+
+  // huge page segments are always abandoned and can be freed immediately  
   if (segment->kind == MI_SEGMENT_HUGE) {
-=======
-
-  if (segment->page_kind == MI_PAGE_HUGE) {
->>>>>>> d34d8f0f
     #if MI_HUGE_PAGE_ABANDON
     // huge page segments are always abandoned and can be freed immediately
     mi_stat_huge_free(page);
@@ -438,19 +432,12 @@
     // (as the owning thread needs to actually free the memory later).
     _mi_segment_huge_page_reset(segment, page, block);
     #endif
-<<<<<<< HEAD
-  }
-  
+  }
+
   #if (MI_DEBUG>0) && !MI_TRACK_ENABLED && !MI_TSAN        // note: when tracking, cannot use mi_usable_size with multi-threading
   if (segment->kind != MI_SEGMENT_HUGE) {                  // not for huge segments as we just reset the content
     memset(block, MI_DEBUG_FREED, mi_usable_size(block));
   }
-=======
-  }  
-  
-  #if (MI_DEBUG>0) && !MI_TRACK_ENABLED  && !MI_TSAN       // note: when tracking, cannot use mi_usable_size with multi-threading
-  memset(block, MI_DEBUG_FREED, mi_usable_size(block));
->>>>>>> d34d8f0f
   #endif
 
   // Try to put the block on either the page-local thread free list, or the heap delayed free list.
