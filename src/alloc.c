--- conflicted
+++ resolved
@@ -28,7 +28,7 @@
 // Fast allocation in a page: just pop from the free list.
 // Fall back to generic allocation only if the list is empty.
 // Note: in release mode the (inlined) routine is about 7 instructions with a single test.
-extern inline void* _mi_page_malloc(mi_heap_t* heap, mi_page_t* page, size_t size, bool zero) mi_attr_noexcept 
+extern inline void* _mi_page_malloc(mi_heap_t* heap, mi_page_t* page, size_t size, bool zero) mi_attr_noexcept
 {
   mi_assert_internal(page->xblock_size==0||mi_page_block_size(page) >= size);
   mi_block_t* const block = page->free;
@@ -115,7 +115,7 @@
   #if (MI_PADDING)
   if (size == 0) { size = sizeof(void*); }
   #endif
-  
+
   mi_page_t* page = _mi_heap_get_free_small_page(heap, size + MI_PADDING_SIZE);
   void* const p = _mi_page_malloc(heap, page, size + MI_PADDING_SIZE, zero);
   mi_track_malloc(p,size,zero);
@@ -195,503 +195,6 @@
 }
 
 
-<<<<<<< HEAD
-// ------------------------------------------------------
-// Check for double free in secure and debug mode
-// This is somewhat expensive so only enabled for secure mode 4
-// ------------------------------------------------------
-
-#if (MI_ENCODE_FREELIST && (MI_SECURE>=4 || MI_DEBUG!=0))
-// linear check if the free list contains a specific element
-static bool mi_list_contains(const mi_page_t* page, const mi_block_t* list, const mi_block_t* elem) {
-  while (list != NULL) {
-    if (elem==list) return true;
-    list = mi_block_next(page, list);
-  }
-  return false;
-}
-
-static mi_decl_noinline bool mi_check_is_double_freex(const mi_page_t* page, const mi_block_t* block) {
-  // The decoded value is in the same page (or NULL).
-  // Walk the free lists to verify positively if it is already freed
-  if (mi_list_contains(page, page->free, block) ||
-      mi_list_contains(page, page->local_free, block) ||
-      mi_list_contains(page, mi_page_thread_free(page), block))
-  {
-    _mi_error_message(EAGAIN, "double free detected of block %p with size %zu\n", block, mi_page_block_size(page));
-    return true;
-  }
-  return false;
-}
-
-#define mi_track_page(page,access)  { size_t psize; void* pstart = _mi_page_start(_mi_page_segment(page),page,&psize); mi_track_mem_##access( pstart, psize); }
-
-static inline bool mi_check_is_double_free(const mi_page_t* page, const mi_block_t* block) {
-  bool is_double_free = false;
-  mi_block_t* n = mi_block_nextx(page, block, page->keys); // pretend it is freed, and get the decoded first field
-  if (((uintptr_t)n & (MI_INTPTR_SIZE-1))==0 &&  // quick check: aligned pointer?
-      (n==NULL || mi_is_in_same_page(block, n))) // quick check: in same page or NULL?
-  {
-    // Suspicous: decoded value a in block is in the same page (or NULL) -- maybe a double free?
-    // (continue in separate function to improve code generation)
-    is_double_free = mi_check_is_double_freex(page, block);
-  }
-  return is_double_free;
-}
-#else
-static inline bool mi_check_is_double_free(const mi_page_t* page, const mi_block_t* block) {
-  MI_UNUSED(page);
-  MI_UNUSED(block);
-  return false;
-}
-#endif
-
-// ---------------------------------------------------------------------------
-// Check for heap block overflow by setting up padding at the end of the block
-// ---------------------------------------------------------------------------
-
-#if MI_PADDING // && !MI_TRACK_ENABLED
-static bool mi_page_decode_padding(const mi_page_t* page, const mi_block_t* block, size_t* delta, size_t* bsize) {
-  *bsize = mi_page_usable_block_size(page);
-  const mi_padding_t* const padding = (mi_padding_t*)((uint8_t*)block + *bsize);
-  mi_track_mem_defined(padding,sizeof(mi_padding_t));
-  *delta = padding->delta;
-  uint32_t canary = padding->canary;
-  uintptr_t keys[2];
-  keys[0] = page->keys[0];
-  keys[1] = page->keys[1];
-  bool ok = ((uint32_t)mi_ptr_encode(page,block,keys) == canary && *delta <= *bsize);
-  mi_track_mem_noaccess(padding,sizeof(mi_padding_t));
-  return ok;
-}
-
-// Return the exact usable size of a block.
-static size_t mi_page_usable_size_of(const mi_page_t* page, const mi_block_t* block) {
-  size_t bsize;
-  size_t delta;
-  bool ok = mi_page_decode_padding(page, block, &delta, &bsize);
-  mi_assert_internal(ok); mi_assert_internal(delta <= bsize);
-  return (ok ? bsize - delta : 0);
-}
-
-// When a non-thread-local block is freed, it becomes part of the thread delayed free
-// list that is freed later by the owning heap. If the exact usable size is too small to
-// contain the pointer for the delayed list, then shrink the padding (by decreasing delta)
-// so it will later not trigger an overflow error in `mi_free_block`.
-void _mi_padding_shrink(const mi_page_t* page, const mi_block_t* block, const size_t min_size) {
-  size_t bsize;
-  size_t delta;
-  bool ok = mi_page_decode_padding(page, block, &delta, &bsize);
-  mi_assert_internal(ok);
-  if (!ok || (bsize - delta) >= min_size) return;  // usually already enough space
-  mi_assert_internal(bsize >= min_size);
-  if (bsize < min_size) return;  // should never happen
-  size_t new_delta = (bsize - min_size);
-  mi_assert_internal(new_delta < bsize);
-  mi_padding_t* padding = (mi_padding_t*)((uint8_t*)block + bsize);
-  mi_track_mem_defined(padding,sizeof(mi_padding_t));
-  padding->delta = (uint32_t)new_delta;
-  mi_track_mem_noaccess(padding,sizeof(mi_padding_t));
-}
-#else
-static size_t mi_page_usable_size_of(const mi_page_t* page, const mi_block_t* block) {
-  MI_UNUSED(block);
-  return mi_page_usable_block_size(page);
-}
-
-void _mi_padding_shrink(const mi_page_t* page, const mi_block_t* block, const size_t min_size) {
-  MI_UNUSED(page);
-  MI_UNUSED(block);
-  MI_UNUSED(min_size);
-}
-#endif
-
-#if MI_PADDING && MI_PADDING_CHECK
-
-static bool mi_verify_padding(const mi_page_t* page, const mi_block_t* block, size_t* size, size_t* wrong) {
-  size_t bsize;
-  size_t delta;
-  bool ok = mi_page_decode_padding(page, block, &delta, &bsize);
-  *size = *wrong = bsize;
-  if (!ok) return false;
-  mi_assert_internal(bsize >= delta);
-  *size = bsize - delta;
-  if (!mi_page_is_huge(page)) {
-    uint8_t* fill = (uint8_t*)block + bsize - delta;
-    const size_t maxpad = (delta > MI_MAX_ALIGN_SIZE ? MI_MAX_ALIGN_SIZE : delta); // check at most the first N padding bytes
-    mi_track_mem_defined(fill, maxpad);
-    for (size_t i = 0; i < maxpad; i++) {
-      if (fill[i] != MI_DEBUG_PADDING) {
-        *wrong = bsize - delta + i;
-        ok = false;
-        break;
-      }
-    }
-    mi_track_mem_noaccess(fill, maxpad);
-  }
-  return ok;
-}
-
-static void mi_check_padding(const mi_page_t* page, const mi_block_t* block) {
-  size_t size;
-  size_t wrong;
-  if (!mi_verify_padding(page,block,&size,&wrong)) {
-    _mi_error_message(EFAULT, "buffer overflow in heap block %p of size %zu: write after %zu bytes\n", block, size, wrong );
-  }
-}
-
-#else
-
-static void mi_check_padding(const mi_page_t* page, const mi_block_t* block) {
-  MI_UNUSED(page);
-  MI_UNUSED(block);
-}
-
-#endif
-
-// only maintain stats for smaller objects if requested
-#if (MI_STAT>0)
-static void mi_stat_free(const mi_page_t* page, const mi_block_t* block) {
-  #if (MI_STAT < 2)
-  MI_UNUSED(block);
-  #endif
-  mi_heap_t* const heap = mi_heap_get_default();
-  const size_t bsize = mi_page_usable_block_size(page);
-  #if (MI_STAT>1)
-  const size_t usize = mi_page_usable_size_of(page, block);
-  mi_heap_stat_decrease(heap, malloc, usize);
-  #endif
-  if (bsize <= MI_MEDIUM_OBJ_SIZE_MAX) {
-    mi_heap_stat_decrease(heap, normal, bsize);
-    #if (MI_STAT > 1)
-    mi_heap_stat_decrease(heap, normal_bins[_mi_bin(bsize)], 1);
-    #endif
-  }
-  else if (bsize <= MI_LARGE_OBJ_SIZE_MAX) {
-    mi_heap_stat_decrease(heap, large, bsize);
-  }
-  else {
-    mi_heap_stat_decrease(heap, huge, bsize);
-  }
-}
-#else
-static void mi_stat_free(const mi_page_t* page, const mi_block_t* block) {
-  MI_UNUSED(page); MI_UNUSED(block);
-}
-#endif
-
-#if MI_HUGE_PAGE_ABANDON
-#if (MI_STAT>0)
-// maintain stats for huge objects
-static void mi_stat_huge_free(const mi_page_t* page) {
-  mi_heap_t* const heap = mi_heap_get_default();
-  const size_t bsize = mi_page_block_size(page); // to match stats in `page.c:mi_page_huge_alloc`
-  if (bsize <= MI_LARGE_OBJ_SIZE_MAX) {
-    mi_heap_stat_decrease(heap, large, bsize);
-  }
-  else {
-    mi_heap_stat_decrease(heap, huge, bsize);
-  }
-}
-#else
-static void mi_stat_huge_free(const mi_page_t* page) {
-  MI_UNUSED(page);
-}
-#endif
-#endif
-
-// ------------------------------------------------------
-// Free
-// ------------------------------------------------------
-
-// multi-threaded free (or free in huge block if compiled with MI_HUGE_PAGE_ABANDON)
-static mi_decl_noinline void _mi_free_block_mt(mi_page_t* page, mi_block_t* block)
-{
-  // first see if the segment was abandoned and we can reclaim it
-  mi_segment_t* const segment = _mi_page_segment(page);
-  if (mi_option_is_enabled(mi_option_abandoned_reclaim_on_free) &&
-      #if MI_HUGE_PAGE_ABANDON
-      segment->page_kind != MI_PAGE_HUGE &&
-      #endif
-      mi_atomic_load_relaxed(&segment->thread_id) == 0)
-  {
-    // the segment is abandoned, try to reclaim it into our heap
-    mi_heap_t* heap = mi_heap_get_default();
-    if (heap->tld != NULL && _mi_segment_attempt_reclaim(heap, segment)) {
-      mi_assert_internal(_mi_prim_thread_id() == mi_atomic_load_relaxed(&segment->thread_id));
-      mi_free(block);  // recursively free as now it will be a local free in our heap
-      return;
-    }
-  }
-
-  // The padding check may access the non-thread-owned page for the key values.
-  // that is safe as these are constant and the page won't be freed (as the block is not freed yet).
-  mi_check_padding(page, block);
-  _mi_padding_shrink(page, block, sizeof(mi_block_t));       // for small size, ensure we can fit the delayed thread pointers without triggering overflow detection
-
-  // huge page segments are always abandoned and can be freed immediately
-  if (segment->kind == MI_SEGMENT_HUGE) {
-    #if MI_HUGE_PAGE_ABANDON
-    // huge page segments are always abandoned and can be freed immediately
-    mi_stat_huge_free(page);
-    _mi_segment_huge_page_free(segment, page, block);
-    return;
-    #else
-    // huge pages are special as they occupy the entire segment
-    // as these are large we reset the memory occupied by the page so it is available to other threads
-    // (as the owning thread needs to actually free the memory later).
-    _mi_segment_huge_page_reset(segment, page, block);
-    #endif
-  }
-
-  #if (MI_DEBUG>0) && !MI_TRACK_ENABLED && !MI_TSAN        // note: when tracking, cannot use mi_usable_size with multi-threading
-  if (segment->kind != MI_SEGMENT_HUGE) {                  // not for huge segments as we just reset the content
-    memset(block, MI_DEBUG_FREED, mi_usable_size(block));
-  }
-  #endif
-
-  // Try to put the block on either the page-local thread free list, or the heap delayed free list.
-  mi_thread_free_t tfreex;
-  bool use_delayed;
-  mi_thread_free_t tfree = mi_atomic_load_relaxed(&page->xthread_free);
-  do {
-    use_delayed = (mi_tf_delayed(tfree) == MI_USE_DELAYED_FREE);
-    if mi_unlikely(use_delayed) {
-      // unlikely: this only happens on the first concurrent free in a page that is in the full list
-      tfreex = mi_tf_set_delayed(tfree,MI_DELAYED_FREEING);
-    }
-    else {
-      // usual: directly add to page thread_free list
-      mi_block_set_next(page, block, mi_tf_block(tfree));
-      tfreex = mi_tf_set_block(tfree,block);
-    }
-  } while (!mi_atomic_cas_weak_release(&page->xthread_free, &tfree, tfreex));
-
-  if mi_unlikely(use_delayed) {
-    // racy read on `heap`, but ok because MI_DELAYED_FREEING is set (see `mi_heap_delete` and `mi_heap_collect_abandon`)
-    mi_heap_t* const heap = (mi_heap_t*)(mi_atomic_load_acquire(&page->xheap)); //mi_page_heap(page);
-    mi_assert_internal(heap != NULL);
-    if (heap != NULL) {
-      // add to the delayed free list of this heap. (do this atomically as the lock only protects heap memory validity)
-      mi_block_t* dfree = mi_atomic_load_ptr_relaxed(mi_block_t, &heap->thread_delayed_free);
-      do {
-        mi_block_set_nextx(heap,block,dfree, heap->keys);
-      } while (!mi_atomic_cas_ptr_weak_release(mi_block_t,&heap->thread_delayed_free, &dfree, block));
-    }
-
-    // and reset the MI_DELAYED_FREEING flag
-    tfree = mi_atomic_load_relaxed(&page->xthread_free);
-    do {
-      tfreex = tfree;
-      mi_assert_internal(mi_tf_delayed(tfree) == MI_DELAYED_FREEING);
-      tfreex = mi_tf_set_delayed(tfree,MI_NO_DELAYED_FREE);
-    } while (!mi_atomic_cas_weak_release(&page->xthread_free, &tfree, tfreex));
-  }
-}
-
-// regular free
-static inline void _mi_free_block(mi_page_t* page, bool local, mi_block_t* block)
-{
-  // and push it on the free list
-  //const size_t bsize = mi_page_block_size(page);
-  if mi_likely(local) {
-    // owning thread can free a block directly
-    if mi_unlikely(mi_check_is_double_free(page, block)) return;
-    mi_check_padding(page, block);
-    #if (MI_DEBUG>0) && !MI_TRACK_ENABLED && !MI_TSAN
-    if (!mi_page_is_huge(page)) {   // huge page content may be already decommitted
-      memset(block, MI_DEBUG_FREED, mi_page_block_size(page));
-    }
-    #endif
-    mi_block_set_next(page, block, page->local_free);
-    page->local_free = block;
-    page->used--;
-    if mi_unlikely(mi_page_all_free(page)) {
-      _mi_page_retire(page);
-    }
-    else if mi_unlikely(mi_page_is_in_full(page)) {
-      _mi_page_unfull(page);
-    }
-  }
-  else {
-    _mi_free_block_mt(page,block);
-  }
-}
-
-
-// Adjust a block that was allocated aligned, to the actual start of the block in the page.
-mi_block_t* _mi_page_ptr_unalign(const mi_segment_t* segment, const mi_page_t* page, const void* p) {
-  mi_assert_internal(page!=NULL && p!=NULL);
-  const size_t diff   = (uint8_t*)p - _mi_page_start(segment, page, NULL);
-  const size_t adjust = (diff % mi_page_block_size(page));
-  return (mi_block_t*)((uintptr_t)p - adjust);
-}
-
-
-void mi_decl_noinline _mi_free_generic(const mi_segment_t* segment, mi_page_t* page, bool is_local, void* p) mi_attr_noexcept {
-  mi_block_t* const block = (mi_page_has_aligned(page) ? _mi_page_ptr_unalign(segment, page, p) : (mi_block_t*)p);
-  mi_stat_free(page, block);    // stat_free may access the padding
-  mi_track_free_size(block, mi_page_usable_size_of(page,block));
-  _mi_free_block(page, is_local, block);
-}
-
-// Get the segment data belonging to a pointer
-// This is just a single `and` in assembly but does further checks in debug mode
-// (and secure mode) if this was a valid pointer.
-static inline mi_segment_t* mi_checked_ptr_segment(const void* p, const char* msg)
-{
-  MI_UNUSED(msg);
-  mi_assert(p != NULL);
-
-#if (MI_DEBUG>0)
-  if mi_unlikely(((uintptr_t)p & (MI_INTPTR_SIZE - 1)) != 0) {
-    _mi_error_message(EINVAL, "%s: invalid (unaligned) pointer: %p\n", msg, p);
-    return NULL;
-  }
-#endif
-
-  mi_segment_t* const segment = _mi_ptr_segment(p);
-  mi_assert_internal(segment != NULL);
-
-#if (MI_DEBUG>0)
-  if mi_unlikely(!mi_is_in_heap_region(p)) {
-  #if (MI_INTPTR_SIZE == 8 && defined(__linux__))
-    if (((uintptr_t)p >> 40) != 0x7F) { // linux tends to align large blocks above 0x7F000000000 (issue #640)
-  #else
-    {
-  #endif
-      _mi_warning_message("%s: pointer might not point to a valid heap region: %p\n"
-        "(this may still be a valid very large allocation (over 64MiB))\n", msg, p);
-      if mi_likely(_mi_ptr_cookie(segment) == segment->cookie) {
-        _mi_warning_message("(yes, the previous pointer %p was valid after all)\n", p);
-      }
-    }
-  }
-#endif
-#if (MI_DEBUG>0 || MI_SECURE>=4)
-  if mi_unlikely(_mi_ptr_cookie(segment) != segment->cookie) {
-    _mi_error_message(EINVAL, "%s: pointer does not point to a valid heap space: %p\n", msg, p);
-    return NULL;
-  }
-#endif
-
-  return segment;
-}
-
-// Free a block
-// fast path written carefully to prevent spilling on the stack
-void mi_free(void* p) mi_attr_noexcept
-{
-  if mi_unlikely(p == NULL) return;
-  mi_segment_t* const segment = mi_checked_ptr_segment(p,"mi_free");
-  const bool          is_local= (_mi_prim_thread_id() == mi_atomic_load_relaxed(&segment->thread_id));
-  mi_page_t* const    page    = _mi_segment_page_of(segment, p);
-
-  if mi_likely(is_local) {                       // thread-local free?
-    if mi_likely(page->flags.full_aligned == 0)  // and it is not a full page (full pages need to move from the full bin), nor has aligned blocks (aligned blocks need to be unaligned)
-    {
-      mi_block_t* const block = (mi_block_t*)p;
-      if mi_unlikely(mi_check_is_double_free(page, block)) return;
-      mi_check_padding(page, block);
-      mi_stat_free(page, block);
-      #if (MI_DEBUG>0) && !MI_TRACK_ENABLED  && !MI_TSAN
-      memset(block, MI_DEBUG_FREED, mi_page_block_size(page));
-      #endif
-      mi_track_free_size(p, mi_page_usable_size_of(page,block)); // faster then mi_usable_size as we already know the page and that p is unaligned
-      mi_block_set_next(page, block, page->local_free);
-      page->local_free = block;
-      if mi_unlikely(--page->used == 0) {   // using this expression generates better code than: page->used--; if (mi_page_all_free(page))
-        _mi_page_retire(page);
-      }
-    }
-    else {
-      // page is full or contains (inner) aligned blocks; use generic path
-      _mi_free_generic(segment, page, true, p);
-    }
-  }
-  else {
-    // not thread-local; use generic path
-    _mi_free_generic(segment, page, false, p);
-  }
-}
-
-// return true if successful
-bool _mi_free_delayed_block(mi_block_t* block) {
-  // get segment and page
-  const mi_segment_t* const segment = _mi_ptr_segment(block);
-  mi_assert_internal(_mi_ptr_cookie(segment) == segment->cookie);
-  mi_assert_internal(_mi_thread_id() == segment->thread_id);
-  mi_page_t* const page = _mi_segment_page_of(segment, block);
-
-  // Clear the no-delayed flag so delayed freeing is used again for this page.
-  // This must be done before collecting the free lists on this page -- otherwise
-  // some blocks may end up in the page `thread_free` list with no blocks in the
-  // heap `thread_delayed_free` list which may cause the page to be never freed!
-  // (it would only be freed if we happen to scan it in `mi_page_queue_find_free_ex`)
-  if (!_mi_page_try_use_delayed_free(page, MI_USE_DELAYED_FREE, false /* dont overwrite never delayed */)) {
-    return false;
-  }
-
-  // collect all other non-local frees to ensure up-to-date `used` count
-  _mi_page_free_collect(page, false);
-
-  // and free the block (possibly freeing the page as well since used is updated)
-  _mi_free_block(page, true, block);
-  return true;
-}
-
-// Bytes available in a block
-mi_decl_noinline static size_t mi_page_usable_aligned_size_of(const mi_segment_t* segment, const mi_page_t* page, const void* p) mi_attr_noexcept {
-  const mi_block_t* block = _mi_page_ptr_unalign(segment, page, p);
-  const size_t size = mi_page_usable_size_of(page, block);
-  const ptrdiff_t adjust = (uint8_t*)p - (uint8_t*)block;
-  mi_assert_internal(adjust >= 0 && (size_t)adjust <= size);
-  return (size - adjust);
-}
-
-static inline size_t _mi_usable_size(const void* p, const char* msg) mi_attr_noexcept {
-  if (p == NULL) return 0;
-  const mi_segment_t* const segment = mi_checked_ptr_segment(p, msg);
-  const mi_page_t* const page = _mi_segment_page_of(segment, p);
-  if mi_likely(!mi_page_has_aligned(page)) {
-    const mi_block_t* block = (const mi_block_t*)p;
-    return mi_page_usable_size_of(page, block);
-  }
-  else {
-    // split out to separate routine for improved code generation
-    return mi_page_usable_aligned_size_of(segment, page, p);
-  }
-}
-
-mi_decl_nodiscard size_t mi_usable_size(const void* p) mi_attr_noexcept {
-  return _mi_usable_size(p, "mi_usable_size");
-}
-
-
-// ------------------------------------------------------
-// Allocation extensions
-// ------------------------------------------------------
-
-void mi_free_size(void* p, size_t size) mi_attr_noexcept {
-  MI_UNUSED_RELEASE(size);
-  mi_assert(p == NULL || size <= _mi_usable_size(p,"mi_free_size"));
-  mi_free(p);
-}
-
-void mi_free_size_aligned(void* p, size_t size, size_t alignment) mi_attr_noexcept {
-  MI_UNUSED_RELEASE(alignment);
-  mi_assert(((uintptr_t)p % alignment) == 0);
-  mi_free_size(p,size);
-}
-
-void mi_free_aligned(void* p, size_t alignment) mi_attr_noexcept {
-  MI_UNUSED_RELEASE(alignment);
-  mi_assert(((uintptr_t)p % alignment) == 0);
-  mi_free(p);
-}
-
-=======
->>>>>>> 86475a7b
 mi_decl_nodiscard extern inline mi_decl_restrict void* mi_heap_calloc(mi_heap_t* heap, size_t count, size_t size) mi_attr_noexcept {
   size_t total;
   if (mi_count_size_overflow(count,size,&total)) return NULL;
