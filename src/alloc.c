/* ----------------------------------------------------------------------------
Copyright (c) 2018-2024, Microsoft Research, Daan Leijen
This is free software; you can redistribute it and/or modify it under the
terms of the MIT license. A copy of the license can be found in the file
"LICENSE" at the root of this distribution.
-----------------------------------------------------------------------------*/
#ifndef _DEFAULT_SOURCE
#define _DEFAULT_SOURCE   // for realpath() on Linux
#endif

#include "mimalloc.h"
#include "mimalloc/internal.h"
#include "mimalloc/atomic.h"
#include "mimalloc/prim.h"   // _mi_prim_thread_id()

#include <string.h>      // memset, strlen (for mi_strdup)
#include <stdlib.h>      // malloc, abort

#define MI_IN_ALLOC_C
#include "alloc-override.c"
#include "free.c"
#undef MI_IN_ALLOC_C

// ------------------------------------------------------
// Allocation
// ------------------------------------------------------

// Fast allocation in a page: just pop from the free list.
// Fall back to generic allocation only if the list is empty.
// Note: in release mode the (inlined) routine is about 7 instructions with a single test.
extern inline void* _mi_page_malloc_zero(mi_heap_t* heap, mi_page_t* page, size_t size, bool zero) mi_attr_noexcept
{
  if (page->block_size != 0) { // not the empty heap
    mi_assert_internal(mi_page_block_size(page) >= size);
    mi_assert_internal(_mi_is_aligned(page, MI_PAGE_ALIGN));
    mi_assert_internal(_mi_ptr_page(page)==page);
  }

  // check the free list
  mi_block_t* const block = page->free;
  if mi_unlikely(block == NULL) {
    return _mi_malloc_generic(heap, size, zero, 0);
  }
  mi_assert_internal(block != NULL && _mi_ptr_page(block) == page);

  // pop from the free list
  page->free = mi_block_next(page, block);
  page->used++;
  mi_assert_internal(page->free == NULL || _mi_ptr_page(page->free) == page);
  mi_assert_internal(page->block_size < MI_MAX_ALIGN_SIZE || _mi_is_aligned(block, MI_MAX_ALIGN_SIZE));

  #if MI_DEBUG>3
  if (page->free_is_zero && size > sizeof(*block)) {
    mi_assert_expensive(mi_mem_is_zero(block+1,size - sizeof(*block)));
  }
  #endif

  // allow use of the block internally
  // note: when tracking we need to avoid ever touching the MI_PADDING since
  // that is tracked by valgrind etc. as non-accessible (through the red-zone, see `mimalloc/track.h`)
  mi_track_mem_undefined(block, mi_page_usable_block_size(page));

  // zero the block? note: we need to zero the full block size (issue #63)
  if mi_unlikely(zero) {
    mi_assert_internal(page->block_size != 0); // do not call with zero'ing for huge blocks (see _mi_malloc_generic)
    mi_assert_internal(!mi_page_is_huge(page));
    #if MI_PADDING
    mi_assert_internal(page->block_size >= MI_PADDING_SIZE);
    #endif
    if (page->free_is_zero) {
      block->next = 0;
      mi_track_mem_defined(block, page->block_size - MI_PADDING_SIZE);
    }
    else {
      _mi_memzero_aligned(block, page->block_size - MI_PADDING_SIZE);
    }
  }

  #if (MI_DEBUG>0) && !MI_TRACK_ENABLED && !MI_TSAN
  if (!zero && !mi_page_is_huge(page)) {
    memset(block, MI_DEBUG_UNINIT, mi_page_usable_block_size(page));
  }
  #elif (MI_SECURE!=0)
  if (!zero) { block->next = 0; } // don't leak internal data
  #endif

  #if (MI_STAT>0)
  const size_t bsize = mi_page_usable_block_size(page);
  if (bsize <= MI_LARGE_MAX_OBJ_SIZE) {
    mi_heap_stat_increase(heap, malloc_normal, bsize);
    mi_heap_stat_counter_increase(heap, malloc_normal_count, 1);
    #if (MI_STAT>1)
    const size_t bin = _mi_bin(bsize);
    mi_heap_stat_increase(heap, malloc_bins[bin], 1);
    #endif
  }
  #endif

  #if MI_PADDING // && !MI_TRACK_ENABLED
    mi_padding_t* const padding = (mi_padding_t*)((uint8_t*)block + mi_page_usable_block_size(page));
    ptrdiff_t delta = ((uint8_t*)padding - (uint8_t*)block - (size - MI_PADDING_SIZE));
    #if (MI_DEBUG>=2)
    mi_assert_internal(delta >= 0 && mi_page_usable_block_size(page) >= (size - MI_PADDING_SIZE + delta));
    #endif
    mi_track_mem_defined(padding,sizeof(mi_padding_t));  // note: re-enable since mi_page_usable_block_size may set noaccess
    padding->canary = mi_ptr_encode_canary(page,block,page->keys);
    padding->delta  = (uint32_t)(delta);
    #if MI_PADDING_CHECK
    if (!mi_page_is_huge(page)) {
      uint8_t* fill = (uint8_t*)padding - delta;
      const size_t maxpad = (delta > MI_MAX_ALIGN_SIZE ? MI_MAX_ALIGN_SIZE : delta); // set at most N initial padding bytes
      for (size_t i = 0; i < maxpad; i++) { fill[i] = MI_DEBUG_PADDING; }
    }
    #endif
  #endif

  return block;
}

// extra entries for improved efficiency in `alloc-aligned.c`.
extern void* _mi_page_malloc(mi_heap_t* heap, mi_page_t* page, size_t size) mi_attr_noexcept {
  return _mi_page_malloc_zero(heap,page,size,false);
}
extern void* _mi_page_malloc_zeroed(mi_heap_t* heap, mi_page_t* page, size_t size) mi_attr_noexcept {
  return _mi_page_malloc_zero(heap,page,size,true);
}

#if MI_GUARDED
mi_decl_restrict void* _mi_heap_malloc_guarded(mi_heap_t* heap, size_t size, bool zero) mi_attr_noexcept;
#endif

static inline mi_decl_restrict void* mi_heap_malloc_small_zero(mi_heap_t* heap, size_t size, bool zero) mi_attr_noexcept {
  mi_assert(heap != NULL);
  mi_assert(size <= MI_SMALL_SIZE_MAX);
  #if MI_DEBUG
  const uintptr_t tid = _mi_thread_id();
  mi_assert(heap->tld->thread_id == 0 || heap->tld->thread_id == tid); // heaps are thread local
  #endif
  #if (MI_PADDING || MI_GUARDED)
  if (size == 0) { size = sizeof(void*); }
  #endif
  #if MI_GUARDED
  if (mi_heap_malloc_use_guarded(heap,size)) {
    return _mi_heap_malloc_guarded(heap, size, zero);
  }
  #endif

  // get page in constant time, and allocate from it
  mi_page_t* page = _mi_heap_get_free_small_page(heap, size + MI_PADDING_SIZE);
  void* const p = _mi_page_malloc_zero(heap, page, size + MI_PADDING_SIZE, zero);
  mi_track_malloc(p,size,zero);

  #if MI_STAT>1
  if (p != NULL) {
    if (!mi_heap_is_initialized(heap)) { heap = mi_prim_get_default_heap(); }
    mi_heap_stat_increase(heap, malloc_requested, mi_usable_size(p));
  }
  #endif
  #if MI_DEBUG>3
  if (p != NULL && zero) {
    mi_assert_expensive(mi_mem_is_zero(p, size));
  }
  #endif
  return p;
}

// allocate a small block
mi_decl_nodiscard extern inline mi_decl_restrict void* mi_heap_malloc_small(mi_heap_t* heap, size_t size) mi_attr_noexcept {
  return mi_heap_malloc_small_zero(heap, size, false);
}

mi_decl_nodiscard extern inline mi_decl_restrict void* mi_malloc_small(size_t size) mi_attr_noexcept {
  return mi_heap_malloc_small(mi_prim_get_default_heap(), size);
}

// The main allocation function
extern inline void* _mi_heap_malloc_zero_ex(mi_heap_t* heap, size_t size, bool zero, size_t huge_alignment) mi_attr_noexcept {
  // fast path for small objects
  if mi_likely(size <= MI_SMALL_SIZE_MAX) {
    mi_assert_internal(huge_alignment == 0);
    return mi_heap_malloc_small_zero(heap, size, zero);
  }
  #if MI_GUARDED
  else if (huge_alignment==0 && mi_heap_malloc_use_guarded(heap,size)) {
    return _mi_heap_malloc_guarded(heap, size, zero);
  }
  #endif
  else {
    // regular allocation
    mi_assert(heap!=NULL);
    mi_assert(heap->tld->thread_id == 0 || heap->tld->thread_id == _mi_thread_id());   // heaps are thread local
    void* const p = _mi_malloc_generic(heap, size + MI_PADDING_SIZE, zero, huge_alignment);  // note: size can overflow but it is detected in malloc_generic
    mi_track_malloc(p,size,zero);

    #if MI_STAT>1
    if (p != NULL) {
      if (!mi_heap_is_initialized(heap)) { heap = mi_prim_get_default_heap(); }
      mi_heap_stat_increase(heap, malloc_requested, mi_usable_size(p));
    }
    #endif
    #if MI_DEBUG>3
    if (p != NULL && zero) {
      mi_assert_expensive(mi_mem_is_zero(p, size));
    }
    #endif
    return p;
  }
}

extern inline void* _mi_heap_malloc_zero(mi_heap_t* heap, size_t size, bool zero) mi_attr_noexcept {
  return _mi_heap_malloc_zero_ex(heap, size, zero, 0);
}

mi_decl_nodiscard extern inline mi_decl_restrict void* mi_heap_malloc(mi_heap_t* heap, size_t size) mi_attr_noexcept {
  return _mi_heap_malloc_zero(heap, size, false);
}

mi_decl_nodiscard extern inline mi_decl_restrict void* mi_malloc(size_t size) mi_attr_noexcept {
  return mi_heap_malloc(mi_prim_get_default_heap(), size);
}

// zero initialized small block
mi_decl_nodiscard mi_decl_restrict void* mi_zalloc_small(size_t size) mi_attr_noexcept {
  return mi_heap_malloc_small_zero(mi_prim_get_default_heap(), size, true);
}

mi_decl_nodiscard extern inline mi_decl_restrict void* mi_heap_zalloc(mi_heap_t* heap, size_t size) mi_attr_noexcept {
  return _mi_heap_malloc_zero(heap, size, true);
}

mi_decl_nodiscard mi_decl_restrict void* mi_zalloc(size_t size) mi_attr_noexcept {
  return mi_heap_zalloc(mi_prim_get_default_heap(),size);
}


mi_decl_nodiscard extern inline mi_decl_restrict void* mi_heap_calloc(mi_heap_t* heap, size_t count, size_t size) mi_attr_noexcept {
  size_t total;
  if (mi_count_size_overflow(count,size,&total)) return NULL;
  return mi_heap_zalloc(heap,total);
}

mi_decl_nodiscard mi_decl_restrict void* mi_calloc(size_t count, size_t size) mi_attr_noexcept {
  return mi_heap_calloc(mi_prim_get_default_heap(),count,size);
}

// Uninitialized `calloc`
mi_decl_nodiscard extern mi_decl_restrict void* mi_heap_mallocn(mi_heap_t* heap, size_t count, size_t size) mi_attr_noexcept {
  size_t total;
  if (mi_count_size_overflow(count, size, &total)) return NULL;
  return mi_heap_malloc(heap, total);
}

mi_decl_nodiscard mi_decl_restrict void* mi_mallocn(size_t count, size_t size) mi_attr_noexcept {
  return mi_heap_mallocn(mi_prim_get_default_heap(),count,size);
}

// Expand (or shrink) in place (or fail)
void* mi_expand(void* p, size_t newsize) mi_attr_noexcept {
  #if MI_PADDING
  // we do not shrink/expand with padding enabled
  MI_UNUSED(p); MI_UNUSED(newsize);
  return NULL;
  #else
  if (p == NULL) return NULL;
  const size_t size = _mi_usable_size(p,"mi_expand");
  if (newsize > size) return NULL;
  return p; // it fits
  #endif
}

void* _mi_heap_realloc_zero(mi_heap_t* heap, void* p, size_t newsize, bool zero) mi_attr_noexcept {
  // if p == NULL then behave as malloc.
  // else if size == 0 then reallocate to a zero-sized block (and don't return NULL, just as mi_malloc(0)).
  // (this means that returning NULL always indicates an error, and `p` will not have been freed in that case.)
  const size_t size = (p==NULL ? 0 : _mi_usable_size(p,"mi_realloc"));
  if mi_unlikely(newsize <= size && newsize >= (size / 2) && newsize > 0) {  // note: newsize must be > 0 or otherwise we return NULL for realloc(NULL,0)
    mi_assert_internal(p!=NULL);
    // todo: do not track as the usable size is still the same in the free; adjust potential padding?
    // mi_track_resize(p,size,newsize)
    // if (newsize < size) { mi_track_mem_noaccess((uint8_t*)p + newsize, size - newsize); }
    return p;  // reallocation still fits and not more than 50% waste
  }
  void* newp = mi_heap_malloc(heap,newsize);
  if mi_likely(newp != NULL) {
    if (zero && newsize > size) {
      // also set last word in the previous allocation to zero to ensure any padding is zero-initialized
      const size_t start = (size >= sizeof(intptr_t) ? size - sizeof(intptr_t) : 0);
      _mi_memzero((uint8_t*)newp + start, newsize - start);
    }
    else if (newsize == 0) {
      ((uint8_t*)newp)[0] = 0; // work around for applications that expect zero-reallocation to be zero initialized (issue #725)
    }
    if mi_likely(p != NULL) {
      const size_t copysize = (newsize > size ? size : newsize);
      mi_track_mem_defined(p,copysize);  // _mi_useable_size may be too large for byte precise memory tracking..
      _mi_memcpy(newp, p, copysize);
      mi_free(p); // only free the original pointer if successful
    }
  }
  return newp;
}

mi_decl_nodiscard void* mi_heap_realloc(mi_heap_t* heap, void* p, size_t newsize) mi_attr_noexcept {
  return _mi_heap_realloc_zero(heap, p, newsize, false);
}

mi_decl_nodiscard void* mi_heap_reallocn(mi_heap_t* heap, void* p, size_t count, size_t size) mi_attr_noexcept {
  size_t total;
  if (mi_count_size_overflow(count, size, &total)) return NULL;
  return mi_heap_realloc(heap, p, total);
}


// Reallocate but free `p` on errors
mi_decl_nodiscard void* mi_heap_reallocf(mi_heap_t* heap, void* p, size_t newsize) mi_attr_noexcept {
  void* newp = mi_heap_realloc(heap, p, newsize);
  if (newp==NULL && p!=NULL) mi_free(p);
  return newp;
}

mi_decl_nodiscard void* mi_heap_rezalloc(mi_heap_t* heap, void* p, size_t newsize) mi_attr_noexcept {
  return _mi_heap_realloc_zero(heap, p, newsize, true);
}

mi_decl_nodiscard void* mi_heap_recalloc(mi_heap_t* heap, void* p, size_t count, size_t size) mi_attr_noexcept {
  size_t total;
  if (mi_count_size_overflow(count, size, &total)) return NULL;
  return mi_heap_rezalloc(heap, p, total);
}


mi_decl_nodiscard void* mi_realloc(void* p, size_t newsize) mi_attr_noexcept {
  return mi_heap_realloc(mi_prim_get_default_heap(),p,newsize);
}

mi_decl_nodiscard void* mi_reallocn(void* p, size_t count, size_t size) mi_attr_noexcept {
  return mi_heap_reallocn(mi_prim_get_default_heap(),p,count,size);
}

// Reallocate but free `p` on errors
mi_decl_nodiscard void* mi_reallocf(void* p, size_t newsize) mi_attr_noexcept {
  return mi_heap_reallocf(mi_prim_get_default_heap(),p,newsize);
}

mi_decl_nodiscard void* mi_rezalloc(void* p, size_t newsize) mi_attr_noexcept {
  return mi_heap_rezalloc(mi_prim_get_default_heap(), p, newsize);
}

mi_decl_nodiscard void* mi_recalloc(void* p, size_t count, size_t size) mi_attr_noexcept {
  return mi_heap_recalloc(mi_prim_get_default_heap(), p, count, size);
}



// ------------------------------------------------------
// strdup, strndup, and realpath
// ------------------------------------------------------

// `strdup` using mi_malloc
mi_decl_nodiscard mi_decl_restrict char* mi_heap_strdup(mi_heap_t* heap, const char* s) mi_attr_noexcept {
  if (s == NULL) return NULL;
  size_t len = _mi_strlen(s);
  char* t = (char*)mi_heap_malloc(heap,len+1);
  if (t == NULL) return NULL;
  _mi_memcpy(t, s, len);
  t[len] = 0;
  return t;
}

mi_decl_nodiscard mi_decl_restrict char* mi_strdup(const char* s) mi_attr_noexcept {
  return mi_heap_strdup(mi_prim_get_default_heap(), s);
}

// `strndup` using mi_malloc
mi_decl_nodiscard mi_decl_restrict char* mi_heap_strndup(mi_heap_t* heap, const char* s, size_t n) mi_attr_noexcept {
  if (s == NULL) return NULL;
  const size_t len = _mi_strnlen(s,n);  // len <= n
  char* t = (char*)mi_heap_malloc(heap, len+1);
  if (t == NULL) return NULL;
  _mi_memcpy(t, s, len);
  t[len] = 0;
  return t;
}

mi_decl_nodiscard mi_decl_restrict char* mi_strndup(const char* s, size_t n) mi_attr_noexcept {
  return mi_heap_strndup(mi_prim_get_default_heap(),s,n);
}

#ifndef __wasi__
// `realpath` using mi_malloc
#ifdef _WIN32
#ifndef PATH_MAX
#define PATH_MAX MAX_PATH
#endif

mi_decl_nodiscard mi_decl_restrict char* mi_heap_realpath(mi_heap_t* heap, const char* fname, char* resolved_name) mi_attr_noexcept {
  // todo: use GetFullPathNameW to allow longer file names
  char buf[PATH_MAX];
  DWORD res = GetFullPathNameA(fname, PATH_MAX, (resolved_name == NULL ? buf : resolved_name), NULL);
  if (res == 0) {
    errno = GetLastError(); return NULL;
  }
  else if (res > PATH_MAX) {
    errno = EINVAL; return NULL;
  }
  else if (resolved_name != NULL) {
    return resolved_name;
  }
  else {
    return mi_heap_strndup(heap, buf, PATH_MAX);
  }
}
#else
/*
#include <unistd.h>  // pathconf
static size_t mi_path_max(void) {
  static size_t path_max = 0;
  if (path_max <= 0) {
    long m = pathconf("/",_PC_PATH_MAX);
    if (m <= 0) path_max = 4096;      // guess
    else if (m < 256) path_max = 256; // at least 256
    else path_max = m;
  }
  return path_max;
}
*/
char* mi_heap_realpath(mi_heap_t* heap, const char* fname, char* resolved_name) mi_attr_noexcept {
  if (resolved_name != NULL) {
    return realpath(fname,resolved_name);
  }
  else {
    char* rname = realpath(fname, NULL);
    if (rname == NULL) return NULL;
    char* result = mi_heap_strdup(heap, rname);
    mi_cfree(rname);  // use checked free (which may be redirected to our free but that's ok)
    // note: with ASAN realpath is intercepted and mi_cfree may leak the returned pointer :-(
    return result;
  }
  /*
    const size_t n  = mi_path_max();
    char* buf = (char*)mi_malloc(n+1);
    if (buf == NULL) {
      errno = ENOMEM;
      return NULL;
    }
    char* rname  = realpath(fname,buf);
    char* result = mi_heap_strndup(heap,rname,n); // ok if `rname==NULL`
    mi_free(buf);
    return result;
  }
  */
}
#endif

mi_decl_nodiscard mi_decl_restrict char* mi_realpath(const char* fname, char* resolved_name) mi_attr_noexcept {
  return mi_heap_realpath(mi_prim_get_default_heap(),fname,resolved_name);
}
#endif

/*-------------------------------------------------------
C++ new and new_aligned
The standard requires calling into `get_new_handler` and
throwing the bad_alloc exception on failure. If we compile
with a C++ compiler we can implement this precisely. If we
use a C compiler we cannot throw a `bad_alloc` exception
but we call `exit` instead (i.e. not returning).
-------------------------------------------------------*/

#ifdef __cplusplus
#include <new>
static bool mi_try_new_handler(bool nothrow) {
  #if defined(_MSC_VER) || (__cplusplus >= 201103L)
    std::new_handler h = std::get_new_handler();
  #else
    std::new_handler h = std::set_new_handler();
    std::set_new_handler(h);
  #endif
  if (h==NULL) {
    _mi_error_message(ENOMEM, "out of memory in 'new'");
    #if defined(_CPPUNWIND) || defined(__cpp_exceptions)  // exceptions are not always enabled
    if (!nothrow) {
      throw std::bad_alloc();
    }
    #else
    MI_UNUSED(nothrow);
    #endif
    return false;
  }
  else {
    h();
    return true;
  }
}
#else
typedef void (*std_new_handler_t)(void);

#if (defined(__GNUC__) || (defined(__clang__) && !defined(_MSC_VER)))  // exclude clang-cl, see issue #631
std_new_handler_t __attribute__((weak)) _ZSt15get_new_handlerv(void) {
  return NULL;
}
static std_new_handler_t mi_get_new_handler(void) {
  return _ZSt15get_new_handlerv();
}
#else
// note: on windows we could dynamically link to `?get_new_handler@std@@YAP6AXXZXZ`.
static std_new_handler_t mi_get_new_handler() {
  return NULL;
}
#endif

static bool mi_try_new_handler(bool nothrow) {
  std_new_handler_t h = mi_get_new_handler();
  if (h==NULL) {
    _mi_error_message(ENOMEM, "out of memory in 'new'");
    if (!nothrow) {
      abort();  // cannot throw in plain C, use abort
    }
    return false;
  }
  else {
    h();
    return true;
  }
}
#endif

mi_decl_export mi_decl_noinline void* mi_heap_try_new(mi_heap_t* heap, size_t size, bool nothrow ) {
  void* p = NULL;
  while(p == NULL && mi_try_new_handler(nothrow)) {
    p = mi_heap_malloc(heap,size);
  }
  return p;
}

static mi_decl_noinline void* mi_try_new(size_t size, bool nothrow) {
  return mi_heap_try_new(mi_prim_get_default_heap(), size, nothrow);
}


mi_decl_nodiscard mi_decl_restrict void* mi_heap_alloc_new(mi_heap_t* heap, size_t size) {
  void* p = mi_heap_malloc(heap,size);
  if mi_unlikely(p == NULL) return mi_heap_try_new(heap, size, false);
  return p;
}

mi_decl_nodiscard mi_decl_restrict void* mi_new(size_t size) {
  return mi_heap_alloc_new(mi_prim_get_default_heap(), size);
}


mi_decl_nodiscard mi_decl_restrict void* mi_heap_alloc_new_n(mi_heap_t* heap, size_t count, size_t size) {
  size_t total;
  if mi_unlikely(mi_count_size_overflow(count, size, &total)) {
    mi_try_new_handler(false);  // on overflow we invoke the try_new_handler once to potentially throw std::bad_alloc
    return NULL;
  }
  else {
    return mi_heap_alloc_new(heap,total);
  }
}

mi_decl_nodiscard mi_decl_restrict void* mi_new_n(size_t count, size_t size) {
  return mi_heap_alloc_new_n(mi_prim_get_default_heap(), count, size);
}


mi_decl_nodiscard mi_decl_restrict void* mi_new_nothrow(size_t size) mi_attr_noexcept {
  void* p = mi_malloc(size);
  if mi_unlikely(p == NULL) return mi_try_new(size, true);
  return p;
}

mi_decl_nodiscard mi_decl_restrict void* mi_new_aligned(size_t size, size_t alignment) {
  void* p;
  do {
    p = mi_malloc_aligned(size, alignment);
  }
  while(p == NULL && mi_try_new_handler(false));
  return p;
}

mi_decl_nodiscard mi_decl_restrict void* mi_new_aligned_nothrow(size_t size, size_t alignment) mi_attr_noexcept {
  void* p;
  do {
    p = mi_malloc_aligned(size, alignment);
  }
  while(p == NULL && mi_try_new_handler(true));
  return p;
}

mi_decl_nodiscard void* mi_new_realloc(void* p, size_t newsize) {
  void* q;
  do {
    q = mi_realloc(p, newsize);
  } while (q == NULL && mi_try_new_handler(false));
  return q;
}

mi_decl_nodiscard void* mi_new_reallocn(void* p, size_t newcount, size_t size) {
  size_t total;
  if mi_unlikely(mi_count_size_overflow(newcount, size, &total)) {
    mi_try_new_handler(false);  // on overflow we invoke the try_new_handler once to potentially throw std::bad_alloc
    return NULL;
  }
  else {
    return mi_new_realloc(p, total);
  }
}

#if MI_GUARDED
// We always allocate a guarded allocation at an offset (`mi_page_has_aligned` will be true).
// We then set the first word of the block to `0` for regular offset aligned allocations (in `alloc-aligned.c`)
// and the first word to `~0` for guarded allocations to have a correct `mi_usable_size`

static void* mi_block_ptr_set_guarded(mi_block_t* block, size_t obj_size) {
  // TODO: we can still make padding work by moving it out of the guard page area
  mi_page_t* const page = _mi_ptr_page(block);
  mi_page_set_has_aligned(page, true);
  block->next = MI_BLOCK_TAG_GUARDED;

  // set guard page at the end of the block
  const size_t block_size = mi_page_block_size(page);  // must use `block_size` to match `mi_free_local`
  const size_t os_page_size = _mi_os_page_size();
  mi_assert_internal(block_size >= obj_size + os_page_size + sizeof(mi_block_t));
  if (block_size < obj_size + os_page_size + sizeof(mi_block_t)) {
    // should never happen
    mi_free(block);
    return NULL;
  }
  uint8_t* guard_page = (uint8_t*)block + block_size - os_page_size;
  // note: the alignment of the guard page relies on blocks being os_page_size aligned which
  // is ensured in `mi_arena_page_alloc_fresh`.
  mi_assert_internal(_mi_is_aligned(block, os_page_size));
  mi_assert_internal(_mi_is_aligned(guard_page, os_page_size));
  if (!page->memid.is_pinned && _mi_is_aligned(guard_page, os_page_size)) {
    _mi_os_protect(guard_page, os_page_size);
  }
  else {
    _mi_warning_message("unable to set a guard page behind an object due to pinned memory (large OS pages?) (object %p of size %zu)\n", block, block_size);
  }

  // align pointer just in front of the guard page
  size_t offset = block_size - os_page_size - obj_size;
  mi_assert_internal(offset > sizeof(mi_block_t));
  if (offset > MI_PAGE_MAX_OVERALLOC_ALIGN) {
    // give up to place it right in front of the guard page if the offset is too large for unalignment
    offset = MI_PAGE_MAX_OVERALLOC_ALIGN;
  }
  void* p = (uint8_t*)block + offset;
  mi_track_align(block, p, offset, obj_size);
  mi_track_mem_defined(block, sizeof(mi_block_t));
  return p;
}

mi_decl_restrict void* _mi_heap_malloc_guarded(mi_heap_t* heap, size_t size, bool zero) mi_attr_noexcept
{
  #if defined(MI_PADDING_SIZE)
  mi_assert(MI_PADDING_SIZE==0);
  #endif
  // allocate multiple of page size ending in a guard page
  // ensure minimal alignment requirement?
  const size_t os_page_size = _mi_os_page_size();
  const size_t obj_size = (mi_option_is_enabled(mi_option_guarded_precise) ? size : _mi_align_up(size, MI_MAX_ALIGN_SIZE));
  const size_t bsize    = _mi_align_up(_mi_align_up(obj_size, MI_MAX_ALIGN_SIZE) + sizeof(mi_block_t), MI_MAX_ALIGN_SIZE);
  const size_t req_size = _mi_align_up(bsize + os_page_size, os_page_size);
  mi_block_t* const block = (mi_block_t*)_mi_malloc_generic(heap, req_size, zero, 0 /* huge_alignment */);
  if (block==NULL) return NULL;
  void* const p = mi_block_ptr_set_guarded(block, obj_size);

  // stats
  mi_track_malloc(p, size, zero);
  if (p != NULL) {
    if (!mi_heap_is_initialized(heap)) { heap = mi_prim_get_default_heap(); }
    #if MI_STAT>1
    mi_heap_stat_increase(heap, malloc_requested, mi_usable_size(p));
    #endif
<<<<<<< HEAD
    mi_heap_stat_counter_increase(heap, guarded_alloc_count, 1);
=======
    _mi_stat_counter_increase(&heap->tld->stats.malloc_guarded_count, 1);
>>>>>>> b54a7d83
  }
  #if MI_DEBUG>3
  if (p != NULL && zero) {
    mi_assert_expensive(mi_mem_is_zero(p, size));
  }
  #endif
  return p;
}
#endif

// ------------------------------------------------------
// ensure explicit external inline definitions are emitted!
// ------------------------------------------------------

#ifdef __cplusplus
void* _mi_externs[] = {
  (void*)&_mi_page_malloc,
  (void*)&_mi_page_malloc_zero,
  (void*)&_mi_heap_malloc_zero,
  (void*)&_mi_heap_malloc_zero_ex,
  (void*)&mi_malloc,
  (void*)&mi_malloc_small,
  (void*)&mi_zalloc_small,
  (void*)&mi_heap_malloc,
  (void*)&mi_heap_zalloc,
  (void*)&mi_heap_malloc_small
  // (void*)&mi_heap_alloc_new,
  // (void*)&mi_heap_alloc_new_n
};
#endif<|MERGE_RESOLUTION|>--- conflicted
+++ resolved
@@ -674,11 +674,7 @@
     #if MI_STAT>1
     mi_heap_stat_increase(heap, malloc_requested, mi_usable_size(p));
     #endif
-<<<<<<< HEAD
-    mi_heap_stat_counter_increase(heap, guarded_alloc_count, 1);
-=======
-    _mi_stat_counter_increase(&heap->tld->stats.malloc_guarded_count, 1);
->>>>>>> b54a7d83
+    mi_heap_stat_counter_increase(heap, malloc_guarded_count, 1);
   }
   #if MI_DEBUG>3
   if (p != NULL && zero) {
