--- conflicted
+++ resolved
@@ -483,12 +483,7 @@
 
   mi_threadid_t tid = _mi_thread_id();
   mi_page_t* const page = _mi_segment_page_of(segment, p);
-<<<<<<< HEAD
-
-=======
-  mi_block_t* const block = (mi_block_t*)p;
   
->>>>>>> 7d3f27ce
   if (mi_likely(tid == mi_atomic_load_relaxed(&segment->thread_id) && page->flags.full_aligned == 0)) {  // the thread id matches and it is not a full page, nor has aligned blocks
     // local, and not full or aligned
     mi_block_t* block = (mi_block_t*)(p);
