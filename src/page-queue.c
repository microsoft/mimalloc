/*----------------------------------------------------------------------------
Copyright (c) 2018-2024, Microsoft Research, Daan Leijen
This is free software; you can redistribute it and/or modify it under the
terms of the MIT license. A copy of the license can be found in the file
"LICENSE" at the root of this distribution.
-----------------------------------------------------------------------------*/

/* -----------------------------------------------------------
  Definition of page queues for each block size
----------------------------------------------------------- */

#ifndef MI_IN_PAGE_C
#error "this file should be included from 'page.c'"
// include to help an IDE
#include "mimalloc.h"
#include "mimalloc/internal.h"
#include "mimalloc/atomic.h"
#endif

/* -----------------------------------------------------------
  Minimal alignment in machine words (i.e. `sizeof(void*)`)
----------------------------------------------------------- */

#if (MI_MAX_ALIGN_SIZE > 4*MI_INTPTR_SIZE)
  #error "define alignment for more than 4x word size for this platform"
#elif (MI_MAX_ALIGN_SIZE > 2*MI_INTPTR_SIZE)
  #define MI_ALIGN4W   // 4 machine words minimal alignment
#elif (MI_MAX_ALIGN_SIZE > MI_INTPTR_SIZE)
  #define MI_ALIGN2W   // 2 machine words minimal alignment
#else
  // ok, default alignment is 1 word
#endif


/* -----------------------------------------------------------
  Queue query
----------------------------------------------------------- */


static inline bool mi_page_queue_is_huge(const mi_page_queue_t* pq) {
  return (pq->block_size == (MI_LARGE_MAX_OBJ_SIZE+sizeof(uintptr_t)));
}

static inline bool mi_page_queue_is_full(const mi_page_queue_t* pq) {
  return (pq->block_size == (MI_LARGE_MAX_OBJ_SIZE+(2*sizeof(uintptr_t))));
}

static inline bool mi_page_queue_is_special(const mi_page_queue_t* pq) {
  return (pq->block_size > MI_LARGE_MAX_OBJ_SIZE);
}

static inline size_t mi_page_queue_count(const mi_page_queue_t* pq) {
  return pq->count;
}

/* -----------------------------------------------------------
  Bins
----------------------------------------------------------- */

// Return the bin for a given field size.
// Returns MI_BIN_HUGE if the size is too large.
// We use `wsize` for the size in "machine word sizes",
// i.e. byte size == `wsize*sizeof(void*)`.
static mi_decl_noinline size_t mi_bin(size_t size) {
  size_t wsize = _mi_wsize_from_size(size);
#if defined(MI_ALIGN4W)
  if mi_likely(wsize <= 4) {
    return (wsize <= 1 ? 1 : (wsize+1)&~1); // round to double word sizes
  }
#elif defined(MI_ALIGN2W)
  if mi_likely(wsize <= 8) {
    return (wsize <= 1 ? 1 : (wsize+1)&~1); // round to double word sizes
  }
#else
  if mi_likely(wsize <= 8) {
    return (wsize == 0 ? 1 : wsize);
  }
#endif
  else if mi_unlikely(wsize > MI_LARGE_MAX_OBJ_WSIZE) {
    return MI_BIN_HUGE;
  }
  else {
    #if defined(MI_ALIGN4W)
    if (wsize <= 16) { wsize = (wsize+3)&~3; } // round to 4x word sizes
    #endif
    wsize--;
    // find the highest bit
    const size_t b = (MI_SIZE_BITS - 1 - mi_clz(wsize));  // note: wsize != 0
    // and use the top 3 bits to determine the bin (~12.5% worst internal fragmentation).
    // - adjust with 3 because we use do not round the first 8 sizes
    //   which each get an exact bin
    const size_t bin = ((b << 2) + ((wsize >> (b - 2)) & 0x03)) - 3;
    mi_assert_internal(bin > 0 && bin < MI_BIN_HUGE);
    return bin;
  }
}



/* -----------------------------------------------------------
  Queue of pages with free blocks
----------------------------------------------------------- */

size_t _mi_bin(size_t size) {
  return mi_bin(size);
}

size_t _mi_bin_size(size_t bin) {
  return _mi_heap_empty.pages[bin].block_size;
}

// Good size for allocation
mi_decl_nodiscard mi_decl_export size_t mi_good_size(size_t size) mi_attr_noexcept {
  if (size <= MI_LARGE_MAX_OBJ_SIZE) {
    return _mi_bin_size(mi_bin(size + MI_PADDING_SIZE));
  }
  else {
    return _mi_align_up(size + MI_PADDING_SIZE,_mi_os_page_size());
  }
}

#if (MI_DEBUG>1)
static bool mi_page_queue_contains(mi_page_queue_t* queue, const mi_page_t* page) {
  mi_assert_internal(page != NULL);
  mi_page_t* list = queue->first;
  while (list != NULL) {
    mi_assert_internal(list->next == NULL || list->next->prev == list);
    mi_assert_internal(list->prev == NULL || list->prev->next == list);
    if (list == page) break;
    list = list->next;
  }
  return (list == page);
}

#endif

#if (MI_DEBUG>1)
static bool mi_heap_contains_queue(const mi_heap_t* heap, const mi_page_queue_t* pq) {
  return (pq >= &heap->pages[0] && pq <= &heap->pages[MI_BIN_FULL]);
}
#endif

<<<<<<< HEAD
bool _mi_page_queue_is_valid(mi_heap_t* heap, const mi_page_queue_t* pq) {
  MI_UNUSED_RELEASE(heap);
  if (pq==NULL) return false;
  size_t count = 0; MI_UNUSED_RELEASE(count);
  mi_page_t* prev = NULL; MI_UNUSED_RELEASE(prev);
  for (mi_page_t* page = pq->first; page != NULL; page = page->next) {
    mi_assert_internal(page->prev == prev);
    if (mi_page_is_in_full(page)) {
      mi_assert_internal(_mi_wsize_from_size(pq->block_size) == MI_LARGE_MAX_OBJ_WSIZE + 2); 
    }
    else if (mi_page_is_huge(page)) {
      mi_assert_internal(_mi_wsize_from_size(pq->block_size) == MI_LARGE_MAX_OBJ_WSIZE + 1); 
    }
    else {
      mi_assert_internal(mi_page_block_size(page) == pq->block_size);
    }
    mi_assert_internal(page->heap == heap);
    if (page->next == NULL) {
      mi_assert_internal(pq->last == page);
    }
    count++;
    prev = page;
  }
  mi_assert_internal(pq->count == count);
  return true;
}


=======
static size_t mi_page_bin(const mi_page_t* page) {
  const size_t bin = (mi_page_is_in_full(page) ? MI_BIN_FULL : (mi_page_is_huge(page) ? MI_BIN_HUGE : mi_bin(mi_page_block_size(page))));
  mi_assert_internal(bin <= MI_BIN_FULL);
  return bin;
}

>>>>>>> c910750b
static mi_page_queue_t* mi_heap_page_queue_of(mi_heap_t* heap, const mi_page_t* page) {
  mi_assert_internal(heap!=NULL);
  const size_t bin = mi_page_bin(page);
  mi_page_queue_t* pq = &heap->pages[bin];
  mi_assert_internal((mi_page_block_size(page) == pq->block_size) ||
                       (mi_page_is_huge(page) && mi_page_queue_is_huge(pq)) ||
                         (mi_page_is_in_full(page) && mi_page_queue_is_full(pq)));
  return pq;
}

static mi_page_queue_t* mi_page_queue_of(const mi_page_t* page) {
  mi_heap_t* heap = mi_page_heap(page);
  mi_page_queue_t* pq = mi_heap_page_queue_of(heap, page);
  mi_assert_expensive(mi_page_queue_contains(pq, page));
  return pq;
}

// The current small page array is for efficiency and for each
// small size (up to 256) it points directly to the page for that
// size without having to compute the bin. This means when the
// current free page queue is updated for a small bin, we need to update a
// range of entries in `_mi_page_small_free`.
static inline void mi_heap_queue_first_update(mi_heap_t* heap, const mi_page_queue_t* pq) {
  mi_assert_internal(mi_heap_contains_queue(heap,pq));
  size_t size = pq->block_size;
  if (size > MI_SMALL_SIZE_MAX) return;

  mi_page_t* page = pq->first;
  if (pq->first == NULL) page = (mi_page_t*)&_mi_page_empty;

  // find index in the right direct page array
  size_t start;
  size_t idx = _mi_wsize_from_size(size);
  mi_page_t** pages_free = heap->pages_free_direct;

  if (pages_free[idx] == page) return;  // already set

  // find start slot
  if (idx<=1) {
    start = 0;
  }
  else {
    // find previous size; due to minimal alignment upto 3 previous bins may need to be skipped
    size_t bin = mi_bin(size);
    const mi_page_queue_t* prev = pq - 1;
    while( bin == mi_bin(prev->block_size) && prev > &heap->pages[0]) {
      prev--;
    }
    start = 1 + _mi_wsize_from_size(prev->block_size);
    if (start > idx) start = idx;
  }

  // set size range to the right page
  mi_assert(start <= idx);
  for (size_t sz = start; sz <= idx; sz++) {
    pages_free[sz] = page;
  }
}

/*
static bool mi_page_queue_is_empty(mi_page_queue_t* queue) {
  return (queue->first == NULL);
}
*/

static void mi_page_queue_remove(mi_page_queue_t* queue, mi_page_t* page) {
  mi_assert_internal(page != NULL);
  mi_assert_expensive(mi_page_queue_contains(queue, page));
  mi_assert_internal(queue->count >= 1);
  mi_assert_internal(mi_page_block_size(page) == queue->block_size ||
                      (mi_page_is_huge(page) && mi_page_queue_is_huge(queue)) ||
                        (mi_page_is_in_full(page) && mi_page_queue_is_full(queue)));
  mi_heap_t* heap = mi_page_heap(page);
  if (page->prev != NULL) page->prev->next = page->next;
  if (page->next != NULL) page->next->prev = page->prev;
  if (page == queue->last)  queue->last = page->prev;
  if (page == queue->first) {
    queue->first = page->next;
    // update first
    mi_assert_internal(mi_heap_contains_queue(heap, queue));
    mi_heap_queue_first_update(heap,queue);
  }
  heap->page_count--;
  queue->count--;
  page->next = NULL;
  page->prev = NULL;
  mi_page_set_in_full(page,false);
}


static void mi_page_queue_push(mi_heap_t* heap, mi_page_queue_t* queue, mi_page_t* page) {
  mi_assert_internal(mi_page_heap(page) == heap);
  mi_assert_internal(!mi_page_queue_contains(queue, page));
  #if MI_HUGE_PAGE_ABANDON
  mi_assert_internal(_mi_page_segment(page)->page_kind != MI_PAGE_HUGE);
  #endif
  mi_assert_internal(mi_page_block_size(page) == queue->block_size ||
                      (mi_page_is_huge(page) && mi_page_queue_is_huge(queue)) ||
                        (mi_page_is_in_full(page) && mi_page_queue_is_full(queue)));

  mi_page_set_in_full(page, mi_page_queue_is_full(queue));

  page->next = queue->first;
  page->prev = NULL;
  if (queue->first != NULL) {
    mi_assert_internal(queue->first->prev == NULL);
    queue->first->prev = page;
    queue->first = page;
  }
  else {
    queue->first = queue->last = page;
  }
  queue->count++;

  // update direct
  mi_heap_queue_first_update(heap, queue);
  heap->page_count++;
}

static void mi_page_queue_push_at_end(mi_heap_t* heap, mi_page_queue_t* queue, mi_page_t* page) {
  mi_assert_internal(mi_page_heap(page) == heap);
  mi_assert_internal(!mi_page_queue_contains(queue, page));

  mi_assert_internal(mi_page_block_size(page) == queue->block_size ||
                      (mi_page_is_huge(page) && mi_page_queue_is_huge(queue)) ||
                       (mi_page_is_in_full(page) && mi_page_queue_is_full(queue)));

  mi_page_set_in_full(page, mi_page_queue_is_full(queue));

  page->prev = queue->last;
  page->next = NULL;
  if (queue->last != NULL) {
    mi_assert_internal(queue->last->next == NULL);
    queue->last->next = page;
    queue->last = page;
  }
  else {
    queue->first = queue->last = page;
  }
  queue->count++;

  // update direct
  if (queue->first == page) {
    mi_heap_queue_first_update(heap, queue);
  }
  heap->page_count++;
}

static void mi_page_queue_move_to_front(mi_heap_t* heap, mi_page_queue_t* queue, mi_page_t* page) {
  mi_assert_internal(mi_page_heap(page) == heap);
  mi_assert_internal(mi_page_queue_contains(queue, page));
  if (queue->first == page) return;
  mi_page_queue_remove(queue, page);
  mi_page_queue_push(heap, queue, page);
  mi_assert_internal(queue->first == page);
}

static void mi_page_queue_enqueue_from_ex(mi_page_queue_t* to, mi_page_queue_t* from, bool enqueue_at_end, mi_page_t* page) {
  mi_assert_internal(page != NULL);
  mi_assert_internal(from->count >= 1);
  mi_assert_expensive(mi_page_queue_contains(from, page));
  mi_assert_expensive(!mi_page_queue_contains(to, page));
  const size_t bsize = mi_page_block_size(page);
  MI_UNUSED(bsize);
  mi_assert_internal((bsize == to->block_size && bsize == from->block_size) ||
                     (bsize == to->block_size && mi_page_queue_is_full(from)) ||
                     (bsize == from->block_size && mi_page_queue_is_full(to)) ||
                     (mi_page_is_huge(page) && mi_page_queue_is_huge(to)) ||
                     (mi_page_is_huge(page) && mi_page_queue_is_full(to)));

  mi_heap_t* heap = mi_page_heap(page);

  // delete from `from`
  if (page->prev != NULL) page->prev->next = page->next;
  if (page->next != NULL) page->next->prev = page->prev;
  if (page == from->last)  from->last = page->prev;
  if (page == from->first) {
    from->first = page->next;
    // update first
    mi_assert_internal(mi_heap_contains_queue(heap, from));
    mi_heap_queue_first_update(heap, from);
  }
  from->count--;

  // insert into `to`
  to->count++;
  if (enqueue_at_end) {
    // enqueue at the end
    page->prev = to->last;
    page->next = NULL;
    if (to->last != NULL) {
      mi_assert_internal(heap == mi_page_heap(to->last));
      to->last->next = page;
      to->last = page;
    }
    else {
      to->first = page;
      to->last = page;
      mi_heap_queue_first_update(heap, to);
    }
  }
  else {
    if (to->first != NULL) {
      // enqueue at 2nd place
      mi_assert_internal(heap == mi_page_heap(to->first));
      mi_page_t* next = to->first->next;
      page->prev = to->first;
      page->next = next;
      to->first->next = page;
      if (next != NULL) {
        next->prev = page;
      }
      else {
        to->last = page;
      }
    }
    else {
      // enqueue at the head (singleton list)
      page->prev = NULL;
      page->next = NULL;
      to->first = page;
      to->last = page;
      mi_heap_queue_first_update(heap, to);
    }
  }

  mi_page_set_in_full(page, mi_page_queue_is_full(to));
}

static void mi_page_queue_enqueue_from(mi_page_queue_t* to, mi_page_queue_t* from, mi_page_t* page) {
  mi_page_queue_enqueue_from_ex(to, from, true /* enqueue at the end */, page);
}

static void mi_page_queue_enqueue_from_full(mi_page_queue_t* to, mi_page_queue_t* from, mi_page_t* page) {
  // note: we could insert at the front to increase reuse, but it slows down certain benchmarks (like `alloc-test`)
  mi_page_queue_enqueue_from_ex(to, from, true /* enqueue at the end of the `to` queue? */, page);
}

// Only called from `mi_heap_absorb`.
size_t _mi_page_queue_append(mi_heap_t* heap, mi_page_queue_t* pq, mi_page_queue_t* append) {
  mi_assert_internal(mi_heap_contains_queue(heap,pq));
  mi_assert_internal(pq->block_size == append->block_size);
  
  if (append->first==NULL) return 0;
  
  // set append pages to new heap and count
  size_t count = 0;
  for (mi_page_t* page = append->first; page != NULL; page = page->next) {
    mi_page_set_heap(page, heap);
    count++;
  }
  mi_assert_internal(count == append->count);

  if (pq->last==NULL) {
    // take over afresh
    mi_assert_internal(pq->first==NULL);
    pq->first = append->first;
    pq->last = append->last;
    mi_heap_queue_first_update(heap, pq);
  }
  else {
    // append to end
    mi_assert_internal(pq->last!=NULL);
    mi_assert_internal(append->first!=NULL);
    pq->last->next = append->first;
    append->first->prev = pq->last;
    pq->last = append->last;
  }
  pq->count += append->count;

  return count;
}<|MERGE_RESOLUTION|>--- conflicted
+++ resolved
@@ -140,7 +140,6 @@
 }
 #endif
 
-<<<<<<< HEAD
 bool _mi_page_queue_is_valid(mi_heap_t* heap, const mi_page_queue_t* pq) {
   MI_UNUSED_RELEASE(heap);
   if (pq==NULL) return false;
@@ -149,10 +148,10 @@
   for (mi_page_t* page = pq->first; page != NULL; page = page->next) {
     mi_assert_internal(page->prev == prev);
     if (mi_page_is_in_full(page)) {
-      mi_assert_internal(_mi_wsize_from_size(pq->block_size) == MI_LARGE_MAX_OBJ_WSIZE + 2); 
+      mi_assert_internal(_mi_wsize_from_size(pq->block_size) == MI_LARGE_MAX_OBJ_WSIZE + 2);
     }
     else if (mi_page_is_huge(page)) {
-      mi_assert_internal(_mi_wsize_from_size(pq->block_size) == MI_LARGE_MAX_OBJ_WSIZE + 1); 
+      mi_assert_internal(_mi_wsize_from_size(pq->block_size) == MI_LARGE_MAX_OBJ_WSIZE + 1);
     }
     else {
       mi_assert_internal(mi_page_block_size(page) == pq->block_size);
@@ -169,14 +168,12 @@
 }
 
 
-=======
 static size_t mi_page_bin(const mi_page_t* page) {
   const size_t bin = (mi_page_is_in_full(page) ? MI_BIN_FULL : (mi_page_is_huge(page) ? MI_BIN_HUGE : mi_bin(mi_page_block_size(page))));
   mi_assert_internal(bin <= MI_BIN_FULL);
   return bin;
 }
 
->>>>>>> c910750b
 static mi_page_queue_t* mi_heap_page_queue_of(mi_heap_t* heap, const mi_page_t* page) {
   mi_assert_internal(heap!=NULL);
   const size_t bin = mi_page_bin(page);
@@ -419,9 +416,9 @@
 size_t _mi_page_queue_append(mi_heap_t* heap, mi_page_queue_t* pq, mi_page_queue_t* append) {
   mi_assert_internal(mi_heap_contains_queue(heap,pq));
   mi_assert_internal(pq->block_size == append->block_size);
-  
+
   if (append->first==NULL) return 0;
-  
+
   // set append pages to new heap and count
   size_t count = 0;
   for (mi_page_t* page = append->first; page != NULL; page = page->next) {
