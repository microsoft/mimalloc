--- conflicted
+++ resolved
@@ -71,15 +71,9 @@
   if mi_likely(wsize <= 8) {
     return (wsize == 0 ? 1 : wsize);
   }
-<<<<<<< HEAD
-  #endif
-  else if (wsize > MI_MEDIUM_OBJ_WSIZE_MAX) {
-    bin = MI_BIN_HUGE;
-=======
-#endif
-  else if mi_unlikely(wsize > MI_LARGE_OBJ_WSIZE_MAX) {
+#endif
+  else if mi_unlikely(wsize > MI_MEDIUM_OBJ_WSIZE_MAX) {
     return MI_BIN_HUGE;
->>>>>>> ece1defe
   }
   else {
     #if defined(MI_ALIGN4W)
