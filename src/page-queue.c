--- conflicted
+++ resolved
@@ -141,7 +141,6 @@
 }
 #endif
 
-<<<<<<< HEAD
 bool _mi_page_queue_is_valid(mi_heap_t* heap, const mi_page_queue_t* pq) {
   MI_UNUSED_RELEASE(heap);
   if (pq==NULL) return false;
@@ -169,11 +168,7 @@
   return true;
 }
 
-
-static size_t mi_page_bin(const mi_page_t* page) {
-=======
 size_t _mi_page_bin(const mi_page_t* page) {
->>>>>>> 08c33768
   const size_t bin = (mi_page_is_in_full(page) ? MI_BIN_FULL : (mi_page_is_huge(page) ? MI_BIN_HUGE : mi_bin(mi_page_block_size(page))));
   mi_assert_internal(bin <= MI_BIN_FULL);
   return bin;
