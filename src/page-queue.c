/*----------------------------------------------------------------------------
Copyright (c) 2018-2024, Microsoft Research, Daan Leijen
This is free software; you can redistribute it and/or modify it under the
terms of the MIT license. A copy of the license can be found in the file
"LICENSE" at the root of this distribution.
-----------------------------------------------------------------------------*/

/* -----------------------------------------------------------
  Definition of page queues for each block size
----------------------------------------------------------- */

#ifndef MI_IN_PAGE_C
#error "this file should be included from 'page.c'"
// include to help an IDE
#include "mimalloc.h"
#include "mimalloc/internal.h"
#include "mimalloc/atomic.h"
#endif

/* -----------------------------------------------------------
  Minimal alignment in machine words (i.e. `sizeof(void*)`)
----------------------------------------------------------- */

#if (MI_MAX_ALIGN_SIZE > 4*MI_INTPTR_SIZE)
  #error "define alignment for more than 4x word size for this platform"
#elif (MI_MAX_ALIGN_SIZE > 2*MI_INTPTR_SIZE)
  #define MI_ALIGN4W   // 4 machine words minimal alignment
#elif (MI_MAX_ALIGN_SIZE > MI_INTPTR_SIZE)
  #define MI_ALIGN2W   // 2 machine words minimal alignment
#else
  // ok, default alignment is 1 word
#endif


/* -----------------------------------------------------------
  Queue query
----------------------------------------------------------- */


static inline bool mi_page_queue_is_huge(const mi_page_queue_t* pq) {
  return (pq->block_size == (MI_MEDIUM_OBJ_SIZE_MAX+sizeof(uintptr_t)));
}

static inline bool mi_page_queue_is_full(const mi_page_queue_t* pq) {
  return (pq->block_size == (MI_MEDIUM_OBJ_SIZE_MAX+(2*sizeof(uintptr_t))));
}

static inline bool mi_page_queue_is_special(const mi_page_queue_t* pq) {
  return (pq->block_size > MI_MEDIUM_OBJ_SIZE_MAX);
}

/* -----------------------------------------------------------
  Bins
----------------------------------------------------------- */

// Return the bin for a given field size.
// Returns MI_BIN_HUGE if the size is too large.
// We use `wsize` for the size in "machine word sizes",
// i.e. byte size == `wsize*sizeof(void*)`.
static inline size_t mi_bin(size_t size) {
  size_t wsize = _mi_wsize_from_size(size);  
#if defined(MI_ALIGN4W)
  if mi_likely(wsize <= 4) {
    return (wsize <= 1 ? 1 : (wsize+1)&~1); // round to double word sizes
  }
#elif defined(MI_ALIGN2W)
  if mi_likely(wsize <= 8) {
    return (wsize <= 1 ? 1 : (wsize+1)&~1); // round to double word sizes
  }
#else
  if mi_likely(wsize <= 8) {
    return (wsize == 0 ? 1 : wsize);
  }
#endif
  else if mi_unlikely(wsize > MI_MEDIUM_OBJ_WSIZE_MAX) {
    return MI_BIN_HUGE;
  }
  else {
    #if defined(MI_ALIGN4W)
    if (wsize <= 16) { wsize = (wsize+3)&~3; } // round to 4x word sizes
    #endif
    wsize--;
    // find the highest bit
    const size_t b = (MI_SIZE_BITS - 1 - mi_clz(wsize));  // note: wsize != 0
    // and use the top 3 bits to determine the bin (~12.5% worst internal fragmentation).
    // - adjust with 3 because we use do not round the first 8 sizes
    //   which each get an exact bin
    const size_t bin = ((b << 2) + ((wsize >> (b - 2)) & 0x03)) - 3;
    mi_assert_internal(bin > 0 && bin < MI_BIN_HUGE);
    return bin;
  }
}



/* -----------------------------------------------------------
  Queue of pages with free blocks
----------------------------------------------------------- */

size_t _mi_bin(size_t size) {
  return mi_bin(size);
}

size_t _mi_bin_size(size_t bin) {
  return _mi_heap_empty.pages[bin].block_size;
}

// Good size for allocation
size_t mi_good_size(size_t size) mi_attr_noexcept {
  if (size <= MI_MEDIUM_OBJ_SIZE_MAX) {
    return _mi_bin_size(mi_bin(size + MI_PADDING_SIZE));
  }
  else {
    return _mi_align_up(size + MI_PADDING_SIZE,_mi_os_page_size());
  }
}

#if (MI_DEBUG>1)
static bool mi_page_queue_contains(mi_page_queue_t* queue, const mi_page_t* page) {
  mi_assert_internal(page != NULL);
  mi_page_t* list = queue->first;
  while (list != NULL) {
    mi_assert_internal(list->next == NULL || list->next->prev == list);
    mi_assert_internal(list->prev == NULL || list->prev->next == list);
    if (list == page) break;
    list = list->next;
  }
  return (list == page);
}

#endif

#if (MI_DEBUG>1)
static bool mi_heap_contains_queue(const mi_heap_t* heap, const mi_page_queue_t* pq) {
  return (pq >= &heap->pages[0] && pq <= &heap->pages[MI_BIN_FULL]);
}
#endif

<<<<<<< HEAD
static inline bool mi_page_is_large_or_huge(const mi_page_t* page) {
  return (mi_page_block_size(page) > MI_MEDIUM_OBJ_SIZE_MAX || mi_page_is_huge(page));
=======
static size_t mi_page_bin(const mi_page_t* page) {
  const size_t bin = (mi_page_is_in_full(page) ? MI_BIN_FULL : (mi_page_is_huge(page) ? MI_BIN_HUGE : mi_bin(mi_page_block_size(page))));
  mi_assert_internal(bin <= MI_BIN_FULL);
  return bin;
>>>>>>> c910750b
}

static mi_page_queue_t* mi_heap_page_queue_of(mi_heap_t* heap, const mi_page_t* page) {
  mi_assert_internal(heap!=NULL);
  const size_t bin = mi_page_bin(page);
  mi_page_queue_t* pq = &heap->pages[bin];
  mi_assert_internal((mi_page_block_size(page) == pq->block_size) ||
                       (mi_page_is_large_or_huge(page) && mi_page_queue_is_huge(pq)) ||
                         (mi_page_is_in_full(page) && mi_page_queue_is_full(pq)));
  return pq;
}

static mi_page_queue_t* mi_page_queue_of(const mi_page_t* page) {
  mi_heap_t* heap = mi_page_heap(page);
  mi_page_queue_t* pq = mi_heap_page_queue_of(heap, page);
  mi_assert_expensive(mi_page_queue_contains(pq, page));
  return pq;
}

// The current small page array is for efficiency and for each
// small size (up to 256) it points directly to the page for that
// size without having to compute the bin. This means when the
// current free page queue is updated for a small bin, we need to update a
// range of entries in `_mi_page_small_free`.
static inline void mi_heap_queue_first_update(mi_heap_t* heap, const mi_page_queue_t* pq) {
  mi_assert_internal(mi_heap_contains_queue(heap,pq));
  size_t size = pq->block_size;
  if (size > MI_SMALL_SIZE_MAX) return;

  mi_page_t* page = pq->first;
  if (pq->first == NULL) page = (mi_page_t*)&_mi_page_empty;

  // find index in the right direct page array
  size_t start;
  size_t idx = _mi_wsize_from_size(size);
  mi_page_t** pages_free = heap->pages_free_direct;

  if (pages_free[idx] == page) return;  // already set

  // find start slot
  if (idx<=1) {
    start = 0;
  }
  else {
    // find previous size; due to minimal alignment upto 3 previous bins may need to be skipped
    size_t bin = mi_bin(size);
    const mi_page_queue_t* prev = pq - 1;
    while( bin == mi_bin(prev->block_size) && prev > &heap->pages[0]) {
      prev--;
    }
    start = 1 + _mi_wsize_from_size(prev->block_size);
    if (start > idx) start = idx;
  }

  // set size range to the right page
  mi_assert(start <= idx);
  for (size_t sz = start; sz <= idx; sz++) {
    pages_free[sz] = page;
  }
}

/*
static bool mi_page_queue_is_empty(mi_page_queue_t* queue) {
  return (queue->first == NULL);
}
*/

static void mi_page_queue_remove(mi_page_queue_t* queue, mi_page_t* page) {
  mi_assert_internal(page != NULL);
  mi_assert_expensive(mi_page_queue_contains(queue, page));
  mi_assert_internal(mi_page_block_size(page) == queue->block_size ||
                      (mi_page_is_large_or_huge(page) && mi_page_queue_is_huge(queue)) ||
                        (mi_page_is_in_full(page) && mi_page_queue_is_full(queue)));
  mi_heap_t* heap = mi_page_heap(page);

  if (page->prev != NULL) page->prev->next = page->next;
  if (page->next != NULL) page->next->prev = page->prev;
  if (page == queue->last)  queue->last = page->prev;
  if (page == queue->first) {
    queue->first = page->next;
    // update first
    mi_assert_internal(mi_heap_contains_queue(heap, queue));
    mi_heap_queue_first_update(heap,queue);
  }
  heap->page_count--;
  page->next = NULL;
  page->prev = NULL;
  // mi_atomic_store_ptr_release(mi_atomic_cast(void*, &page->heap), NULL);
  mi_page_set_in_full(page,false);
}


static void mi_page_queue_push(mi_heap_t* heap, mi_page_queue_t* queue, mi_page_t* page) {
  mi_assert_internal(mi_page_heap(page) == heap);
  mi_assert_internal(!mi_page_queue_contains(queue, page));
  #if MI_HUGE_PAGE_ABANDON
  mi_assert_internal(_mi_page_segment(page)->kind != MI_SEGMENT_HUGE);
  #endif
  mi_assert_internal(mi_page_block_size(page) == queue->block_size ||
                      (mi_page_is_large_or_huge(page) && mi_page_queue_is_huge(queue)) ||
                        (mi_page_is_in_full(page) && mi_page_queue_is_full(queue)));

  mi_page_set_in_full(page, mi_page_queue_is_full(queue));
  // mi_atomic_store_ptr_release(mi_atomic_cast(void*, &page->heap), heap);
  page->next = queue->first;
  page->prev = NULL;
  if (queue->first != NULL) {
    mi_assert_internal(queue->first->prev == NULL);
    queue->first->prev = page;
    queue->first = page;
  }
  else {
    queue->first = queue->last = page;
  }

  // update direct
  mi_heap_queue_first_update(heap, queue);
  heap->page_count++;
}

static void mi_page_queue_move_to_front(mi_heap_t* heap, mi_page_queue_t* queue, mi_page_t* page) {
  mi_assert_internal(mi_page_heap(page) == heap);
  mi_assert_internal(mi_page_queue_contains(queue, page));
  if (queue->first == page) return;
  mi_page_queue_remove(queue, page);
  mi_page_queue_push(heap, queue, page);
  mi_assert_internal(queue->first == page);
}

static void mi_page_queue_enqueue_from_ex(mi_page_queue_t* to, mi_page_queue_t* from, bool enqueue_at_end, mi_page_t* page) {
  mi_assert_internal(page != NULL);
  mi_assert_expensive(mi_page_queue_contains(from, page));
  mi_assert_expensive(!mi_page_queue_contains(to, page));
  const size_t bsize = mi_page_block_size(page);
  MI_UNUSED(bsize);
  mi_assert_internal((bsize == to->block_size && bsize == from->block_size) ||
                     (bsize == to->block_size && mi_page_queue_is_full(from)) ||
                     (bsize == from->block_size && mi_page_queue_is_full(to)) ||
                     (mi_page_is_large_or_huge(page) && mi_page_queue_is_huge(to)) ||
                     (mi_page_is_large_or_huge(page) && mi_page_queue_is_full(to)));

  mi_heap_t* heap = mi_page_heap(page);

  // delete from `from`
  if (page->prev != NULL) page->prev->next = page->next;
  if (page->next != NULL) page->next->prev = page->prev;
  if (page == from->last)  from->last = page->prev;
  if (page == from->first) {
    from->first = page->next;
    // update first
    mi_assert_internal(mi_heap_contains_queue(heap, from));
    mi_heap_queue_first_update(heap, from);
  }

  // insert into `to`
  if (enqueue_at_end) {
    // enqueue at the end
    page->prev = to->last;
    page->next = NULL;
    if (to->last != NULL) {
      mi_assert_internal(heap == mi_page_heap(to->last));
      to->last->next = page;
      to->last = page;
    }
    else {
      to->first = page;
      to->last = page;
      mi_heap_queue_first_update(heap, to);
    }
  }
  else {
    if (to->first != NULL) {
      // enqueue at 2nd place
      mi_assert_internal(heap == mi_page_heap(to->first));
      mi_page_t* next = to->first->next;
      page->prev = to->first;
      page->next = next;
      to->first->next = page;
      if (next != NULL) { 
        next->prev = page; 
      }
      else {
        to->last = page;
      }
    }
    else {
      // enqueue at the head (singleton list)
      page->prev = NULL;
      page->next = NULL;
      to->first = page;
      to->last = page;
      mi_heap_queue_first_update(heap, to);
    }
  }

  mi_page_set_in_full(page, mi_page_queue_is_full(to));
}

static void mi_page_queue_enqueue_from(mi_page_queue_t* to, mi_page_queue_t* from, mi_page_t* page) {
  mi_page_queue_enqueue_from_ex(to, from, true /* enqueue at the end */, page);
}

static void mi_page_queue_enqueue_from_full(mi_page_queue_t* to, mi_page_queue_t* from, mi_page_t* page) {
  // note: we could insert at the front to increase reuse, but it slows down certain benchmarks (like `alloc-test`)
  mi_page_queue_enqueue_from_ex(to, from, true /* enqueue at the end of the `to` queue? */, page);
}

// Only called from `mi_heap_absorb`.
size_t _mi_page_queue_append(mi_heap_t* heap, mi_page_queue_t* pq, mi_page_queue_t* append) {
  mi_assert_internal(mi_heap_contains_queue(heap,pq));
  mi_assert_internal(pq->block_size == append->block_size);

  if (append->first==NULL) return 0;

  // set append pages to new heap and count
  size_t count = 0;
  for (mi_page_t* page = append->first; page != NULL; page = page->next) {
    // inline `mi_page_set_heap` to avoid wrong assertion during absorption;
    // in this case it is ok to be delayed freeing since both "to" and "from" heap are still alive.
    mi_atomic_store_release(&page->xheap, (uintptr_t)heap);
    // set the flag to delayed free (not overriding NEVER_DELAYED_FREE) which has as a
    // side effect that it spins until any DELAYED_FREEING is finished. This ensures
    // that after appending only the new heap will be used for delayed free operations.
    _mi_page_use_delayed_free(page, MI_USE_DELAYED_FREE, false);
    count++;
  }

  if (pq->last==NULL) {
    // take over afresh
    mi_assert_internal(pq->first==NULL);
    pq->first = append->first;
    pq->last = append->last;
    mi_heap_queue_first_update(heap, pq);
  }
  else {
    // append to end
    mi_assert_internal(pq->last!=NULL);
    mi_assert_internal(append->first!=NULL);
    pq->last->next = append->first;
    append->first->prev = pq->last;
    pq->last = append->last;
  }
  return count;
}<|MERGE_RESOLUTION|>--- conflicted
+++ resolved
@@ -58,7 +58,7 @@
 // We use `wsize` for the size in "machine word sizes",
 // i.e. byte size == `wsize*sizeof(void*)`.
 static inline size_t mi_bin(size_t size) {
-  size_t wsize = _mi_wsize_from_size(size);  
+  size_t wsize = _mi_wsize_from_size(size);
 #if defined(MI_ALIGN4W)
   if mi_likely(wsize <= 4) {
     return (wsize <= 1 ? 1 : (wsize+1)&~1); // round to double word sizes
@@ -136,15 +136,14 @@
 }
 #endif
 
-<<<<<<< HEAD
 static inline bool mi_page_is_large_or_huge(const mi_page_t* page) {
   return (mi_page_block_size(page) > MI_MEDIUM_OBJ_SIZE_MAX || mi_page_is_huge(page));
-=======
+}
+
 static size_t mi_page_bin(const mi_page_t* page) {
   const size_t bin = (mi_page_is_in_full(page) ? MI_BIN_FULL : (mi_page_is_huge(page) ? MI_BIN_HUGE : mi_bin(mi_page_block_size(page))));
   mi_assert_internal(bin <= MI_BIN_FULL);
   return bin;
->>>>>>> c910750b
 }
 
 static mi_page_queue_t* mi_heap_page_queue_of(mi_heap_t* heap, const mi_page_t* page) {
@@ -323,8 +322,8 @@
       page->prev = to->first;
       page->next = next;
       to->first->next = page;
-      if (next != NULL) { 
-        next->prev = page; 
+      if (next != NULL) {
+        next->prev = page;
       }
       else {
         to->last = page;
