/* ----------------------------------------------------------------------------
Copyright (c) 2018-2024, Microsoft Research, Daan Leijen
This is free software; you can redistribute it and/or modify it under the
terms of the MIT license. A copy of the license can be found in the file
"LICENSE" at the root of this distribution.
-----------------------------------------------------------------------------*/
#if !defined(MI_IN_ALLOC_C)
#error "this file should be included from 'alloc.c' (so aliases can work from alloc-override)"
// add includes help an IDE
#include "mimalloc.h"
#include "mimalloc/internal.h"
#include "mimalloc/prim.h"   // _mi_prim_thread_id()
#endif

// forward declarations
static void   mi_check_padding(const mi_page_t* page, const mi_block_t* block);
static bool   mi_check_is_double_free(const mi_page_t* page, const mi_block_t* block);
static size_t mi_page_usable_size_of(const mi_page_t* page, const mi_block_t* block);
static void   mi_stat_free(const mi_page_t* page, const mi_block_t* block);


// ------------------------------------------------------
// Free
// ------------------------------------------------------

// forward declaration of multi-threaded free (`_mt`) (or free in huge block if compiled with MI_HUGE_PAGE_ABANDON)
static mi_decl_noinline void mi_free_block_mt(mi_page_t* page, mi_segment_t* segment, mi_block_t* block);

// regular free of a (thread local) block pointer
// fast path written carefully to prevent spilling on the stack
static inline void mi_free_block_local(mi_page_t* page, mi_block_t* block, bool track_stats, bool check_full)
{
  // checks
  if mi_unlikely(mi_check_is_double_free(page, block)) return;
  mi_check_padding(page, block);
<<<<<<< HEAD
  if (track_stats) { mi_stat_free(page, block); }
  #if (MI_DEBUG>0) && !MI_TRACK_ENABLED  && !MI_TSAN
  if (!mi_page_is_huge(page)) {   // huge page content may be already decommitted
    memset(block, MI_DEBUG_FREED, mi_page_block_size(page));
  }
=======
  if (track_stats) { mi_stat_free(page, block); }  
  #if (MI_DEBUG>0) && !MI_TRACK_ENABLED  && !MI_TSAN && !MI_DEBUG_GUARDED
  memset(block, MI_DEBUG_FREED, mi_page_block_size(page));
>>>>>>> 8899a11c
  #endif
  if (track_stats) { mi_track_free_size(block, mi_page_usable_size_of(page, block)); } // faster then mi_usable_size as we already know the page and that p is unaligned

  // actual free: push on the local free list
  mi_block_set_next(page, block, page->local_free);
  page->local_free = block;
  if mi_unlikely(--page->used == 0) {
    _mi_page_retire(page);
  }
  else if mi_unlikely(check_full && mi_page_is_in_full(page)) {
    _mi_page_unfull(page);
  }
}

// Adjust a block that was allocated aligned, to the actual start of the block in the page.
// note: this can be called from `mi_free_generic_mt` where a non-owning thread accesses the
// `page_start` and `block_size` fields; however these are constant and the page won't be
// deallocated (as the block we are freeing keeps it alive) and thus safe to read concurrently.
mi_block_t* _mi_page_ptr_unalign(const mi_page_t* page, const void* p) {
  mi_assert_internal(page!=NULL && p!=NULL);

  size_t diff = (uint8_t*)p - page->page_start;
  size_t adjust;
  if mi_likely(page->block_size_shift != 0) {
    adjust = diff & (((size_t)1 << page->block_size_shift) - 1);
  }
  else {
    adjust = diff % mi_page_block_size(page);
  }

  return (mi_block_t*)((uintptr_t)p - adjust);
}

// forward declaration for a MI_DEBUG_GUARDED build
static void mi_block_unguard(mi_page_t* page, mi_block_t* block);

// free a local pointer  (page parameter comes first for better codegen)
static void mi_decl_noinline mi_free_generic_local(mi_page_t* page, mi_segment_t* segment, void* p) mi_attr_noexcept {
  MI_UNUSED(segment);
  mi_block_t* const block = (mi_page_has_aligned(page) ? _mi_page_ptr_unalign(page, p) : (mi_block_t*)p);
  mi_block_unguard(page,block);
  mi_free_block_local(page, block, true /* track stats */, true /* check for a full page */);
}

// free a pointer owned by another thread (page parameter comes first for better codegen)
static void mi_decl_noinline mi_free_generic_mt(mi_page_t* page, mi_segment_t* segment, void* p) mi_attr_noexcept {
  mi_block_t* const block = _mi_page_ptr_unalign(page, p); // don't check `has_aligned` flag to avoid a race (issue #865)
  mi_block_unguard(page, block);
  mi_free_block_mt(page, segment, block);
}

// generic free (for runtime integration)
void mi_decl_noinline _mi_free_generic(mi_segment_t* segment, mi_page_t* page, bool is_local, void* p) mi_attr_noexcept {
  if (is_local) mi_free_generic_local(page,segment,p);
           else mi_free_generic_mt(page,segment,p);
}

// Get the segment data belonging to a pointer
// This is just a single `and` in release mode but does further checks in debug mode
// (and secure mode) to see if this was a valid pointer.
static inline mi_segment_t* mi_checked_ptr_segment(const void* p, const char* msg)
{
  MI_UNUSED(msg);

#if (MI_DEBUG>0)
  if mi_unlikely(((uintptr_t)p & (MI_INTPTR_SIZE - 1)) != 0) {
    _mi_error_message(EINVAL, "%s: invalid (unaligned) pointer: %p\n", msg, p);
    return NULL;
  }
#endif

  mi_segment_t* const segment = _mi_ptr_segment(p);
  if mi_unlikely(segment==NULL) return segment;

#if (MI_DEBUG>0)
  if mi_unlikely(!mi_is_in_heap_region(p)) {
  #if (MI_INTPTR_SIZE == 8 && defined(__linux__))
    if (((uintptr_t)p >> 40) != 0x7F) { // linux tends to align large blocks above 0x7F000000000 (issue #640)
  #else
    {
  #endif
      _mi_warning_message("%s: pointer might not point to a valid heap region: %p\n"
        "(this may still be a valid very large allocation (over 64MiB))\n", msg, p);
      if mi_likely(_mi_ptr_cookie(segment) == segment->cookie) {
        _mi_warning_message("(yes, the previous pointer %p was valid after all)\n", p);
      }
    }
  }
#endif
#if (MI_DEBUG>0 || MI_SECURE>=4)
  if mi_unlikely(_mi_ptr_cookie(segment) != segment->cookie) {
    _mi_error_message(EINVAL, "%s: pointer does not point to a valid heap space: %p\n", msg, p);
    return NULL;
  }
#endif

  return segment;
}

// Free a block
// Fast path written carefully to prevent register spilling on the stack
void mi_free(void* p) mi_attr_noexcept
{
  mi_segment_t* const segment = mi_checked_ptr_segment(p,"mi_free");
  if mi_unlikely(segment==NULL) return;

  const bool is_local = (_mi_prim_thread_id() == mi_atomic_load_relaxed(&segment->thread_id));
  mi_page_t* const page = _mi_segment_page_of(segment, p);

  if mi_likely(is_local) {                        // thread-local free?
    if mi_likely(page->flags.full_aligned == 0) { // and it is not a full page (full pages need to move from the full bin), nor has aligned blocks (aligned blocks need to be unaligned)
      // thread-local, aligned, and not a full page
      mi_block_t* const block = (mi_block_t*)p;
      mi_free_block_local(page, block, true /* track stats */, false /* no need to check if the page is full */);
    }
    else {
      // page is full or contains (inner) aligned blocks; use generic path
      mi_free_generic_local(page, segment, p);
    }
  }
  else {
    // not thread-local; use generic path
    mi_free_generic_mt(page, segment, p);
  }
}

// return true if successful
bool _mi_free_delayed_block(mi_block_t* block) {
  // get segment and page
  mi_assert_internal(block!=NULL);
  const mi_segment_t* const segment = _mi_ptr_segment(block);
  mi_assert_internal(_mi_ptr_cookie(segment) == segment->cookie);
  mi_assert_internal(_mi_thread_id() == segment->thread_id);
  mi_page_t* const page = _mi_segment_page_of(segment, block);

  // Clear the no-delayed flag so delayed freeing is used again for this page.
  // This must be done before collecting the free lists on this page -- otherwise
  // some blocks may end up in the page `thread_free` list with no blocks in the
  // heap `thread_delayed_free` list which may cause the page to be never freed!
  // (it would only be freed if we happen to scan it in `mi_page_queue_find_free_ex`)
  if (!_mi_page_try_use_delayed_free(page, MI_USE_DELAYED_FREE, false /* dont overwrite never delayed */)) {
    return false;
  }

  // collect all other non-local frees (move from `thread_free` to `free`) to ensure up-to-date `used` count
  _mi_page_free_collect(page, false);

  // and free the block (possibly freeing the page as well since `used` is updated)
  mi_free_block_local(page, block, false /* stats have already been adjusted */, true /* check for a full page */);
  return true;
}

// ------------------------------------------------------
// Multi-threaded Free (`_mt`)
// ------------------------------------------------------

// Push a block that is owned by another thread on its page-local thread free
// list or it's heap delayed free list. Such blocks are later collected by
// the owning thread in `_mi_free_delayed_block`.
static void mi_decl_noinline mi_free_block_delayed_mt( mi_page_t* page, mi_block_t* block )
{
  // Try to put the block on either the page-local thread free list,
  // or the heap delayed free list (if this is the first non-local free in that page)
  mi_thread_free_t tfreex;
  bool use_delayed;
  mi_thread_free_t tfree = mi_atomic_load_relaxed(&page->xthread_free);
  do {
    use_delayed = (mi_tf_delayed(tfree) == MI_USE_DELAYED_FREE);
    if mi_unlikely(use_delayed) {
      // unlikely: this only happens on the first concurrent free in a page that is in the full list
      tfreex = mi_tf_set_delayed(tfree,MI_DELAYED_FREEING);
    }
    else {
      // usual: directly add to page thread_free list
      mi_block_set_next(page, block, mi_tf_block(tfree));
      tfreex = mi_tf_set_block(tfree,block);
    }
  } while (!mi_atomic_cas_weak_release(&page->xthread_free, &tfree, tfreex));

  // If this was the first non-local free, we need to push it on the heap delayed free list instead
  if mi_unlikely(use_delayed) {
    // racy read on `heap`, but ok because MI_DELAYED_FREEING is set (see `mi_heap_delete` and `mi_heap_collect_abandon`)
    mi_heap_t* const heap = (mi_heap_t*)(mi_atomic_load_acquire(&page->xheap)); //mi_page_heap(page);
    mi_assert_internal(heap != NULL);
    if (heap != NULL) {
      // add to the delayed free list of this heap. (do this atomically as the lock only protects heap memory validity)
      mi_block_t* dfree = mi_atomic_load_ptr_relaxed(mi_block_t, &heap->thread_delayed_free);
      do {
        mi_block_set_nextx(heap,block,dfree, heap->keys);
      } while (!mi_atomic_cas_ptr_weak_release(mi_block_t,&heap->thread_delayed_free, &dfree, block));
    }

    // and reset the MI_DELAYED_FREEING flag
    tfree = mi_atomic_load_relaxed(&page->xthread_free);
    do {
      tfreex = tfree;
      mi_assert_internal(mi_tf_delayed(tfree) == MI_DELAYED_FREEING);
      tfreex = mi_tf_set_delayed(tfree,MI_NO_DELAYED_FREE);
    } while (!mi_atomic_cas_weak_release(&page->xthread_free, &tfree, tfreex));
  }
}

// Multi-threaded free (`_mt`) (or free in huge block if compiled with MI_HUGE_PAGE_ABANDON)
static void mi_decl_noinline mi_free_block_mt(mi_page_t* page, mi_segment_t* segment, mi_block_t* block)
{
  // first see if the segment was abandoned and if we can reclaim it into our thread
  if (mi_option_is_enabled(mi_option_abandoned_reclaim_on_free) &&
      #if MI_HUGE_PAGE_ABANDON
      segment->page_kind != MI_PAGE_HUGE &&
      #endif
      mi_atomic_load_relaxed(&segment->thread_id) == 0)
  {
    // the segment is abandoned, try to reclaim it into our heap
    if (_mi_segment_attempt_reclaim(mi_heap_get_default(), segment)) {
      mi_assert_internal(_mi_thread_id() == mi_atomic_load_relaxed(&segment->thread_id));
      mi_assert_internal(mi_heap_get_default()->tld->segments.subproc == segment->subproc);
      mi_free(block);  // recursively free as now it will be a local free in our heap
      return;
    }
  }

  // The padding check may access the non-thread-owned page for the key values.
  // that is safe as these are constant and the page won't be freed (as the block is not freed yet).
  mi_check_padding(page, block);

  // adjust stats (after padding check and potentially recursive `mi_free` above)
  mi_stat_free(page, block);    // stat_free may access the padding
  mi_track_free_size(block, mi_page_usable_size_of(page,block));

  // for small size, ensure we can fit the delayed thread pointers without triggering overflow detection
  _mi_padding_shrink(page, block, sizeof(mi_block_t));

  if (segment->kind == MI_SEGMENT_HUGE) {
    #if MI_HUGE_PAGE_ABANDON
    // huge page segments are always abandoned and can be freed immediately
    _mi_segment_huge_page_free(segment, page, block);
    return;
    #else
    // huge pages are special as they occupy the entire segment
    // as these are large we reset the memory occupied by the page so it is available to other threads
    // (as the owning thread needs to actually free the memory later).
    _mi_segment_huge_page_reset(segment, page, block);
    #endif
  }
  else {
    #if (MI_DEBUG>0) && !MI_TRACK_ENABLED  && !MI_TSAN       // note: when tracking, cannot use mi_usable_size with multi-threading
    memset(block, MI_DEBUG_FREED, mi_usable_size(block));
    #endif
  }

  // and finally free the actual block by pushing it on the owning heap
  // thread_delayed free list (or heap delayed free list)
  mi_free_block_delayed_mt(page,block);
}


// ------------------------------------------------------
// Usable size
// ------------------------------------------------------

// Bytes available in a block
static size_t mi_decl_noinline mi_page_usable_aligned_size_of(const mi_page_t* page, const void* p) mi_attr_noexcept {
  const mi_block_t* block = _mi_page_ptr_unalign(page, p);
  const size_t size = mi_page_usable_size_of(page, block);
  const ptrdiff_t adjust = (uint8_t*)p - (uint8_t*)block;
  mi_assert_internal(adjust >= 0 && (size_t)adjust <= size);
  return (size - adjust);
}

static inline size_t _mi_usable_size(const void* p, const char* msg) mi_attr_noexcept {
  const mi_segment_t* const segment = mi_checked_ptr_segment(p, msg);
  if mi_unlikely(segment==NULL) return 0;
  const mi_page_t* const page = _mi_segment_page_of(segment, p);
  #if MI_DEBUG_GUARDED
  if (mi_page_has_guarded(page)) {
    const size_t bsize = mi_page_usable_aligned_size_of(page, p);
    mi_assert_internal(bsize > _mi_os_page_size());
    return (bsize > _mi_os_page_size() ? bsize - _mi_os_page_size() : bsize);
  } else
  #endif
  if mi_likely(!mi_page_has_aligned(page)) {
    const mi_block_t* block = (const mi_block_t*)p;
    return mi_page_usable_size_of(page, block);
  }
  else {
    // split out to separate routine for improved code generation
    return mi_page_usable_aligned_size_of(page, p);
  }
}

mi_decl_nodiscard size_t mi_usable_size(const void* p) mi_attr_noexcept {
  return _mi_usable_size(p, "mi_usable_size");
}


// ------------------------------------------------------
// Free variants
// ------------------------------------------------------

void mi_free_size(void* p, size_t size) mi_attr_noexcept {
  MI_UNUSED_RELEASE(size);
  mi_assert(p == NULL || size <= _mi_usable_size(p,"mi_free_size"));
  mi_free(p);
}

void mi_free_size_aligned(void* p, size_t size, size_t alignment) mi_attr_noexcept {
  MI_UNUSED_RELEASE(alignment);
  mi_assert(((uintptr_t)p % alignment) == 0);
  mi_free_size(p,size);
}

void mi_free_aligned(void* p, size_t alignment) mi_attr_noexcept {
  MI_UNUSED_RELEASE(alignment);
  mi_assert(((uintptr_t)p % alignment) == 0);
  mi_free(p);
}


// ------------------------------------------------------
// Check for double free in secure and debug mode
// This is somewhat expensive so only enabled for secure mode 4
// ------------------------------------------------------

#if (MI_ENCODE_FREELIST && (MI_SECURE>=4 || MI_DEBUG!=0))
// linear check if the free list contains a specific element
static bool mi_list_contains(const mi_page_t* page, const mi_block_t* list, const mi_block_t* elem) {
  while (list != NULL) {
    if (elem==list) return true;
    list = mi_block_next(page, list);
  }
  return false;
}

static mi_decl_noinline bool mi_check_is_double_freex(const mi_page_t* page, const mi_block_t* block) {
  // The decoded value is in the same page (or NULL).
  // Walk the free lists to verify positively if it is already freed
  if (mi_list_contains(page, page->free, block) ||
      mi_list_contains(page, page->local_free, block) ||
      mi_list_contains(page, mi_page_thread_free(page), block))
  {
    _mi_error_message(EAGAIN, "double free detected of block %p with size %zu\n", block, mi_page_block_size(page));
    return true;
  }
  return false;
}

#define mi_track_page(page,access)  { size_t psize; void* pstart = _mi_page_start(_mi_page_segment(page),page,&psize); mi_track_mem_##access( pstart, psize); }

static inline bool mi_check_is_double_free(const mi_page_t* page, const mi_block_t* block) {
  bool is_double_free = false;
  mi_block_t* n = mi_block_nextx(page, block, page->keys); // pretend it is freed, and get the decoded first field
  if (((uintptr_t)n & (MI_INTPTR_SIZE-1))==0 &&  // quick check: aligned pointer?
      (n==NULL || mi_is_in_same_page(block, n))) // quick check: in same page or NULL?
  {
    // Suspicious: decoded value a in block is in the same page (or NULL) -- maybe a double free?
    // (continue in separate function to improve code generation)
    is_double_free = mi_check_is_double_freex(page, block);
  }
  return is_double_free;
}
#else
static inline bool mi_check_is_double_free(const mi_page_t* page, const mi_block_t* block) {
  MI_UNUSED(page);
  MI_UNUSED(block);
  return false;
}
#endif


// ---------------------------------------------------------------------------
// Check for heap block overflow by setting up padding at the end of the block
// ---------------------------------------------------------------------------

#if MI_PADDING // && !MI_TRACK_ENABLED
static bool mi_page_decode_padding(const mi_page_t* page, const mi_block_t* block, size_t* delta, size_t* bsize) {
  *bsize = mi_page_usable_block_size(page);
  const mi_padding_t* const padding = (mi_padding_t*)((uint8_t*)block + *bsize);
  mi_track_mem_defined(padding,sizeof(mi_padding_t));
  *delta = padding->delta;
  uint32_t canary = padding->canary;
  uintptr_t keys[2];
  keys[0] = page->keys[0];
  keys[1] = page->keys[1];
  bool ok = ((uint32_t)mi_ptr_encode(page,block,keys) == canary && *delta <= *bsize);
  mi_track_mem_noaccess(padding,sizeof(mi_padding_t));
  return ok;
}

// Return the exact usable size of a block.
static size_t mi_page_usable_size_of(const mi_page_t* page, const mi_block_t* block) {
  size_t bsize;
  size_t delta;
  bool ok = mi_page_decode_padding(page, block, &delta, &bsize);
  mi_assert_internal(ok); mi_assert_internal(delta <= bsize);
  return (ok ? bsize - delta : 0);
}

// When a non-thread-local block is freed, it becomes part of the thread delayed free
// list that is freed later by the owning heap. If the exact usable size is too small to
// contain the pointer for the delayed list, then shrink the padding (by decreasing delta)
// so it will later not trigger an overflow error in `mi_free_block`.
void _mi_padding_shrink(const mi_page_t* page, const mi_block_t* block, const size_t min_size) {
  size_t bsize;
  size_t delta;
  bool ok = mi_page_decode_padding(page, block, &delta, &bsize);
  mi_assert_internal(ok);
  if (!ok || (bsize - delta) >= min_size) return;  // usually already enough space
  mi_assert_internal(bsize >= min_size);
  if (bsize < min_size) return;  // should never happen
  size_t new_delta = (bsize - min_size);
  mi_assert_internal(new_delta < bsize);
  mi_padding_t* padding = (mi_padding_t*)((uint8_t*)block + bsize);
  mi_track_mem_defined(padding,sizeof(mi_padding_t));
  padding->delta = (uint32_t)new_delta;
  mi_track_mem_noaccess(padding,sizeof(mi_padding_t));
}
#else
static size_t mi_page_usable_size_of(const mi_page_t* page, const mi_block_t* block) {
  MI_UNUSED(block);
  return mi_page_usable_block_size(page);
}

void _mi_padding_shrink(const mi_page_t* page, const mi_block_t* block, const size_t min_size) {
  MI_UNUSED(page);
  MI_UNUSED(block);
  MI_UNUSED(min_size);
}
#endif

#if MI_PADDING && MI_PADDING_CHECK

static bool mi_verify_padding(const mi_page_t* page, const mi_block_t* block, size_t* size, size_t* wrong) {
  size_t bsize;
  size_t delta;
  bool ok = mi_page_decode_padding(page, block, &delta, &bsize);
  *size = *wrong = bsize;
  if (!ok) return false;
  mi_assert_internal(bsize >= delta);
  *size = bsize - delta;
  if (!mi_page_is_huge(page)) {
    uint8_t* fill = (uint8_t*)block + bsize - delta;
    const size_t maxpad = (delta > MI_MAX_ALIGN_SIZE ? MI_MAX_ALIGN_SIZE : delta); // check at most the first N padding bytes
    mi_track_mem_defined(fill, maxpad);
    for (size_t i = 0; i < maxpad; i++) {
      if (fill[i] != MI_DEBUG_PADDING) {
        *wrong = bsize - delta + i;
        ok = false;
        break;
      }
    }
    mi_track_mem_noaccess(fill, maxpad);
  }
  return ok;
}

static void mi_check_padding(const mi_page_t* page, const mi_block_t* block) {
  size_t size;
  size_t wrong;
  if (!mi_verify_padding(page,block,&size,&wrong)) {
    _mi_error_message(EFAULT, "buffer overflow in heap block %p of size %zu: write after %zu bytes\n", block, size, wrong );
  }
}

#else

static void mi_check_padding(const mi_page_t* page, const mi_block_t* block) {
  MI_UNUSED(page);
  MI_UNUSED(block);
}

#endif

// only maintain stats for smaller objects if requested
#if (MI_STAT>0)
static void mi_stat_free(const mi_page_t* page, const mi_block_t* block) {
  #if (MI_STAT < 2)
  MI_UNUSED(block);
  #endif
  mi_heap_t* const heap = mi_heap_get_default();
  const size_t bsize = mi_page_usable_block_size(page);
  #if (MI_STAT>1)
  const size_t usize = mi_page_usable_size_of(page, block);
  mi_heap_stat_decrease(heap, malloc, usize);
  #endif
  if (bsize <= MI_MEDIUM_OBJ_SIZE_MAX) {
    mi_heap_stat_decrease(heap, normal, bsize);
    #if (MI_STAT > 1)
    mi_heap_stat_decrease(heap, normal_bins[_mi_bin(bsize)], 1);
    #endif
  }
  else if (bsize <= MI_LARGE_OBJ_SIZE_MAX) {
    mi_heap_stat_decrease(heap, large, bsize);
  }
  else {
    mi_heap_stat_decrease(heap, huge, bsize);
  }
}
#else
static void mi_stat_free(const mi_page_t* page, const mi_block_t* block) {
  MI_UNUSED(page); MI_UNUSED(block);
}
#endif


// Remove guard page when building with MI_DEBUG_GUARDED
#if !MI_DEBUG_GUARDED
static void mi_block_unguard(mi_page_t* page, mi_block_t* block) {
  MI_UNUSED(page);
  MI_UNUSED(block);
  // do nothing
}
#else
static void mi_block_unguard(mi_page_t* page, mi_block_t* block) {
  if (mi_page_has_guarded(page)) {
    const size_t bsize = mi_page_block_size(page);
    const size_t psize = _mi_os_page_size();
    mi_assert_internal(bsize > psize);
    mi_assert_internal(_mi_page_segment(page)->allow_decommit);
    void* gpage = (uint8_t*)block + (bsize - psize);
    mi_assert_internal(_mi_is_aligned(gpage, psize));
    _mi_os_unprotect(gpage, psize);
  }
}
#endif<|MERGE_RESOLUTION|>--- conflicted
+++ resolved
@@ -33,17 +33,11 @@
   // checks
   if mi_unlikely(mi_check_is_double_free(page, block)) return;
   mi_check_padding(page, block);
-<<<<<<< HEAD
   if (track_stats) { mi_stat_free(page, block); }
-  #if (MI_DEBUG>0) && !MI_TRACK_ENABLED  && !MI_TSAN
+  #if (MI_DEBUG>0) && !MI_TRACK_ENABLED  && !MI_TSAN && !MI_DEBUG_GUARDED
   if (!mi_page_is_huge(page)) {   // huge page content may be already decommitted
     memset(block, MI_DEBUG_FREED, mi_page_block_size(page));
   }
-=======
-  if (track_stats) { mi_stat_free(page, block); }  
-  #if (MI_DEBUG>0) && !MI_TRACK_ENABLED  && !MI_TSAN && !MI_DEBUG_GUARDED
-  memset(block, MI_DEBUG_FREED, mi_page_block_size(page));
->>>>>>> 8899a11c
   #endif
   if (track_stats) { mi_track_free_size(block, mi_page_usable_size_of(page, block)); } // faster then mi_usable_size as we already know the page and that p is unaligned
 
