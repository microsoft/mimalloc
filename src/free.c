/* ----------------------------------------------------------------------------
Copyright (c) 2018-2024, Microsoft Research, Daan Leijen
This is free software; you can redistribute it and/or modify it under the
terms of the MIT license. A copy of the license can be found in the file
"LICENSE" at the root of this distribution.
-----------------------------------------------------------------------------*/
#if !defined(MI_IN_ALLOC_C)
#error "this file should be included from 'alloc.c' (so aliases can work from alloc-override)"
// add includes help an IDE
#include "mimalloc.h"
#include "mimalloc/internal.h"
#include "mimalloc/prim.h"   // _mi_prim_thread_id()
#endif

// forward declarations
static void   mi_check_padding(const mi_page_t* page, const mi_block_t* block);
static bool   mi_check_is_double_free(const mi_page_t* page, const mi_block_t* block);
static size_t mi_page_usable_size_of(const mi_page_t* page, const mi_block_t* block);
static void   mi_stat_free(const mi_page_t* page, const mi_block_t* block);


// ------------------------------------------------------
// Free
// ------------------------------------------------------

// regular free of a (thread local) block pointer
// fast path written carefully to prevent spilling on the stack
static inline void mi_free_block_local(mi_page_t* page, mi_block_t* block, bool track_stats, bool check_full)
{
  // checks
  if mi_unlikely(mi_check_is_double_free(page, block)) return;
  mi_check_padding(page, block);
  if (track_stats) { mi_stat_free(page, block); }
  #if (MI_DEBUG>0) && !MI_TRACK_ENABLED  && !MI_TSAN && !MI_GUARDED
  memset(block, MI_DEBUG_FREED, mi_page_block_size(page));
  #endif
  if (track_stats) { mi_track_free_size(block, mi_page_usable_size_of(page, block)); } // faster then mi_usable_size as we already know the page and that p is unaligned

  // actual free: push on the local free list
  mi_block_set_next(page, block, page->local_free);
  page->local_free = block;
  if mi_unlikely(--page->used == 0) {
    _mi_page_retire(page);
  }
  else if mi_unlikely(check_full && mi_page_is_in_full(page)) {
    _mi_page_unfull(page);
  }
}

// Forward declaration for multi-threaded collect
static void mi_decl_noinline mi_free_try_collect_mt(mi_page_t* page, mi_block_t* mt_free) mi_attr_noexcept;

// Free a block multi-threaded
static inline void mi_free_block_mt(mi_page_t* page, mi_block_t* block) mi_attr_noexcept
{
  // adjust stats (after padding check and potentially recursive `mi_free` above)
  mi_stat_free(page, block);    // stat_free may access the padding
  mi_track_free_size(block, mi_page_usable_size_of(page, block));

  // _mi_padding_shrink(page, block, sizeof(mi_block_t));
#if (MI_DEBUG>0) && !MI_TRACK_ENABLED  && !MI_TSAN       // note: when tracking, cannot use mi_usable_size with multi-threading
  size_t dbgsize = mi_usable_size(block);
  if (dbgsize > MI_MiB) { dbgsize = MI_MiB; }
  _mi_memset_aligned(block, MI_DEBUG_FREED, dbgsize);
#endif

  // push atomically on the page thread free list
  mi_thread_free_t tf_new;
  mi_thread_free_t tf_old = mi_atomic_load_relaxed(&page->xthread_free);
  do {
    mi_block_set_next(page, block, mi_tf_block(tf_old));
    tf_new = mi_tf_create(block, true /* always use owned: try to claim it if the page is abandoned */);
  } while (!mi_atomic_cas_weak_acq_rel(&page->xthread_free, &tf_old, tf_new)); // todo: release is enough?

  // and atomically try to collect the page if it was abandoned
  const bool is_owned_now = !mi_tf_is_owned(tf_old);
  if (is_owned_now) {
    mi_assert_internal(mi_page_is_abandoned(page));
    mi_free_try_collect_mt(page,block);
  }
}


// Adjust a block that was allocated aligned, to the actual start of the block in the page.
// note: this can be called from `mi_free_generic_mt` where a non-owning thread accesses the
// `page_start` and `block_size` fields; however these are constant and the page won't be
// deallocated (as the block we are freeing keeps it alive) and thus safe to read concurrently.
mi_block_t* _mi_page_ptr_unalign(const mi_page_t* page, const void* p) {
  mi_assert_internal(page!=NULL && p!=NULL);

  size_t diff = (uint8_t*)p - mi_page_start(page);
  size_t adjust;
  if mi_likely(page->block_size_shift != 0) {
    adjust = diff & (((size_t)1 << page->block_size_shift) - 1);
  }
  else {
    adjust = diff % mi_page_block_size(page);
  }

  return (mi_block_t*)((uintptr_t)p - adjust);
}

// forward declaration for a MI_GUARDED build
#if MI_GUARDED
static void mi_block_unguard(mi_page_t* page, mi_block_t* block, void* p); // forward declaration
static inline void mi_block_check_unguard(mi_page_t* page, mi_block_t* block, void* p) {
  if (mi_block_ptr_is_guarded(block, p)) { mi_block_unguard(page, block, p); }
}
#else
static inline void mi_block_check_unguard(mi_page_t* page, mi_block_t* block, void* p) {
  MI_UNUSED(page); MI_UNUSED(block); MI_UNUSED(p);
}
#endif


// free a local pointer  (page parameter comes first for better codegen)
static void mi_decl_noinline mi_free_generic_local(mi_page_t* page, void* p) mi_attr_noexcept {
  mi_block_t* const block = (mi_page_has_aligned(page) ? _mi_page_ptr_unalign(page, p) : (mi_block_t*)p);
  mi_block_check_unguard(page, block, p);
  mi_free_block_local(page, block, true /* track stats */, true /* check for a full page */);
}

// free a pointer owned by another thread (page parameter comes first for better codegen)
static void mi_decl_noinline mi_free_generic_mt(mi_page_t* page, void* p) mi_attr_noexcept {
  if (p==NULL) return;  // a NULL pointer is seen as abandoned (tid==0) with a full flag set
  #if !MI_PAGE_MAP_FLAT
  if (page==&_mi_page_empty) return;  // an invalid pointer may lead to using the empty page
  #endif
  mi_assert_internal(p!=NULL && page != NULL && page != &_mi_page_empty);
  mi_block_t* const block = _mi_page_ptr_unalign(page, p); // don't check `has_aligned` flag to avoid a race (issue #865)
  mi_block_check_unguard(page, block, p);
  mi_free_block_mt(page, block);
}

// generic free (for runtime integration)
void mi_decl_noinline _mi_free_generic(mi_page_t* page, bool is_local, void* p) mi_attr_noexcept {
  if (is_local) mi_free_generic_local(page,p);
           else mi_free_generic_mt(page,p);
}


// Get the page belonging to a pointer
// Does further checks in debug mode to see if this was a valid pointer.
static inline mi_page_t* mi_validate_ptr_page(const void* p, const char* msg)
{
  MI_UNUSED_RELEASE(msg);
  #if MI_DEBUG
  if mi_unlikely(((uintptr_t)p & (MI_INTPTR_SIZE - 1)) != 0 && !mi_option_is_enabled(mi_option_guarded_precise)) {
    _mi_error_message(EINVAL, "%s: invalid (unaligned) pointer: %p\n", msg, p);
    return NULL;
  }
  mi_page_t* page = _mi_safe_ptr_page(p);
  if (page == NULL) {
    if (p != NULL) {
      _mi_error_message(EINVAL, "%s: invalid pointer: %p\n", msg, p);
    }
    #if !MI_PAGE_MAP_FLAT
    page = (mi_page_t*)&_mi_page_empty;
    #endif
  }
  return page;
  #else
  return _mi_ptr_page(p);
  #endif
}

// Free a block
// Fast path written carefully to prevent register spilling on the stack
void mi_free(void* p) mi_attr_noexcept
{
  mi_page_t* const page = mi_validate_ptr_page(p,"mi_free");

  #if MI_PAGE_MAP_FLAT  // if not flat, p==NULL leads to `_mi_page_empty` which leads to `mi_free_generic_mt`
  if mi_unlikely(page==NULL) return;
  #endif
  mi_assert_internal(page!=NULL);

  const mi_threadid_t xtid = (_mi_prim_thread_id() ^ mi_page_xthread_id(page));
  if mi_likely(xtid == 0) {                        // `tid == mi_page_thread_id(page) && mi_page_flags(page) == 0`
    // thread-local, aligned, and not a full page
    mi_block_t* const block = (mi_block_t*)p;
    mi_free_block_local(page, block, true /* track stats */, false /* no need to check if the page is full */);
  }
  else if (xtid <= MI_PAGE_FLAG_MASK) {            // `tid == mi_page_thread_id(page) && mi_page_flags(page) != 0`
    // page is local, but is full or contains (inner) aligned blocks; use generic path
    mi_free_generic_local(page, p);
  }
  // free-ing in a page owned by a heap in another thread, or an abandoned page (not belonging to a heap)
  else if ((xtid & MI_PAGE_FLAG_MASK) == 0) {      // `tid != mi_page_thread_id(page) && mi_page_flags(page) == 0`
    // blocks are aligned (and not a full page); push on the thread_free list
    mi_block_t* const block = (mi_block_t*)p;
    mi_free_block_mt(page,block);
  }
  else {
    // page is full or contains (inner) aligned blocks; use generic multi-thread path
    mi_free_generic_mt(page, p);
  }
}


// ------------------------------------------------------
// Multi-threaded Free (`_mt`)
// ------------------------------------------------------
static bool mi_page_unown_from_free(mi_page_t* page, mi_block_t* mt_free);
static inline bool mi_page_queue_len_is_atmost( mi_heap_t* heap, size_t block_size, size_t atmost) {
  mi_page_queue_t* const pq = mi_page_queue(heap,block_size);
  mi_assert_internal(pq!=NULL);
  return (pq->count <= atmost);
  /*
  for(mi_page_t* p = pq->first; p!=NULL; p = p->next, atmost--) {
    if (atmost == 0) { return false; }
  }
  return true;
  */
}

static void mi_decl_noinline mi_free_try_collect_mt(mi_page_t* page, mi_block_t* mt_free) mi_attr_noexcept {
  mi_assert_internal(mi_page_is_owned(page));
  mi_assert_internal(mi_page_is_abandoned(page));

  // we own the page now..
  // safe to collect the thread atomic free list
  // use the `_partly` version to avoid atomic operations since we already have the `mt_free` pointing into the thread free list
  _mi_page_free_collect_partly(page, mt_free);

  #if MI_DEBUG > 1
  if (mi_page_is_singleton(page)) { mi_assert_internal(mi_page_all_free(page)); }
  #endif

  // 1. free if the page is free now  (this is updated by `_mi_page_free_collect_partly`)
  if (mi_page_all_free(page))
  {
    // first remove it from the abandoned pages in the arena (if mapped, this waits for any readers to finish)
    _mi_arenas_page_unabandon(page);
    // we can free the page directly
    _mi_arenas_page_free(page);
    return;
  }

  // 2. we can try to reclaim the page for ourselves
  // note:  we only reclaim if the page originated from our heap (the heap field is preserved on abandonment)
  // to avoid claiming arbitrary object sizes and limit indefinite expansion. This helps benchmarks like `larson`
  if (page->block_size <= MI_SMALL_MAX_OBJ_SIZE)       // only for small sized blocks
  {
    const long reclaim_on_free = _mi_option_get_fast(mi_option_page_reclaim_on_free);
    if (reclaim_on_free >= 0) {                        // and reclaiming is allowed
      // get our heap (with the right tag)
      // note: don't use `mi_heap_get_default()` as we may just have terminated this thread and we should
      // not reinitialize the heap for this thread. (can happen due to thread-local destructors for example -- issue #944)
      mi_heap_t* heap = mi_prim_get_default_heap();
      if (heap != page->heap) {
        if (mi_heap_is_initialized(heap)) {
          heap = _mi_heap_by_tag(heap, page->heap_tag);
        }
      }
      // can we reclaim into this heap?
      if (heap != NULL && heap->allow_page_reclaim) {
        const long reclaim_max = _mi_option_get_fast(mi_option_page_reclaim_max);
        if ((heap == page->heap && mi_page_queue_len_is_atmost(heap, page->block_size, reclaim_max)) ||  // only reclaim if we were the originating heap, and we have at most N pages already
          (reclaim_on_free == 1 &&               // OR if the reclaim across heaps is allowed
            !mi_page_is_used_at_frac(page, 8) &&  //    and the page is not too full
            !heap->tld->is_in_threadpool &&       //    and not part of a threadpool
            _mi_arena_memid_is_suitable(page->memid, heap->exclusive_arena))  // and the memory is suitable
          )
        {
          // first remove it from the abandoned pages in the arena -- this waits for any readers to finish
          _mi_arenas_page_unabandon(page);
          _mi_heap_page_reclaim(heap, page);
          mi_heap_stat_counter_increase(heap, pages_reclaim_on_free, 1);
          return;
        }
      }
    }
  }

  // 3. if the page is unmapped, try to reabandon so it can possibly be mapped and found for allocations
  if (!mi_page_is_used_at_frac(page, 8) &&  // only reabandon if a full page starts to have enough blocks available to prevent immediate re-abandon of a full page
      !mi_page_is_abandoned_mapped(page) && page->memid.memkind == MI_MEM_ARENA &&
      _mi_arenas_page_try_reabandon_to_mapped(page))
  {
    return;
  }


  // not reclaimed or free'd, unown again
  // _mi_page_unown(page);
  mi_page_unown_from_free(page, mt_free);
}


// release ownership of a page. This may free the page if all (other) blocks were concurrently
// freed in the meantime. Returns true if the page was freed.
// This is a specialized version of `mi_page_unown` to (try to) avoid calling `mi_page_free_collect` again.
static bool mi_page_unown_from_free(mi_page_t* page, mi_block_t* mt_free) {
  mi_assert_internal(mi_page_is_owned(page));
  mi_assert_internal(mi_page_is_abandoned(page));
  mi_assert_internal(mt_free != NULL);
  mi_assert_internal(page->used > 1);
  mi_thread_free_t tf_expect = mi_tf_create(mt_free, true);
  mi_thread_free_t tf_new    = mi_tf_create(mt_free, false);
  while mi_unlikely(!mi_atomic_cas_weak_acq_rel(&page->xthread_free, &tf_expect, tf_new)) {
    mi_assert_internal(mi_tf_is_owned(tf_expect));
    while (mi_tf_block(tf_expect) != NULL) {
      _mi_page_free_collect(page,false);  // update used
      if (mi_page_all_free(page)) {   // it may become free just before unowning it
        _mi_arenas_page_unabandon(page);
        _mi_arenas_page_free(page);
        return true;
      }
      tf_expect = mi_atomic_load_relaxed(&page->xthread_free);
    }
    mi_assert_internal(mi_tf_block(tf_expect)==NULL);
    tf_new = mi_tf_create(NULL, false);
  }
  return false;
}


// ------------------------------------------------------
// Usable size
// ------------------------------------------------------

// Bytes available in a block
static size_t mi_decl_noinline mi_page_usable_aligned_size_of(const mi_page_t* page, const void* p) mi_attr_noexcept {
  const mi_block_t* block = _mi_page_ptr_unalign(page, p);
  const size_t size = mi_page_usable_size_of(page, block);
  const ptrdiff_t adjust = (uint8_t*)p - (uint8_t*)block;
  mi_assert_internal(adjust >= 0 && (size_t)adjust <= size);
  const size_t aligned_size = (size - adjust);
  #if MI_GUARDED
  if (mi_block_ptr_is_guarded(block, p)) {
    return aligned_size - _mi_os_page_size();
  }
  #endif
  return aligned_size;
}

static inline size_t _mi_usable_size(const void* p, const char* msg) mi_attr_noexcept {
  const mi_page_t* const page = mi_validate_ptr_page(p,msg);
  if mi_unlikely(page==NULL) return 0;
  if mi_likely(!mi_page_has_aligned(page)) {
    const mi_block_t* block = (const mi_block_t*)p;
    return mi_page_usable_size_of(page, block);
  }
  else {
    // split out to separate routine for improved code generation
    return mi_page_usable_aligned_size_of(page, p);
  }
}

mi_decl_nodiscard size_t mi_usable_size(const void* p) mi_attr_noexcept {
  return _mi_usable_size(p, "mi_usable_size");
}


// ------------------------------------------------------
// Free variants
// ------------------------------------------------------

void mi_free_size(void* p, size_t size) mi_attr_noexcept {
  MI_UNUSED_RELEASE(size);
  mi_assert(p == NULL || size <= _mi_usable_size(p,"mi_free_size"));
  mi_free(p);
}

void mi_free_size_aligned(void* p, size_t size, size_t alignment) mi_attr_noexcept {
  MI_UNUSED_RELEASE(alignment);
  mi_assert(((uintptr_t)p % alignment) == 0);
  mi_free_size(p,size);
}

void mi_free_aligned(void* p, size_t alignment) mi_attr_noexcept {
  MI_UNUSED_RELEASE(alignment);
  mi_assert(((uintptr_t)p % alignment) == 0);
  mi_free(p);
}


// ------------------------------------------------------
// Check for double free in secure and debug mode
// This is somewhat expensive so only enabled for secure mode 4
// ------------------------------------------------------

#if (MI_ENCODE_FREELIST && (MI_SECURE>=4 || MI_DEBUG!=0))
// linear check if the free list contains a specific element
static bool mi_list_contains(const mi_page_t* page, const mi_block_t* list, const mi_block_t* elem) {
  while (list != NULL) {
    if (elem==list) return true;
    list = mi_block_next(page, list);
  }
  return false;
}

static mi_decl_noinline bool mi_check_is_double_freex(const mi_page_t* page, const mi_block_t* block) {
  // The decoded value is in the same page (or NULL).
  // Walk the free lists to verify positively if it is already freed
  if (mi_list_contains(page, page->free, block) ||
      mi_list_contains(page, page->local_free, block) ||
      mi_list_contains(page, mi_page_thread_free(page), block))
  {
    _mi_error_message(EAGAIN, "double free detected of block %p with size %zu\n", block, mi_page_block_size(page));
    return true;
  }
  return false;
}

#define mi_track_page(page,access)  { size_t psize; void* pstart = _mi_page_start(_mi_page_segment(page),page,&psize); mi_track_mem_##access( pstart, psize); }

static inline bool mi_check_is_double_free(const mi_page_t* page, const mi_block_t* block) {
  bool is_double_free = false;
  mi_block_t* n = mi_block_nextx(page, block, page->keys); // pretend it is freed, and get the decoded first field
  if (((uintptr_t)n & (MI_INTPTR_SIZE-1))==0 &&  // quick check: aligned pointer?
      (n==NULL || mi_is_in_same_page(block, n))) // quick check: in same page or NULL?
  {
    // Suspicious: decoded value a in block is in the same page (or NULL) -- maybe a double free?
    // (continue in separate function to improve code generation)
    is_double_free = mi_check_is_double_freex(page, block);
  }
  return is_double_free;
}
#else
static inline bool mi_check_is_double_free(const mi_page_t* page, const mi_block_t* block) {
  MI_UNUSED(page);
  MI_UNUSED(block);
  return false;
}
#endif


// ---------------------------------------------------------------------------
// Check for heap block overflow by setting up padding at the end of the block
// ---------------------------------------------------------------------------

#if MI_PADDING // && !MI_TRACK_ENABLED
static bool mi_page_decode_padding(const mi_page_t* page, const mi_block_t* block, size_t* delta, size_t* bsize) {
  *bsize = mi_page_usable_block_size(page);
  const mi_padding_t* const padding = (mi_padding_t*)((uint8_t*)block + *bsize);
  mi_track_mem_defined(padding,sizeof(mi_padding_t));
  *delta = padding->delta;
  uint32_t canary = padding->canary;
  uintptr_t keys[2];
  keys[0] = page->keys[0];
  keys[1] = page->keys[1];
  bool ok = (mi_ptr_encode_canary(page,block,keys) == canary && *delta <= *bsize);
  mi_track_mem_noaccess(padding,sizeof(mi_padding_t));
  return ok;
}

// Return the exact usable size of a block.
static size_t mi_page_usable_size_of(const mi_page_t* page, const mi_block_t* block) {
  size_t bsize;
  size_t delta;
  bool ok = mi_page_decode_padding(page, block, &delta, &bsize);
  mi_assert_internal(ok); mi_assert_internal(delta <= bsize);
  return (ok ? bsize - delta : 0);
}

// When a non-thread-local block is freed, it becomes part of the thread delayed free
// list that is freed later by the owning heap. If the exact usable size is too small to
// contain the pointer for the delayed list, then shrink the padding (by decreasing delta)
// so it will later not trigger an overflow error in `mi_free_block`.
void _mi_padding_shrink(const mi_page_t* page, const mi_block_t* block, const size_t min_size) {
  size_t bsize;
  size_t delta;
  bool ok = mi_page_decode_padding(page, block, &delta, &bsize);
  mi_assert_internal(ok);
  if (!ok || (bsize - delta) >= min_size) return;  // usually already enough space
  mi_assert_internal(bsize >= min_size);
  if (bsize < min_size) return;  // should never happen
  size_t new_delta = (bsize - min_size);
  mi_assert_internal(new_delta < bsize);
  mi_padding_t* padding = (mi_padding_t*)((uint8_t*)block + bsize);
  mi_track_mem_defined(padding,sizeof(mi_padding_t));
  padding->delta = (uint32_t)new_delta;
  mi_track_mem_noaccess(padding,sizeof(mi_padding_t));
}
#else
static size_t mi_page_usable_size_of(const mi_page_t* page, const mi_block_t* block) {
  MI_UNUSED(block);
  return mi_page_usable_block_size(page);
}

void _mi_padding_shrink(const mi_page_t* page, const mi_block_t* block, const size_t min_size) {
  MI_UNUSED(page);
  MI_UNUSED(block);
  MI_UNUSED(min_size);
}
#endif

#if MI_PADDING && MI_PADDING_CHECK

static bool mi_verify_padding(const mi_page_t* page, const mi_block_t* block, size_t* size, size_t* wrong) {
  size_t bsize;
  size_t delta;
  bool ok = mi_page_decode_padding(page, block, &delta, &bsize);
  *size = *wrong = bsize;
  if (!ok) return false;
  mi_assert_internal(bsize >= delta);
  *size = bsize - delta;
  if (!mi_page_is_huge(page)) {
    uint8_t* fill = (uint8_t*)block + bsize - delta;
    const size_t maxpad = (delta > MI_MAX_ALIGN_SIZE ? MI_MAX_ALIGN_SIZE : delta); // check at most the first N padding bytes
    mi_track_mem_defined(fill, maxpad);
    for (size_t i = 0; i < maxpad; i++) {
      if (fill[i] != MI_DEBUG_PADDING) {
        *wrong = bsize - delta + i;
        ok = false;
        break;
      }
    }
    mi_track_mem_noaccess(fill, maxpad);
  }
  return ok;
}

static void mi_check_padding(const mi_page_t* page, const mi_block_t* block) {
  size_t size;
  size_t wrong;
  if (!mi_verify_padding(page,block,&size,&wrong)) {
    _mi_error_message(EFAULT, "buffer overflow in heap block %p of size %zu: write after %zu bytes\n", block, size, wrong );
  }
}

#else

static void mi_check_padding(const mi_page_t* page, const mi_block_t* block) {
  MI_UNUSED(page);
  MI_UNUSED(block);
}

#endif

// only maintain stats for smaller objects if requested
#if (MI_STAT>0)
<<<<<<< HEAD
void mi_stat_free(const mi_page_t* page, const mi_block_t* block) {
  #if (MI_STAT < 2)
  MI_UNUSED(block);
  #endif
  mi_heap_t* const heap = mi_heap_get_default();
  const size_t bsize = mi_page_usable_block_size(page);
  #if (MI_STAT>1)
  const size_t usize = mi_page_usable_size_of(page, block);
  mi_heap_stat_decrease(heap, malloc_requested, usize);
  #endif
  if (bsize <= MI_LARGE_MAX_OBJ_SIZE) {
=======
static void mi_stat_free(const mi_page_t* page, const mi_block_t* block) {
  MI_UNUSED(block);
  mi_heap_t* const heap = mi_heap_get_default();
  const size_t bsize = mi_page_usable_block_size(page);
  // #if (MI_STAT>1)
  // const size_t usize = mi_page_usable_size_of(page, block);
  // mi_heap_stat_decrease(heap, malloc_requested, usize);
  // #endif
  if (bsize <= MI_LARGE_OBJ_SIZE_MAX) {
>>>>>>> a077311a
    mi_heap_stat_decrease(heap, malloc_normal, bsize);
    #if (MI_STAT > 1)
    mi_heap_stat_decrease(heap, malloc_bins[_mi_bin(bsize)], 1);
    #endif
  }
  else {
    const size_t bpsize = mi_page_block_size(page);  // match stat in page.c:mi_huge_page_alloc
    mi_heap_stat_decrease(heap, malloc_huge, bpsize);
  }
}
#else
void mi_stat_free(const mi_page_t* page, const mi_block_t* block) {
  MI_UNUSED(page); MI_UNUSED(block);
}
#endif


// Remove guard page when building with MI_GUARDED
#if MI_GUARDED
static void mi_block_unguard(mi_page_t* page, mi_block_t* block, void* p) {
  MI_UNUSED(p);
  mi_assert_internal(mi_block_ptr_is_guarded(block, p));
  mi_assert_internal(mi_page_has_aligned(page));
  mi_assert_internal((uint8_t*)p - (uint8_t*)block >= (ptrdiff_t)sizeof(mi_block_t));
  mi_assert_internal(block->next == MI_BLOCK_TAG_GUARDED);

  const size_t bsize = mi_page_block_size(page);
  const size_t psize = _mi_os_page_size();
  mi_assert_internal(bsize > psize);
  mi_assert_internal(!page->memid.is_pinned);
  void* gpage = (uint8_t*)block + bsize - psize;
  mi_assert_internal(_mi_is_aligned(gpage, psize));
  _mi_os_unprotect(gpage, psize);
}
#endif<|MERGE_RESOLUTION|>--- conflicted
+++ resolved
@@ -532,19 +532,6 @@
 
 // only maintain stats for smaller objects if requested
 #if (MI_STAT>0)
-<<<<<<< HEAD
-void mi_stat_free(const mi_page_t* page, const mi_block_t* block) {
-  #if (MI_STAT < 2)
-  MI_UNUSED(block);
-  #endif
-  mi_heap_t* const heap = mi_heap_get_default();
-  const size_t bsize = mi_page_usable_block_size(page);
-  #if (MI_STAT>1)
-  const size_t usize = mi_page_usable_size_of(page, block);
-  mi_heap_stat_decrease(heap, malloc_requested, usize);
-  #endif
-  if (bsize <= MI_LARGE_MAX_OBJ_SIZE) {
-=======
 static void mi_stat_free(const mi_page_t* page, const mi_block_t* block) {
   MI_UNUSED(block);
   mi_heap_t* const heap = mi_heap_get_default();
@@ -553,8 +540,7 @@
   // const size_t usize = mi_page_usable_size_of(page, block);
   // mi_heap_stat_decrease(heap, malloc_requested, usize);
   // #endif
-  if (bsize <= MI_LARGE_OBJ_SIZE_MAX) {
->>>>>>> a077311a
+  if (bsize <= MI_LARGE_MAX_OBJ_SIZE) {
     mi_heap_stat_decrease(heap, malloc_normal, bsize);
     #if (MI_STAT > 1)
     mi_heap_stat_decrease(heap, malloc_bins[_mi_bin(bsize)], 1);
