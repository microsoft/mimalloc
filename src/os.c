--- conflicted
+++ resolved
@@ -65,20 +65,6 @@
   return (void*)_mi_align_up((uintptr_t)p, alignment);
 }
 
-<<<<<<< HEAD
-=======
-static inline uintptr_t _mi_align_down(uintptr_t sz, size_t alignment) {
-  mi_assert_internal(alignment != 0);
-  uintptr_t mask = alignment - 1;
-  if ((alignment & mask) == 0) { // power of two?
-    return (sz & ~mask);
-  }
-  else {
-    return ((sz / alignment) * alignment);
-  }
-}
-
->>>>>>> 16b3329b
 static void* mi_align_down_ptr(void* p, size_t alignment) {
   return (void*)_mi_align_down((uintptr_t)p, alignment);
 }
