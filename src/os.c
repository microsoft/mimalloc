--- conflicted
+++ resolved
@@ -156,8 +156,7 @@
 static void mi_os_free_huge_os_pages(void* p, size_t size, mi_stats_t* stats);
 
 static void mi_os_prim_free(void* addr, size_t size, bool still_committed, mi_stats_t* tld_stats) {
-  MI_UNUSED(tld_stats);
-  mi_stats_t* stats = &_mi_stats_main;
+  MI_UNUSED(tld_stats);  
   mi_assert_internal((size % _mi_os_page_size()) == 0);
   if (addr == NULL || size == 0) return; // || _mi_os_is_huge_reserved(addr)
   int err = _mi_prim_free(addr, size);
@@ -182,6 +181,7 @@
      _mi_warning_message("unable to free remappable OS memory (error: %d (0x%02x), size: 0x%zx bytes, address: %p)\n", err, err, size, addr);
     }
   }
+  mi_stats_t* stats = &_mi_stats_main;
   if (still_committed) { _mi_stat_decrease(&stats->committed, size); }
   _mi_stat_decrease(&stats->reserved, size);
 }
@@ -227,33 +227,21 @@
 -------------------------------------------------------------- */
 
 // Note: the `try_alignment` is just a hint and the returned pointer is not guaranteed to be aligned.
-<<<<<<< HEAD
 // also `hint` is just a hint for a preferred address but may be ignored
 static void* mi_os_prim_alloc_at(void* hint, size_t size, size_t try_alignment, bool commit, bool allow_large, bool* is_large, bool* is_zero, mi_stats_t* stats) {
   mi_assert_internal(size > 0 && size == mi_os_get_alloc_size(size));
-=======
-static void* mi_os_prim_alloc(size_t size, size_t try_alignment, bool commit, bool allow_large, bool* is_large, bool* is_zero, mi_stats_t* tld_stats) {
-  mi_assert_internal(size > 0 && (size % _mi_os_page_size()) == 0);
->>>>>>> 0f6d8293
   mi_assert_internal(is_zero != NULL);
   mi_assert_internal(is_large != NULL);
   if (size == 0) return NULL;
   if (!commit) { allow_large = false; }
   if (try_alignment == 0) { try_alignment = 1; } // avoid 0 to ensure there will be no divide by zero when aligning
   *is_zero = false;
-<<<<<<< HEAD
   void* p = NULL; 
   int err = _mi_prim_alloc(hint, size, try_alignment, commit, allow_large, is_large, is_zero, &p);
-=======
-  void* p = NULL;
-  int err = _mi_prim_alloc(size, try_alignment, commit, allow_large, is_large, is_zero, &p);
->>>>>>> 0f6d8293
   if (err != 0) {
     _mi_warning_message("unable to allocate OS memory (error: %d (0x%02x), size: 0x%zx bytes, align: 0x%zx, commit: %d, allow large: %d)\n", err, err, size, try_alignment, commit, allow_large);
   }
 
-  MI_UNUSED(tld_stats);
-  mi_stats_t* stats = &_mi_stats_main;
   mi_stat_counter_increase(stats->mmap_calls, 1);
   if (p != NULL) {
     _mi_stat_increase(&stats->reserved, size);
@@ -332,7 +320,6 @@
     _mi_warning_message("unable to allocate aligned OS memory directly, fall back to over-allocation (size: 0x%zx bytes, address: %p, alignment: 0x%zx, commit: %d)\n", size, p, alignment, commit);
     mi_os_prim_free(p, size, commit, stats);
     if (size >= (SIZE_MAX - alignment)) return NULL; // overflow
-<<<<<<< HEAD
     const size_t oversize = mi_os_get_alloc_size(size + alignment - 1);
     
     p = mi_os_prim_alloc(oversize, 1 /* alignment */, commit, false /* allow_large */, &os_is_large, &os_is_zero, stats);
@@ -340,43 +327,6 @@
 
     *memid = _mi_memid_create_os(p, oversize, 1, commit, os_is_large, os_is_zero);
     p = mi_os_align_within(memid, alignment, size, stats);
-=======
-    const size_t over_size = size + alignment;
-
-    if (mi_os_mem_config.must_free_whole) {  // win32 virtualAlloc cannot free parts of an allocate block
-      // over-allocate uncommitted (virtual) memory
-      p = mi_os_prim_alloc(over_size, 1 /*alignment*/, false /* commit? */, false /* allow_large */, is_large, is_zero, stats);
-      if (p == NULL) return NULL;
-
-      // set p to the aligned part in the full region
-      // note: this is dangerous on Windows as VirtualFree needs the actual base pointer
-      // this is handled though by having the `base` field in the memid's
-      *base = p; // remember the base
-      p = mi_align_up_ptr(p, alignment);
-
-      // explicitly commit only the aligned part
-      if (commit) {
-        _mi_os_commit(p, size, NULL, stats);
-      }
-    }
-    else  { // mmap can free inside an allocation
-      // overallocate...
-      p = mi_os_prim_alloc(over_size, 1, commit, false, is_large, is_zero, stats);
-      if (p == NULL) return NULL;
-
-      // and selectively unmap parts around the over-allocated area. (noop on sbrk)
-      void* aligned_p = mi_align_up_ptr(p, alignment);
-      size_t pre_size = (uint8_t*)aligned_p - (uint8_t*)p;
-      size_t mid_size = _mi_align_up(size, _mi_os_page_size());
-      size_t post_size = over_size - pre_size - mid_size;
-      mi_assert_internal(pre_size < over_size&& post_size < over_size&& mid_size >= size);
-      if (pre_size > 0)  { mi_os_prim_free(p, pre_size, commit, stats); }
-      if (post_size > 0) { mi_os_prim_free((uint8_t*)aligned_p + mid_size, post_size, commit, stats); }
-      // we can return the aligned pointer on `mmap` (and sbrk) systems
-      p = aligned_p;
-      *base = aligned_p; // since we freed the pre part, `*base == p`.
-    }
->>>>>>> 0f6d8293
   }
 
   mi_assert_internal(p != NULL && memid->mem.os.base != NULL && _mi_is_aligned(p, alignment));;
@@ -396,38 +346,20 @@
   bool os_is_zero  = false;
   void* p = mi_os_prim_alloc(size, 0, true, false, &os_is_large, &os_is_zero, stats);
   if (p != NULL) {
-<<<<<<< HEAD
     *memid = _mi_memid_create_os(p, size, 0, true, os_is_large, os_is_zero);
   }  
-=======
-    *memid = _mi_memid_create_os(true, os_is_zero, os_is_large);
-  }
->>>>>>> 0f6d8293
   return p;
 }
 
-void* _mi_os_alloc_aligned(size_t size, size_t alignment, bool commit, bool allow_large, mi_memid_t* memid, mi_stats_t* stats)
+void* _mi_os_alloc_aligned(size_t size, size_t alignment, bool commit, bool allow_large, mi_memid_t* memid, mi_stats_t* tld_stats)
 {
   MI_UNUSED(&_mi_os_get_aligned_hint); // suppress unused warnings
+  MI_UNUSED(tld_stats);
   *memid = _mi_memid_none();
   if (size == 0) return NULL;
   size = _mi_os_good_alloc_size(size);
   alignment = _mi_align_up(alignment, _mi_os_page_size());
-<<<<<<< HEAD
-  return mi_os_prim_alloc_aligned(size, alignment, commit, allow_large, memid, &_mi_stats_main /*tld->stats*/ );
-=======
-
-  bool os_is_large = false;
-  bool os_is_zero  = false;
-  void* os_base = NULL;
-  void* p = mi_os_prim_alloc_aligned(size, alignment, commit, allow_large, &os_is_large, &os_is_zero, &os_base, stats );
-  if (p != NULL) {
-    *memid = _mi_memid_create_os(commit, os_is_zero, os_is_large);
-    memid->mem.os.base = os_base;
-    memid->mem.os.alignment = alignment;
-  }
-  return p;
->>>>>>> 0f6d8293
+  return mi_os_prim_alloc_aligned(size, alignment, commit, allow_large, memid, &_mi_stats_main );
 }
 
 /* -----------------------------------------------------------
@@ -451,25 +383,15 @@
   else {
     // overallocate to align at an offset
     const size_t extra = _mi_align_up(offset, alignment) - offset;
-<<<<<<< HEAD
     const size_t oversize = mi_os_get_alloc_size(size + extra);
-    void* const start = _mi_os_alloc_aligned(oversize, alignment, commit, allow_large, memid, tld_stats);
-=======
-    const size_t oversize = size + extra;
     void* const start = _mi_os_alloc_aligned(oversize, alignment, commit, allow_large, memid, stats);
->>>>>>> 0f6d8293
     if (start == NULL) return NULL;
 
     void* const p = (uint8_t*)start + extra;
     mi_assert(_mi_is_aligned((uint8_t*)p + offset, alignment));
     // decommit the overallocation at the start
-<<<<<<< HEAD
     if (memid->initially_committed && !memid->is_pinned && (extra > _mi_os_page_size())) {
-      _mi_os_decommit(start, extra, tld_stats);
-=======
-    if (commit && extra > _mi_os_page_size()) {
       _mi_os_decommit(start, extra, stats);
->>>>>>> 0f6d8293
     }
     return p;
   }
