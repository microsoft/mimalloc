/* ----------------------------------------------------------------------------
Copyright (c) 2018, Microsoft Research, Daan Leijen
This is free software; you can redistribute it and/or modify it under the
terms of the MIT license. A copy of the license can be found in the file
"LICENSE" at the root of this distribution.
-----------------------------------------------------------------------------*/
#ifndef _DEFAULT_SOURCE
#define _DEFAULT_SOURCE   // ensure mmap flags are defined
#endif

#include "mimalloc.h"
#include "mimalloc-internal.h"

#include <string.h>  // memset
#include <errno.h>

#if defined(_WIN32)
#include <windows.h>
#elif defined(__wasi__)
// stdlib.h is all we need, and has already been included in mimalloc.h
#else
#include <sys/mman.h>  // mmap
#include <unistd.h>    // sysconf
#if defined(__APPLE__)
#include <mach/vm_statistics.h>
#endif
#endif

/* -----------------------------------------------------------
  Initialization.
  On windows initializes support for aligned allocation and
  large OS pages (if MIMALLOC_LARGE_OS_PAGES is true).
----------------------------------------------------------- */
bool _mi_os_decommit(void* addr, size_t size, mi_stats_t* stats);

uintptr_t _mi_align_up(uintptr_t sz, size_t alignment) {
  uintptr_t x = (sz / alignment) * alignment;
  if (x < sz) x += alignment;
  if (x < sz) return 0; // overflow
  return x;
}

static void* mi_align_up_ptr(void* p, size_t alignment) {
  return (void*)_mi_align_up((uintptr_t)p, alignment);
}

static uintptr_t _mi_align_down(uintptr_t sz, size_t alignment) {
  return (sz / alignment) * alignment;
}

static void* mi_align_down_ptr(void* p, size_t alignment) {
  return (void*)_mi_align_down((uintptr_t)p, alignment);
}

// page size (initialized properly in `os_init`)
static size_t os_page_size = 4096;

// minimal allocation granularity
static size_t os_alloc_granularity = 4096;

// if non-zero, use large page allocation
static size_t large_os_page_size = 0;

// OS (small) page size
size_t _mi_os_page_size() {
  return os_page_size;
}

// if large OS pages are supported (2 or 4MiB), then return the size, otherwise return the small page size (4KiB)
size_t _mi_os_large_page_size() {
  return (large_os_page_size != 0 ? large_os_page_size : _mi_os_page_size());
}

static bool use_large_os_page(size_t size, size_t alignment) {
  // if we have access, check the size and alignment requirements
  if (large_os_page_size == 0) return false;
  return ((size % large_os_page_size) == 0 && (alignment % large_os_page_size) == 0);
}

// round to a good allocation size
static size_t mi_os_good_alloc_size(size_t size, size_t alignment) {
  UNUSED(alignment);
  if (size >= (SIZE_MAX - os_alloc_granularity)) return size; // possible overflow?
  return _mi_align_up(size, os_alloc_granularity);
}

#if defined(_WIN32)
// We use VirtualAlloc2 for aligned allocation, but it is only supported on Windows 10 and Windows Server 2016.
// So, we need to look it up dynamically to run on older systems. (use __stdcall for 32-bit compatibility)
// Same for DiscardVirtualMemory
typedef PVOID(__stdcall *PVirtualAlloc2)(HANDLE, PVOID, SIZE_T, ULONG, ULONG, MEM_EXTENDED_PARAMETER*, ULONG);
typedef DWORD(__stdcall *PDiscardVirtualMemory)(PVOID,SIZE_T);
static PVirtualAlloc2 pVirtualAlloc2 = NULL;
static PDiscardVirtualMemory pDiscardVirtualMemory = NULL;

void _mi_os_init(void) {
  // get the page size
  SYSTEM_INFO si;
  GetSystemInfo(&si);
  if (si.dwPageSize > 0) os_page_size = si.dwPageSize;
  if (si.dwAllocationGranularity > 0) os_alloc_granularity = si.dwAllocationGranularity;
  // get the VirtualAlloc2 function
  HINSTANCE  hDll;
  hDll = LoadLibrary(TEXT("kernelbase.dll"));
  if (hDll != NULL) {
    // use VirtualAlloc2FromApp if possible as it is available to Windows store apps
    pVirtualAlloc2 = (PVirtualAlloc2)GetProcAddress(hDll, "VirtualAlloc2FromApp");
    if (pVirtualAlloc2==NULL) pVirtualAlloc2 = (PVirtualAlloc2)GetProcAddress(hDll, "VirtualAlloc2");
    pDiscardVirtualMemory = (PDiscardVirtualMemory)GetProcAddress(hDll, "DiscardVirtualMemory");
    FreeLibrary(hDll);
  }
  // Try to see if large OS pages are supported
  unsigned long err = 0;
  bool ok = mi_option_is_enabled(mi_option_large_os_pages);
  if (ok) {
    // To use large pages on Windows, we first need access permission
    // Set "Lock pages in memory" permission in the group policy editor
    // <https://devblogs.microsoft.com/oldnewthing/20110128-00/?p=11643>
    HANDLE token = NULL;
    ok = OpenProcessToken(GetCurrentProcess(), TOKEN_ADJUST_PRIVILEGES | TOKEN_QUERY, &token);
    if (ok) {
      TOKEN_PRIVILEGES tp;
      ok = LookupPrivilegeValue(NULL, TEXT("SeLockMemoryPrivilege"), &tp.Privileges[0].Luid);
      if (ok) {
        tp.PrivilegeCount = 1;
        tp.Privileges[0].Attributes = SE_PRIVILEGE_ENABLED;
        ok = AdjustTokenPrivileges(token, FALSE, &tp, 0, (PTOKEN_PRIVILEGES)NULL, 0);
        if (ok) {
          err = GetLastError();
          ok = (err == ERROR_SUCCESS);
          if (ok) {
            large_os_page_size = GetLargePageMinimum();
          }
        }
      }
      CloseHandle(token);
    }
    if (!ok) {
      if (err == 0) err = GetLastError();
      _mi_warning_message("cannot enable large OS page support, error %lu\n", err);
    }
  }
}
#elif defined(__wasi__)
void _mi_os_init() {
  os_page_size = 0x10000; // WebAssembly has a fixed page size: 64KB
  os_alloc_granularity = 16;
}
#else
void _mi_os_init() {
  // get the page size
  long result = sysconf(_SC_PAGESIZE);
  if (result > 0) {
    os_page_size = (size_t)result;
    os_alloc_granularity = os_page_size;
  }
  if (mi_option_is_enabled(mi_option_large_os_pages)) {
    large_os_page_size = (1UL << 21); // 2MiB
  }
}
#endif


/* -----------------------------------------------------------
  Raw allocation on Windows (VirtualAlloc) and Unix's (mmap).
----------------------------------------------------------- */

static bool mi_os_mem_free(void* addr, size_t size, mi_stats_t* stats)
{
  if (addr == NULL || size == 0) return true;
  bool err = false;
#if defined(_WIN32)
  err = (VirtualFree(addr, 0, MEM_RELEASE) == 0);
#elif defined(__wasi__)
  err = 0; // WebAssembly's heap cannot be shrunk
#else
  err = (munmap(addr, size) == -1);
#endif
  _mi_stat_decrease(&stats->committed, size); // TODO: what if never committed?
  _mi_stat_decrease(&stats->reserved, size);
  if (err) {
#pragma warning(suppress:4996)
    _mi_warning_message("munmap failed: %s, addr 0x%8li, size %lu\n", strerror(errno), (size_t)addr, size);
    return false;
  }
  else {
    return true;
  }
}

#ifdef _WIN32
static void* mi_win_virtual_allocx(void* addr, size_t size, size_t try_alignment, DWORD flags) {
#if defined(MEM_EXTENDED_PARAMETER_TYPE_BITS)
  if (try_alignment > 0 && (try_alignment % _mi_os_page_size()) == 0 && pVirtualAlloc2 != NULL) {
    // on modern Windows try use VirtualAlloc2 for aligned allocation
    MEM_ADDRESS_REQUIREMENTS reqs = { 0 };
    reqs.Alignment = try_alignment;
    MEM_EXTENDED_PARAMETER param = { 0 };
    param.Type = MemExtendedParameterAddressRequirements;
    param.Pointer = &reqs;
    return (*pVirtualAlloc2)(addr, NULL, size, flags, PAGE_READWRITE, &param, 1);
  }
#endif
  return VirtualAlloc(addr, size, flags, PAGE_READWRITE);
}

static void* mi_win_virtual_alloc(void* addr, size_t size, size_t try_alignment, DWORD flags) {
  static size_t large_page_try_ok = 0;
  void* p = NULL;
  if (use_large_os_page(size, try_alignment)) {
    if (large_page_try_ok > 0) {
      // if a large page page allocation fails, it seems the calls to VirtualAlloc get very expensive.
      // therefore, once a large page allocation failed, we don't try again for `large_page_try_ok` times.
      large_page_try_ok--;
    }
    else {
      // large OS pages must always reserve and commit.
      p = mi_win_virtual_allocx(addr, size, try_alignment, MEM_LARGE_PAGES | MEM_COMMIT | MEM_RESERVE | flags);
      // fall back to non-large page allocation on error (`p == NULL`).
      if (p == NULL) {
        large_page_try_ok = 10;  // on error, don't try again for the next N allocations
      }
    }
  }
  if (p == NULL) {
    p = mi_win_virtual_allocx(addr, size, try_alignment, flags);
  }
  return p;
}

#elif defined(__wasi__)
static void* mi_wasm_heap_grow(size_t size, size_t try_alignment) {
  uintptr_t base = __builtin_wasm_memory_size(0) * os_page_size;
  uintptr_t aligned_base = _mi_align_up(base, (uintptr_t) try_alignment);
  size_t alloc_size = aligned_base - base + size;
  mi_assert(alloc_size >= size);
  if (alloc_size < size) return NULL;
  if (__builtin_wasm_memory_grow(0, alloc_size / os_page_size) == SIZE_MAX) {
    errno = ENOMEM;
    return NULL;
  }
  return (void*) aligned_base;
}
#else
static void* mi_unix_mmap(size_t size, size_t try_alignment, int protect_flags) {
  void* p = NULL;
  #if !defined(MAP_ANONYMOUS)
  #define MAP_ANONYMOUS  MAP_ANON
  #endif
  int flags = MAP_PRIVATE | MAP_ANONYMOUS;
  #if defined(MAP_ALIGNED)  // BSD
  if (try_alignment > 0) {
    size_t n = _mi_bsr(try_alignment);
    if (((size_t)1 << n) == try_alignment && n >= 12 && n <= 30) {  // alignment is a power of 2 and 4096 <= alignment <= 1GiB
      flags |= MAP_ALIGNED(n);
    }
  }
  #endif
  #if defined(PROT_MAX)
  protect_flags |= PROT_MAX(PROT_READ | PROT_WRITE); // BSD
  #endif
  if (large_os_page_size > 0 && use_large_os_page(size, try_alignment)) {
    int lflags = flags;
    int fd = -1;
    #ifdef MAP_ALIGNED_SUPER
    lflags |= MAP_ALIGNED_SUPER;
    #endif
    #ifdef MAP_HUGETLB
    lflags |= MAP_HUGETLB;
    #endif
    #ifdef MAP_HUGE_2MB
    lflags |= MAP_HUGE_2MB;
    #endif
    #ifdef VM_FLAGS_SUPERPAGE_SIZE_2MB
    fd = VM_FLAGS_SUPERPAGE_SIZE_2MB;
    #endif
    if (lflags != flags) {
      // try large page allocation
      // TODO: if always failing due to permissions or no huge pages, try to avoid repeatedly trying?
      // Should we check this in _mi_os_init? (as on Windows)
      p = mmap(NULL, size, protect_flags, lflags, fd, 0);
      if (p == MAP_FAILED) p = NULL; // fall back to regular mmap if large is exhausted or no permission
    }
  }
  if (p == NULL) {
    p = mmap(NULL, size, protect_flags, flags, -1, 0);
    if (p == MAP_FAILED) p = NULL;
  }
  return p;
}
#endif

// Primitive allocation from the OS.
// Note: the `alignment` is just a hint and the returned pointer is not guaranteed to be aligned.
static void* mi_os_mem_alloc(size_t size, size_t try_alignment, bool commit, mi_stats_t* stats) {
  mi_assert_internal(size > 0 && (size % _mi_os_page_size()) == 0);
  if (size == 0) return NULL;

  void* p = NULL;
#if defined(_WIN32)
  int flags = MEM_RESERVE;
  if (commit) flags |= MEM_COMMIT;
  p = mi_win_virtual_alloc(NULL, size, try_alignment, flags);
#elif defined(__wasi__)
  p = mi_wasm_heap_grow(size, try_alignment);
#else
  int protect_flags = (commit ? (PROT_WRITE | PROT_READ) : PROT_NONE);
  p = mi_unix_mmap(size, try_alignment, protect_flags);
#endif
  _mi_stat_increase(&stats->mmap_calls, 1);
  if (p != NULL) {
    _mi_stat_increase(&stats->reserved, size);
    if (commit) _mi_stat_increase(&stats->committed, size);
  }
  return p;
}


// Primitive aligned allocation from the OS.
// This function guarantees the allocated memory is aligned.
static void* mi_os_mem_alloc_aligned(size_t size, size_t alignment, bool commit, mi_stats_t* stats) {
  mi_assert_internal(alignment >= _mi_os_page_size() && ((alignment & (alignment - 1)) == 0));
  mi_assert_internal(size > 0 && (size % _mi_os_page_size()) == 0);
  if (!(alignment >= _mi_os_page_size() && ((alignment & (alignment - 1)) == 0))) return NULL;
  size = _mi_align_up(size, _mi_os_page_size());

  // try first with a hint (this will be aligned directly on Win 10+ or BSD)
  void* p = mi_os_mem_alloc(size, alignment, commit, stats);
  if (p == NULL) return NULL;

  // if not aligned, free it, overallocate, and unmap around it
  if (((uintptr_t)p % alignment != 0)) {
    mi_os_mem_free(p, size, stats);
    if (size >= (SIZE_MAX - alignment)) return NULL; // overflow
    size_t over_size = size + alignment;

#if _WIN32
    // over-allocate and than re-allocate exactly at an aligned address in there.
    // this may fail due to threads allocating at the same time so we
    // retry this at most 3 times before giving up.
    // (we can not decommit around the overallocation on Windows, because we can only
    //  free the original pointer, not one pointing inside the area)
    int flags = MEM_RESERVE;
    if (commit) flags |= MEM_COMMIT;
    for (int tries = 0; tries < 3; tries++) {
      // over-allocate to determine a virtual memory range
      p = mi_os_mem_alloc(over_size, alignment, commit, stats);
      if (p == NULL) return NULL; // error
      if (((uintptr_t)p % alignment) == 0) {
        // if p happens to be aligned, just decommit the left-over area
        _mi_os_decommit((uint8_t*)p + size, over_size - size, stats);
        break;
      }
      else {
        // otherwise free and allocate at an aligned address in there
        mi_os_mem_free(p, over_size, stats);
        void* aligned_p = mi_align_up_ptr(p, alignment);
        p = mi_win_virtual_alloc(aligned_p, size, alignment, flags);
        if (p == aligned_p) break; // success!
        if (p != NULL) { // should not happen?
          mi_os_mem_free(p, size, stats);
          p = NULL;
        }
      }
    }
#else
    // overallocate...
    p = mi_os_mem_alloc(over_size, alignment, commit, stats);
    if (p == NULL) return NULL;
    // and selectively unmap parts around the over-allocated area.
    void* aligned_p = mi_align_up_ptr(p, alignment);
    size_t pre_size = (uint8_t*)aligned_p - (uint8_t*)p;
    size_t mid_size = _mi_align_up(size, _mi_os_page_size());
    size_t post_size = over_size - pre_size - mid_size;
    mi_assert_internal(pre_size < over_size && post_size < over_size && mid_size >= size);
    if (pre_size > 0)  mi_os_mem_free(p, pre_size, stats);
    if (post_size > 0) mi_os_mem_free((uint8_t*)aligned_p + mid_size, post_size, stats);
    // we can return the aligned pointer on `mmap` systems
    p = aligned_p;
#endif
  }

  mi_assert_internal(p == NULL || (p != NULL && ((uintptr_t)p % alignment) == 0));
  return p;
}

/* -----------------------------------------------------------
  OS API: alloc, free, alloc_aligned
----------------------------------------------------------- */

void* _mi_os_alloc(size_t size, mi_stats_t* stats) {
  if (size == 0) return NULL;
  size = mi_os_good_alloc_size(size, 0);
  return mi_os_mem_alloc(size, 0, true, stats);
}

void  _mi_os_free(void* p, size_t size, mi_stats_t* stats) {
  if (size == 0 || p == NULL) return;
  size = mi_os_good_alloc_size(size, 0);
  mi_os_mem_free(p, size, stats);
}

void* _mi_os_alloc_aligned(size_t size, size_t alignment, bool commit, mi_os_tld_t* tld)
{
  if (size == 0) return NULL;
  size = mi_os_good_alloc_size(size, alignment);
  alignment = _mi_align_up(alignment, _mi_os_page_size());
  return mi_os_mem_alloc_aligned(size, alignment, commit, tld->stats);
}



/* -----------------------------------------------------------
  OS memory API: reset, commit, decommit, protect, unprotect.
----------------------------------------------------------- */


// OS page align within a given area, either conservative (pages inside the area only),
// or not (straddling pages outside the area is possible)
static void* mi_os_page_align_areax(bool conservative, void* addr, size_t size, size_t* newsize) {
  mi_assert(addr != NULL && size > 0);
  if (newsize != NULL) *newsize = 0;
  if (size == 0 || addr == NULL) return NULL;

  // page align conservatively within the range
  void* start = (conservative ? mi_align_up_ptr(addr, _mi_os_page_size())
    : mi_align_down_ptr(addr, _mi_os_page_size()));
  void* end = (conservative ? mi_align_down_ptr((uint8_t*)addr + size, _mi_os_page_size())
    : mi_align_up_ptr((uint8_t*)addr + size, _mi_os_page_size()));
  ptrdiff_t diff = (uint8_t*)end - (uint8_t*)start;
  if (diff <= 0) return NULL;

  mi_assert_internal((conservative && (size_t)diff <= size) || (!conservative && (size_t)diff >= size));
  if (newsize != NULL) *newsize = (size_t)diff;
  return start;
}

static void* mi_os_page_align_area_conservative(void* addr, size_t size, size_t* newsize) {
  return mi_os_page_align_areax(true, addr, size, newsize);
}

// Commit/Decommit memory. 
// Usuelly commit is aligned liberal, while decommit is aligned conservative.
// (but not for the reset version where we want commit to be conservative as well)
static bool mi_os_commitx(void* addr, size_t size, bool commit, bool conservative, mi_stats_t* stats) {
  // page align in the range, commit liberally, decommit conservative
  size_t csize;
  void* start = mi_os_page_align_areax(conservative, addr, size, &csize);
  if (csize == 0) return true;
  int err = 0;
  if (commit) {
    _mi_stat_increase(&stats->committed, csize);
    _mi_stat_increase(&stats->commit_calls, 1);
  }
  else {
    _mi_stat_decrease(&stats->committed, csize);
  }

  #if defined(_WIN32)
  if (commit) {
    void* p = VirtualAlloc(start, csize, MEM_COMMIT, PAGE_READWRITE);
    err = (p == start ? 0 : GetLastError());
  }
  else {
    BOOL ok = VirtualFree(start, csize, MEM_DECOMMIT);
    err = (ok ? 0 : GetLastError());
  }
<<<<<<< HEAD
=======
  #elif defined(__wasi__)
  // WebAssembly guests can't control memory protection
>>>>>>> 8390c465
  #else
  err = mprotect(start, csize, (commit ? (PROT_READ | PROT_WRITE) : PROT_NONE));
  #endif
  if (err != 0) {
    _mi_warning_message("commit/decommit error: start: 0x%8p, csize: 0x%8zux, err: %i\n", start, csize, err);
  }
  mi_assert_internal(err == 0);
  return (err == 0);
}

bool _mi_os_commit(void* addr, size_t size, mi_stats_t* stats) {
  return mi_os_commitx(addr, size, true, false /* conservative? */, stats);
}

bool _mi_os_decommit(void* addr, size_t size, mi_stats_t* stats) {
  return mi_os_commitx(addr, size, false, true /* conservative? */, stats);
}

bool _mi_os_commit_unreset(void* addr, size_t size, mi_stats_t* stats) {
  return mi_os_commitx(addr, size, true, true /* conservative? */, stats);
}


// Signal to the OS that the address range is no longer in use
// but may be used later again. This will release physical memory
// pages and reduce swapping while keeping the memory committed.
// We page align to a conservative area inside the range to reset.
static bool mi_os_resetx(void* addr, size_t size, bool reset, mi_stats_t* stats) {
  // page align conservatively within the range
  size_t csize;
  void* start = mi_os_page_align_area_conservative(addr, size, &csize);
  if (csize == 0) return true;
  if (reset) _mi_stat_increase(&stats->reset, csize);
        else _mi_stat_decrease(&stats->reset, csize);
  if (!reset) return true; // nothing to do on unreset!

  #if MI_DEBUG>1
  memset(start, 0, csize); // pretend it is eagerly reset
  #endif

#if defined(_WIN32)
  // Testing shows that for us (on `malloc-large`) MEM_RESET is 2x faster than DiscardVirtualMemory
  // (but this is for an access pattern that immediately reuses the memory)
  if (mi_option_is_enabled(mi_option_reset_discards) && pDiscardVirtualMemory != NULL) {
    DWORD ok = (*pDiscardVirtualMemory)(start, csize);
    mi_assert_internal(ok == ERROR_SUCCESS);
    if (ok != ERROR_SUCCESS) return false;
  }
  else {
    void* p = VirtualAlloc(start, csize, MEM_RESET, PAGE_READWRITE);
    mi_assert_internal(p == start);
    if (p != start) return false;
  }  
#else
#if defined(MADV_FREE)
  static int advice = MADV_FREE;
  int err = madvise(start, csize, advice);
  if (err != 0 && errno == EINVAL && advice == MADV_FREE) {
    // if MADV_FREE is not supported, fall back to MADV_DONTNEED from now on
    advice = MADV_DONTNEED;
    err = madvise(start, csize, advice);
  }
#elif defined(__wasi__)
  int err = 0;
#else
  int err = madvise(start, csize, MADV_DONTNEED);
#endif
  if (err != 0) {
    _mi_warning_message("madvise reset error: start: 0x%8p, csize: 0x%8zux, errno: %i\n", start, csize, errno);
  }
  //mi_assert(err == 0);
  if (err != 0) return false;
#endif
  return true;
}

// Signal to the OS that the address range is no longer in use
// but may be used later again. This will release physical memory
// pages and reduce swapping while keeping the memory committed.
// We page align to a conservative area inside the range to reset.
bool _mi_os_reset(void* addr, size_t size, mi_stats_t* stats) {
  if (mi_option_is_enabled(mi_option_reset_decommits)) {
    return _mi_os_decommit(addr,size,stats);
  }
  else {
    return mi_os_resetx(addr, size, true, stats);
  }
}

bool _mi_os_unreset(void* addr, size_t size, mi_stats_t* stats) {
  if (mi_option_is_enabled(mi_option_reset_decommits)) {
    return _mi_os_commit_unreset(addr, size, stats);  // re-commit it (conservatively!)
  }
  else {
    return mi_os_resetx(addr, size, false, stats);
  }
}


// Protect a region in memory to be not accessible.
static  bool mi_os_protectx(void* addr, size_t size, bool protect) {
  // page align conservatively within the range
  size_t csize = 0;
  void* start = mi_os_page_align_area_conservative(addr, size, &csize);
  if (csize == 0) return false;

  int err = 0;
#ifdef _WIN32
  DWORD oldprotect = 0;
  BOOL ok = VirtualProtect(start, csize, protect ? PAGE_NOACCESS : PAGE_READWRITE, &oldprotect);
  err = (ok ? 0 : GetLastError());
#elif defined(__wasi__)
  err = 0;
#else
  err = mprotect(start, csize, protect ? PROT_NONE : (PROT_READ | PROT_WRITE));
#endif
  if (err != 0) {
    _mi_warning_message("mprotect error: start: 0x%8p, csize: 0x%8zux, err: %i\n", start, csize, err);
  }
  return (err == 0);
}

bool _mi_os_protect(void* addr, size_t size) {
  return mi_os_protectx(addr, size, true);
}

bool _mi_os_unprotect(void* addr, size_t size) {
  return mi_os_protectx(addr, size, false);
}



bool _mi_os_shrink(void* p, size_t oldsize, size_t newsize, mi_stats_t* stats) {
  // page align conservatively within the range
  mi_assert_internal(oldsize > newsize && p != NULL);
  if (oldsize < newsize || p == NULL) return false;
  if (oldsize == newsize) return true;

  // oldsize and newsize should be page aligned or we cannot shrink precisely
  void* addr = (uint8_t*)p + newsize;
  size_t size = 0;
  void* start = mi_os_page_align_area_conservative(addr, oldsize - newsize, &size);
  if (size == 0 || start != addr) return false;

#ifdef _WIN32
  // we cannot shrink on windows, but we can decommit
  return _mi_os_decommit(start, size, stats);
#else
  return mi_os_mem_free(start, size, stats);
#endif
}<|MERGE_RESOLUTION|>--- conflicted
+++ resolved
@@ -465,11 +465,8 @@
     BOOL ok = VirtualFree(start, csize, MEM_DECOMMIT);
     err = (ok ? 0 : GetLastError());
   }
-<<<<<<< HEAD
-=======
   #elif defined(__wasi__)
   // WebAssembly guests can't control memory protection
->>>>>>> 8390c465
   #else
   err = mprotect(start, csize, (commit ? (PROT_READ | PROT_WRITE) : PROT_NONE));
   #endif
