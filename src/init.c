--- conflicted
+++ resolved
@@ -80,17 +80,12 @@
   { 0 }, { 0 }, { 0 }, { 0 }, \
   MI_STAT_COUNT_NULL(), MI_STAT_COUNT_NULL(), MI_STAT_COUNT_NULL(), MI_STAT_COUNT_NULL(), \
   { 0 }, { 0 }, { 0 }, { 0 }, \
-<<<<<<< HEAD
-  { 0 }, { 0 } \
-  MI_STAT_COUNT_END_NULL()
-=======
   \
   { MI_INIT4(MI_STAT_COUNT_NULL) }, \
   { { 0 }, { 0 }, { 0 }, { 0 } }, \
   \
   { MI_INIT74(MI_STAT_COUNT_NULL) }, \
   { MI_INIT74(MI_STAT_COUNT_NULL) }
->>>>>>> c910750b
 
 
 // Empty slice span queues for every bin
@@ -142,7 +137,7 @@
   false,
   NULL, NULL,
   { MI_SEGMENT_SPAN_QUEUES_EMPTY, 0, 0, 0, 0, 0, &mi_subproc_default, tld_empty_stats }, // segments
-  { MI_STATS_NULL }       // stats
+  { MI_STAT_VERSION, MI_STATS_NULL }       // stats
 };
 
 mi_threadid_t _mi_thread_id(void) mi_attr_noexcept {
@@ -156,18 +151,9 @@
 
 static mi_decl_cache_align mi_tld_t tld_main = {
   0, false,
-<<<<<<< HEAD
   &_mi_heap_main, & _mi_heap_main,
   { MI_SEGMENT_SPAN_QUEUES_EMPTY, 0, 0, 0, 0, 0, &mi_subproc_default, &tld_main.stats }, // segments
-  { MI_STATS_NULL }       // stats
-=======
-  &_mi_heap_main, &_mi_heap_main,
-  { { NULL, NULL }, {NULL ,NULL}, {NULL ,NULL, 0},
-    0, 0, 0, 0, 0, &mi_subproc_default,
-    &tld_main.stats
-  }, // segments
   { MI_STAT_VERSION, MI_STATS_NULL }       // stats
->>>>>>> c910750b
 };
 
 mi_decl_cache_align mi_heap_t _mi_heap_main = {
