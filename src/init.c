/* ----------------------------------------------------------------------------
Copyright (c) 2018-2022, Microsoft Research, Daan Leijen
This is free software; you can redistribute it and/or modify it under the
terms of the MIT license. A copy of the license can be found in the file
"LICENSE" at the root of this distribution.
-----------------------------------------------------------------------------*/
#include "mimalloc.h"
#include "mimalloc/internal.h"
#include "mimalloc/prim.h"

#include <string.h>  // memcpy, memset
#include <stdlib.h>  // atexit

#define MI_MEMID_INIT(kind)   {{{NULL,0}}, kind, true /* pinned */, true /* committed */, false /* zero */ }
#define MI_MEMID_STATIC       MI_MEMID_INIT(MI_MEM_STATIC)

// Empty page used to initialize the small free pages array
const mi_page_t _mi_page_empty = {
  MI_ATOMIC_VAR_INIT(MI_PAGE_IN_FULL_QUEUE),  // xthread_id  (must set flag to catch NULL on a free)
  NULL,                   // free
  0,                      // used
  0,                      // capacity
  0,                      // reserved capacity
  0,                      // block size shift
  0,                      // retire_expire
  NULL,                   // local_free
  MI_ATOMIC_VAR_INIT(0),  // xthread_free
  0,                      // block_size
  NULL,                   // page_start
  0,                      // heap tag
  false,                  // is_zero
  #if (MI_PADDING || MI_ENCODE_FREELIST)
  { 0, 0 },               // keys
  #endif
  NULL,                   // xheap
  NULL, NULL,             // next, prev
  MI_ARENA_SLICE_SIZE,    // page_committed
  MI_MEMID_STATIC         // memid
};

#define MI_PAGE_EMPTY() ((mi_page_t*)&_mi_page_empty)

#if (MI_PADDING>0) && (MI_INTPTR_SIZE >= 8)
#define MI_SMALL_PAGES_EMPTY  { MI_INIT128(MI_PAGE_EMPTY), MI_PAGE_EMPTY(), MI_PAGE_EMPTY() }
#elif (MI_PADDING>0)
#define MI_SMALL_PAGES_EMPTY  { MI_INIT128(MI_PAGE_EMPTY), MI_PAGE_EMPTY(), MI_PAGE_EMPTY(), MI_PAGE_EMPTY() }
#else
#define MI_SMALL_PAGES_EMPTY  { MI_INIT128(MI_PAGE_EMPTY), MI_PAGE_EMPTY() }
#endif


// Empty page queues for every bin
#define QNULL(sz)  { NULL, NULL, 0, (sz)*sizeof(uintptr_t) }
#define MI_PAGE_QUEUES_EMPTY \
  { QNULL(1), \
    QNULL(     1), QNULL(     2), QNULL(     3), QNULL(     4), QNULL(     5), QNULL(     6), QNULL(     7), QNULL(     8), /* 8 */ \
    QNULL(    10), QNULL(    12), QNULL(    14), QNULL(    16), QNULL(    20), QNULL(    24), QNULL(    28), QNULL(    32), /* 16 */ \
    QNULL(    40), QNULL(    48), QNULL(    56), QNULL(    64), QNULL(    80), QNULL(    96), QNULL(   112), QNULL(   128), /* 24 */ \
    QNULL(   160), QNULL(   192), QNULL(   224), QNULL(   256), QNULL(   320), QNULL(   384), QNULL(   448), QNULL(   512), /* 32 */ \
    QNULL(   640), QNULL(   768), QNULL(   896), QNULL(  1024), QNULL(  1280), QNULL(  1536), QNULL(  1792), QNULL(  2048), /* 40 */ \
    QNULL(  2560), QNULL(  3072), QNULL(  3584), QNULL(  4096), QNULL(  5120), QNULL(  6144), QNULL(  7168), QNULL(  8192), /* 48 */ \
    QNULL( 10240), QNULL( 12288), QNULL( 14336), QNULL( 16384), QNULL( 20480), QNULL( 24576), QNULL( 28672), QNULL( 32768), /* 56 */ \
    QNULL( 40960), QNULL( 49152), QNULL( 57344), QNULL( 65536), QNULL( 81920), QNULL( 98304), QNULL(114688), QNULL(131072), /* 64 */ \
    QNULL(163840), QNULL(196608), QNULL(229376), QNULL(262144), QNULL(327680), QNULL(393216), QNULL(458752), QNULL(524288), /* 72 */ \
    QNULL(MI_LARGE_MAX_OBJ_WSIZE + 1  /* 655360, Huge queue */), \
    QNULL(MI_LARGE_MAX_OBJ_WSIZE + 2) /* Full queue */ }

#define MI_STAT_COUNT_NULL()  {0,0,0}

// Empty statistics
<<<<<<< HEAD
#if MI_STAT>1
#define MI_STAT_COUNT_END_NULL()  , { MI_INIT64(MI_STAT_COUNT_NULL), MI_INIT8(MI_STAT_COUNT_NULL), MI_STAT_COUNT_NULL(), MI_STAT_COUNT_NULL(), MI_STAT_COUNT_NULL() }
#else
#define MI_STAT_COUNT_END_NULL()
#endif

#define MI_STATS_NULL  \
  MI_STAT_COUNT_NULL(), MI_STAT_COUNT_NULL(), \
  MI_STAT_COUNT_NULL(), MI_STAT_COUNT_NULL(), \
  MI_STAT_COUNT_NULL(), MI_STAT_COUNT_NULL(), \
  MI_STAT_COUNT_NULL(), MI_STAT_COUNT_NULL(), \
  MI_STAT_COUNT_NULL(), MI_STAT_COUNT_NULL(), \
  MI_STAT_COUNT_NULL(), MI_STAT_COUNT_NULL(), \
=======
#define MI_STATS_NULL  \
  MI_STAT_COUNT_NULL(), MI_STAT_COUNT_NULL(), MI_STAT_COUNT_NULL(), MI_STAT_COUNT_NULL(), \
  MI_STAT_COUNT_NULL(), MI_STAT_COUNT_NULL(), MI_STAT_COUNT_NULL(), MI_STAT_COUNT_NULL(), \
  MI_STAT_COUNT_NULL(), MI_STAT_COUNT_NULL(), MI_STAT_COUNT_NULL(), \
  { 0 }, { 0 }, { 0 }, { 0 }, \
>>>>>>> c910750b
  { 0 }, { 0 }, { 0 }, { 0 }, \
  \
  { 0 }, { 0 }, { 0 }, { 0 }, \
  MI_STAT_COUNT_NULL(), MI_STAT_COUNT_NULL(), MI_STAT_COUNT_NULL(), MI_STAT_COUNT_NULL(), \
  { 0 }, { 0 }, { 0 }, { 0 }, \
<<<<<<< HEAD
  { 0 }, { 0 }, { 0 }, { 0 }  \
  MI_STAT_COUNT_END_NULL()
=======
  \
  { MI_INIT4(MI_STAT_COUNT_NULL) }, \
  { { 0 }, { 0 }, { 0 }, { 0 } }, \
  \
  { MI_INIT74(MI_STAT_COUNT_NULL) }, \
  { MI_INIT74(MI_STAT_COUNT_NULL) }
>>>>>>> c910750b

// --------------------------------------------------------
// Statically allocate an empty heap as the initial
// thread local value for the default heap,
// and statically allocate the backing heap for the main
// thread so it can function without doing any allocation
// itself (as accessing a thread local for the first time
// may lead to allocation itself on some platforms)
// --------------------------------------------------------

static mi_decl_cache_align mi_subproc_t subproc_main
#if __cplusplus
= { };     // empty initializer to prevent running the constructor (with msvc)
#else
= { 0 };   // C zero initialize
#endif

static mi_decl_cache_align mi_tld_t tld_empty = {
  0,                      // thread_id
  0,                      // thread_seq
  &subproc_main,          // subproc
  NULL,                   // heap_backing
  NULL,                   // heaps list
  0,                      // heartbeat
  false,                  // recurse
  false,                  // is_in_threadpool
  { MI_STATS_NULL },      // stats
  MI_MEMID_STATIC         // memid
};

mi_decl_cache_align const mi_heap_t _mi_heap_empty = {
  &tld_empty,             // tld
  NULL,                   // exclusive_arena
  0,                      // cookie
  //{ 0, 0 },               // keys
  { {0}, {0}, 0, true },  // random
  0,                      // page count
  MI_BIN_FULL, 0,         // page retired min/max
  0,                      // generic count
  NULL,                   // next
  0,                      // full page retain
  false,                  // can reclaim
  true,                   // can eager abandon
  0,                      // tag
  #if MI_GUARDED
  0, 0, 0, 0, 1,          // count is 1 so we never write to it (see `internal.h:mi_heap_malloc_use_guarded`)
  #endif
  MI_SMALL_PAGES_EMPTY,
  MI_PAGE_QUEUES_EMPTY,
  MI_MEMID_STATIC
};

extern mi_decl_hidden mi_decl_cache_align mi_heap_t heap_main;

static mi_decl_cache_align mi_tld_t tld_main = {
<<<<<<< HEAD
  0,                      // thread_id
  0,                      // thread_seq
  &subproc_main,          // subproc
  &heap_main,             // heap_backing
  &heap_main,             // heaps list
  0,                      // heartbeat
  false,                  // recurse
  false,                  // is_in_threadpool
  { MI_STATS_NULL },      // stats
  MI_MEMID_STATIC         // memid
=======
  0, false,
  &_mi_heap_main, &_mi_heap_main,
  { { NULL, NULL }, {NULL ,NULL}, {NULL ,NULL, 0},
    0, 0, 0, 0, 0, &mi_subproc_default,
    &tld_main.stats
  }, // segments
  { MI_STAT_VERSION, MI_STATS_NULL }       // stats
>>>>>>> c910750b
};

mi_decl_cache_align mi_heap_t heap_main = {
  &tld_main,              // thread local data
  NULL,                   // exclusive arena
  0,                      // initial cookie
  //{ 0, 0 },               // the key of the main heap can be fixed (unlike page keys that need to be secure!)
  { {0x846ca68b}, {0}, 0, true },  // random
  0,                      // page count
  MI_BIN_FULL, 0,         // page retired min/max
  0,                      // generic count
  NULL,                   // next heap
  2,                      // full page retain
  true,                   // allow page reclaim
  true,                   // allow page abandon
  0,                      // tag
  #if MI_GUARDED
  0, 0, 0, 0, 0,
  #endif
  MI_SMALL_PAGES_EMPTY,
  MI_PAGE_QUEUES_EMPTY,
  MI_MEMID_STATIC
};


mi_threadid_t _mi_thread_id(void) mi_attr_noexcept {
  return _mi_prim_thread_id();
}

// the thread-local default heap for allocation
mi_decl_thread mi_heap_t* _mi_heap_default = (mi_heap_t*)&_mi_heap_empty;


bool _mi_process_is_initialized = false;  // set to `true` in `mi_process_init`.

mi_stats_t _mi_stats_main = { MI_STAT_VERSION, MI_STATS_NULL };

#if MI_GUARDED
mi_decl_export void mi_heap_guarded_set_sample_rate(mi_heap_t* heap, size_t sample_rate, size_t seed) {
  heap->guarded_sample_seed = seed;
  if (heap->guarded_sample_seed == 0) {
    heap->guarded_sample_seed = _mi_heap_random_next(heap);
  }
  heap->guarded_sample_rate  = sample_rate;
  if (heap->guarded_sample_rate >= 1) {
    heap->guarded_sample_seed = heap->guarded_sample_seed % heap->guarded_sample_rate;
  }
  heap->guarded_sample_count = 1 + heap->guarded_sample_seed;  // count down samples
}

mi_decl_export void mi_heap_guarded_set_size_bound(mi_heap_t* heap, size_t min, size_t max) {
  heap->guarded_size_min = min;
  heap->guarded_size_max = (min > max ? min : max);
}

void _mi_heap_guarded_init(mi_heap_t* heap) {
  mi_heap_guarded_set_sample_rate(heap,
    (size_t)mi_option_get_clamp(mi_option_guarded_sample_rate, 0, LONG_MAX),
    (size_t)mi_option_get(mi_option_guarded_sample_seed));
  mi_heap_guarded_set_size_bound(heap,
    (size_t)mi_option_get_clamp(mi_option_guarded_min, 0, LONG_MAX),
    (size_t)mi_option_get_clamp(mi_option_guarded_max, 0, LONG_MAX) );
}
#else
mi_decl_export void mi_heap_guarded_set_sample_rate(mi_heap_t* heap, size_t sample_rate, size_t seed) {
  MI_UNUSED(heap); MI_UNUSED(sample_rate); MI_UNUSED(seed);
}

mi_decl_export void mi_heap_guarded_set_size_bound(mi_heap_t* heap, size_t min, size_t max) {
  MI_UNUSED(heap); MI_UNUSED(min); MI_UNUSED(max);
}
void _mi_heap_guarded_init(mi_heap_t* heap) {
  MI_UNUSED(heap);
}
#endif

// Initialize main subproc
static void mi_subproc_main_init(void) {
  if (subproc_main.memid.memkind != MI_MEM_STATIC) {
    subproc_main.memid = _mi_memid_create(MI_MEM_STATIC);
    mi_lock_init(&subproc_main.os_abandoned_pages_lock);
    mi_lock_init(&subproc_main.arena_reserve_lock);
  }
}

// Initialize main tld
static void mi_tld_main_init(void) {
  if (tld_main.thread_id == 0) {
    tld_main.thread_id = _mi_prim_thread_id();
  }
}

// Initialization of the (statically allocated) main heap, and the main tld and subproc.
static void mi_heap_main_init(void) {
  if (heap_main.cookie == 0) {
    // heap
    heap_main.cookie = 1;
    #if defined(__APPLE__) || defined(_WIN32) && !defined(MI_SHARED_LIB)
      _mi_random_init_weak(&heap_main.random);    // prevent allocation failure during bcrypt dll initialization with static linking
    #else
      _mi_random_init(&heap_main.random);
    #endif
    heap_main.cookie  = _mi_heap_random_next(&heap_main);
    //heap_main.keys[0] = _mi_heap_random_next(&heap_main);
    //heap_main.keys[1] = _mi_heap_random_next(&heap_main);
    _mi_heap_guarded_init(&heap_main);
    heap_main.allow_page_reclaim = (mi_option_get(mi_option_page_reclaim_on_free) >= 0);
    heap_main.allow_page_abandon = (mi_option_get(mi_option_page_full_retain) >= 0);
    heap_main.page_full_retain   = mi_option_get_clamp(mi_option_page_full_retain, -1, 32);

    mi_subproc_main_init();
    mi_tld_main_init();
  }
}

mi_heap_t* _mi_heap_main_get(void) {
  mi_heap_main_init();
  return &heap_main;
}


/* -----------------------------------------------------------
  Thread local data
----------------------------------------------------------- */

// Count current and total created threads
static _Atomic(size_t)  thread_count = MI_ATOMIC_VAR_INIT(1);
static _Atomic(size_t)  thread_total_count;

size_t  _mi_current_thread_count(void) {
  return mi_atomic_load_relaxed(&thread_count);
}


// The mimalloc thread local data
mi_decl_thread mi_tld_t* thread_tld = &tld_empty;

// Allocate fresh tld
static mi_tld_t* mi_tld_alloc(void) {
  mi_atomic_increment_relaxed(&thread_count);
  if (_mi_is_main_thread()) {
    return &tld_main;
  }
  else {
    // allocate tld meta-data
    // note: we need to be careful to not access the tld from `_mi_meta_zalloc`
    // (and in turn from `_mi_arena_alloc_aligned` and `_mi_os_alloc_aligned`).
    mi_memid_t memid;
    mi_tld_t* tld = (mi_tld_t*)_mi_meta_zalloc(sizeof(mi_tld_t), &memid);
    if (tld==NULL) {
      _mi_error_message(ENOMEM, "unable to allocate memory for thread local data\n");
      return NULL;
    }
    tld->memid = memid;
    tld->heap_backing = NULL;
    tld->heaps = NULL;
    tld->subproc = &subproc_main;
    tld->thread_id = _mi_prim_thread_id();
    tld->thread_seq = mi_atomic_add_acq_rel(&thread_total_count, 1);
    tld->is_in_threadpool = _mi_prim_thread_is_in_threadpool();
    return tld;
  }
}

#define MI_TLD_INVALID  ((mi_tld_t*)1)

mi_decl_noinline static void mi_tld_free(mi_tld_t* tld) {
  if (tld != NULL && tld != MI_TLD_INVALID) {
    _mi_stats_done(&tld->stats);
    _mi_meta_free(tld, sizeof(mi_tld_t), tld->memid);
  }
  #if 0
  // do not read/write to `thread_tld` on older macOS <= 14 as that will re-initialize the thread local storage
  // (since we are calling this during pthread shutdown)
  // (and this could happen on other systems as well, so let's never do it)
  thread_tld = MI_TLD_INVALID;
  #endif
  mi_atomic_decrement_relaxed(&thread_count);
}

static mi_tld_t* mi_tld(void) {
  mi_tld_t* tld = thread_tld;
  if (tld == MI_TLD_INVALID) {
    _mi_error_message(EFAULT, "internal error: tld is accessed after the thread terminated\n");
    thread_tld = &tld_empty;
  }
  if (tld==&tld_empty) {
    thread_tld = tld = mi_tld_alloc();
  }
  return tld;
}

mi_subproc_t* _mi_subproc(void) {
  // should work without doing initialization (as it may be called from `_mi_tld -> mi_tld_alloc ... -> os_alloc -> _mi_subproc()`
  // todo: this will still fail on OS systems where the first access to a thread-local causes allocation.
  //       on such systems we can check for this with the _mi_prim_get_default_heap as those are protected (by being
  //       stored in a TLS slot for example)
  mi_heap_t* heap = mi_prim_get_default_heap();
  if (heap == NULL) {
    return _mi_subproc_main();
  }
  else {
    return heap->tld->subproc;  // avoid using thread local storage (`thread_tld`)
  }
}


mi_tld_t* _mi_thread_tld(void) mi_attr_noexcept {
  // should work without doing initialization (as it may be called from `_mi_tld -> mi_tld_alloc ... -> os_alloc -> _mi_subproc()`
  mi_heap_t* heap = mi_prim_get_default_heap();
  if (heap == NULL) {
    return &tld_empty;
  }
  else {
    return heap->tld;
  }
}


/* -----------------------------------------------------------
  Sub process
----------------------------------------------------------- */

mi_subproc_t* _mi_subproc_main(void) {
  return &subproc_main;
}

mi_subproc_id_t mi_subproc_main(void) {
  return NULL;
}

mi_subproc_id_t mi_subproc_new(void) {
  mi_memid_t memid;
  mi_subproc_t* subproc = (mi_subproc_t*)_mi_meta_zalloc(sizeof(mi_subproc_t),&memid);
  if (subproc == NULL) return NULL;
  subproc->memid = memid;
  mi_lock_init(&subproc->os_abandoned_pages_lock);
  mi_lock_init(&subproc->arena_reserve_lock);
  return subproc;
}

mi_subproc_t* _mi_subproc_from_id(mi_subproc_id_t subproc_id) {
  return (subproc_id == NULL ? &subproc_main : (mi_subproc_t*)subproc_id);
}

void mi_subproc_delete(mi_subproc_id_t subproc_id) {
  if (subproc_id == NULL) return;
  mi_subproc_t* subproc = _mi_subproc_from_id(subproc_id);
  // check if there are os pages still..
  bool safe_to_delete = false;
  mi_lock(&subproc->os_abandoned_pages_lock) {
    if (subproc->os_abandoned_pages == NULL) {
      safe_to_delete = true;
    }
  }
  if (!safe_to_delete) return;

  // merge stats back into the main subproc?
  _mi_stats_merge_from(&_mi_subproc_main()->stats, &subproc->stats);

  // safe to release
  // todo: should we refcount subprocesses?
  mi_lock_done(&subproc->os_abandoned_pages_lock);
  mi_lock_done(&subproc->arena_reserve_lock);
  _mi_meta_free(subproc, sizeof(mi_subproc_t), subproc->memid);
}

void mi_subproc_add_current_thread(mi_subproc_id_t subproc_id) {
  mi_tld_t* tld = mi_tld();
  if (tld == NULL) return;
  mi_assert(tld->subproc == &subproc_main);
  if (tld->subproc != &subproc_main) return;
  tld->subproc = _mi_subproc_from_id(subproc_id);
}


/* -----------------------------------------------------------
  Allocate heap data
----------------------------------------------------------- */

// Initialize the thread local default heap, called from `mi_thread_init`
static bool _mi_thread_heap_init(void) {
  if (mi_heap_is_initialized(mi_prim_get_default_heap())) return true;
  if (_mi_is_main_thread()) {
    // mi_assert_internal(heap_main.thread_id != 0);  // can happen on freeBSD where alloc is called before any initialization
    // the main heap is statically allocated
    mi_heap_main_init();
    _mi_heap_set_default_direct(&heap_main);
    //mi_assert_internal(_mi_heap_default->tld->heap_backing == mi_prim_get_default_heap());
  }
  else {
    // allocates tld data
    // note: we cannot access thread-locals yet as that can cause (recursive) allocation
    // (on macOS <= 14 for example where the loader allocates thread-local data on demand).
    mi_tld_t* tld = mi_tld_alloc();

    // allocate and initialize the heap
    mi_heap_t* heap = _mi_heap_create(0 /* default tag */, false /* allow destroy? */, _mi_arena_id_none(), tld);

    // associate the heap with this thread
    // (this is safe, on macOS for example, the heap is set in a dedicated TLS slot and thus does not cause recursive allocation)
    _mi_heap_set_default_direct(heap);

    // now that the heap is set for this thread, we can set the thread-local tld.
    thread_tld = tld;
  }
  return false;
}


// Free the thread local default heap (called from `mi_thread_done`)
static bool _mi_thread_heap_done(mi_heap_t* heap) {
  if (!mi_heap_is_initialized(heap)) return true;

  // reset default heap
  _mi_heap_set_default_direct(_mi_is_main_thread() ? &heap_main : (mi_heap_t*)&_mi_heap_empty);

  // switch to backing heap
  heap = heap->tld->heap_backing;
  if (!mi_heap_is_initialized(heap)) return false;

  // delete all non-backing heaps in this thread
  mi_heap_t* curr = heap->tld->heaps;
  while (curr != NULL) {
    mi_heap_t* next = curr->next; // save `next` as `curr` will be freed
    if (curr != heap) {
      mi_assert_internal(!mi_heap_is_backing(curr));
      mi_heap_delete(curr);
    }
    curr = next;
  }
  mi_assert_internal(heap->tld->heaps == heap && heap->next == NULL);
  mi_assert_internal(mi_heap_is_backing(heap));

  // collect if not the main thread
  if (heap != &heap_main) {
    _mi_heap_collect_abandon(heap);
  }

  // free heap meta data
  _mi_meta_free(heap, sizeof(mi_heap_t), heap->memid);

  if (heap == &heap_main) {
    #if 0
    // never free the main thread even in debug mode; if a dll is linked statically with mimalloc,
    // there may still be delete/free calls after the mi_fls_done is called. Issue #207
    _mi_heap_destroy_pages(heap);
    mi_assert_internal(heap->tld->heap_backing == &heap_main);
    #endif
  }

  return false;
}



// --------------------------------------------------------
// Try to run `mi_thread_done()` automatically so any memory
// owned by the thread but not yet released can be abandoned
// and re-owned by another thread.
//
// 1. windows dynamic library:
//     call from DllMain on DLL_THREAD_DETACH
// 2. windows static library:
//     use special linker section to call a destructor when the thread is done
// 3. unix, pthreads:
//     use a pthread key to call a destructor when a pthread is done
//
// In the last two cases we also need to call `mi_process_init`
// to set up the thread local keys.
// --------------------------------------------------------

// Set up handlers so `mi_thread_done` is called automatically
static void mi_process_setup_auto_thread_done(void) {
  static bool tls_initialized = false; // fine if it races
  if (tls_initialized) return;
  tls_initialized = true;
  _mi_prim_thread_init_auto_done();
  _mi_heap_set_default_direct(&heap_main);
}


bool _mi_is_main_thread(void) {
  return (tld_main.thread_id==0 || tld_main.thread_id == _mi_thread_id());
}


// This is called from the `mi_malloc_generic`
void mi_thread_init(void) mi_attr_noexcept
{
  // ensure our process has started already
  mi_process_init();

  // initialize the thread local default heap
  // (this will call `_mi_heap_set_default_direct` and thus set the
  //  fiber/pthread key to a non-zero value, ensuring `_mi_thread_done` is called)
  if (_mi_thread_heap_init()) return;  // returns true if already initialized

  mi_subproc_stat_increase(_mi_subproc_main(), threads, 1);
  //_mi_verbose_message("thread init: 0x%zx\n", _mi_thread_id());
}

void mi_thread_done(void) mi_attr_noexcept {
  _mi_thread_done(NULL);
}

void _mi_thread_done(mi_heap_t* heap)
{
  // calling with NULL implies using the default heap
  if (heap == NULL) {
    heap = mi_prim_get_default_heap();
    if (heap == NULL) return;
  }

  // prevent re-entrancy through heap_done/heap_set_default_direct (issue #699)
  if (!mi_heap_is_initialized(heap)) {
    return;
  }

  // adjust stats
  mi_subproc_stat_decrease(_mi_subproc_main(), threads, 1);

  // check thread-id as on Windows shutdown with FLS the main (exit) thread may call this on thread-local heaps...
  if (heap->tld->thread_id != _mi_prim_thread_id()) return;

  // abandon the thread local heap
  // note: we store the tld as we should avoid reading `thread_tld` at this point (to avoid reinitializing the thread local storage)
  mi_tld_t* tld = heap->tld;
  _mi_thread_heap_done(heap);  // returns true if already ran

  // free thread local data
  mi_tld_free(tld);
}

void _mi_heap_set_default_direct(mi_heap_t* heap)  {
  mi_assert_internal(heap != NULL);
  #if defined(MI_TLS_SLOT)
  mi_prim_tls_slot_set(MI_TLS_SLOT,heap);
  #elif defined(MI_TLS_PTHREAD_SLOT_OFS)
  *mi_prim_tls_pthread_heap_slot() = heap;
  #elif defined(MI_TLS_PTHREAD)
  // we use _mi_heap_default_key
  #else
  _mi_heap_default = heap;
  #endif

  // ensure the default heap is passed to `_mi_thread_done`
  // setting to a non-NULL value also ensures `mi_thread_done` is called.
  _mi_prim_thread_associate_default_heap(heap);
}

void mi_thread_set_in_threadpool(void) mi_attr_noexcept {
  mi_tld_t* tld = mi_tld();
  if (tld!=NULL) {
    tld->is_in_threadpool = true;
  }
}

// --------------------------------------------------------
// Run functions on process init/done, and thread init/done
// --------------------------------------------------------
static bool os_preloading = true;    // true until this module is initialized

// Returns true if this module has not been initialized; Don't use C runtime routines until it returns false.
bool mi_decl_noinline _mi_preloading(void) {
  return os_preloading;
}

// Returns true if mimalloc was redirected
mi_decl_nodiscard bool mi_is_redirected(void) mi_attr_noexcept {
  return _mi_is_redirected();
}

// Called once by the process loader from `src/prim/prim.c`
void _mi_process_load(void) {
  mi_heap_main_init();
  #if defined(__APPLE__) || defined(MI_TLS_RECURSE_GUARD)
  volatile mi_heap_t* dummy = _mi_heap_default; // access TLS to allocate it before setting tls_initialized to true;
  if (dummy == NULL) return;                    // use dummy or otherwise the access may get optimized away (issue #697)
  #endif
  os_preloading = false;
  mi_assert_internal(_mi_is_main_thread());
  _mi_options_init();
  mi_process_setup_auto_thread_done();
  mi_process_init();
  if (_mi_is_redirected()) _mi_verbose_message("malloc is redirected.\n");

  // show message from the redirector (if present)
  const char* msg = NULL;
  _mi_allocator_init(&msg);
  if (msg != NULL && (mi_option_is_enabled(mi_option_verbose) || mi_option_is_enabled(mi_option_show_errors))) {
    _mi_fputs(NULL,NULL,NULL,msg);
  }

  // reseed random
  _mi_random_reinit_if_weak(&heap_main.random);
}

#if defined(_WIN32) && (defined(_M_IX86) || defined(_M_X64))
#include <intrin.h>
mi_decl_cache_align bool _mi_cpu_has_fsrm = false;
mi_decl_cache_align bool _mi_cpu_has_erms = false;

static void mi_detect_cpu_features(void) {
  // FSRM for fast short rep movsb/stosb support (AMD Zen3+ (~2020) or Intel Ice Lake+ (~2017))
  // EMRS for fast enhanced rep movsb/stosb support
  int32_t cpu_info[4];
  __cpuid(cpu_info, 7);
  _mi_cpu_has_fsrm = ((cpu_info[3] & (1 << 4)) != 0); // bit 4 of EDX : see <https://en.wikipedia.org/wiki/CPUID#EAX=7,_ECX=0:_Extended_Features>
  _mi_cpu_has_erms = ((cpu_info[2] & (1 << 9)) != 0); // bit 9 of ECX : see <https://en.wikipedia.org/wiki/CPUID#EAX=7,_ECX=0:_Extended_Features>
}
#else
static void mi_detect_cpu_features(void) {
  // nothing
}
#endif

// Initialize the process; called by thread_init or the process loader
void mi_process_init(void) mi_attr_noexcept {
  // ensure we are called once
  static mi_atomic_once_t process_init;
	#if _MSC_VER < 1920
	mi_heap_main_init(); // vs2017 can dynamically re-initialize heap_main
	#endif
  if (!mi_atomic_once(&process_init)) return;
  _mi_process_is_initialized = true;
  _mi_verbose_message("process init: 0x%zx\n", _mi_thread_id());

  mi_detect_cpu_features();
  _mi_os_init();
  _mi_page_map_init();
  mi_heap_main_init();
  mi_tld_main_init();
  // the following two can potentially allocate (on freeBSD for locks and thread keys)
  mi_subproc_main_init();
  mi_process_setup_auto_thread_done();

  #if MI_DEBUG
  _mi_verbose_message("debug level : %d\n", MI_DEBUG);
  #endif
  _mi_verbose_message("secure level: %d\n", MI_SECURE);
  _mi_verbose_message("mem tracking: %s\n", MI_TRACK_TOOL);
  #if MI_TSAN
  _mi_verbose_message("thread santizer enabled\n");
  #endif
  mi_thread_init();

  #if defined(_WIN32) && defined(MI_WIN_USE_FLS)
  // On windows, when building as a static lib the FLS cleanup happens to early for the main thread.
  // To avoid this, set the FLS value for the main thread to NULL so the fls cleanup
  // will not call _mi_thread_done on the (still executing) main thread. See issue #508.
  _mi_prim_thread_associate_default_heap(NULL);
  #endif

  mi_stats_reset();  // only call stat reset *after* thread init (or the heap tld == NULL)
  mi_track_init();

  if (mi_option_is_enabled(mi_option_reserve_huge_os_pages)) {
    size_t pages = mi_option_get_clamp(mi_option_reserve_huge_os_pages, 0, 128*1024);
    long reserve_at = mi_option_get(mi_option_reserve_huge_os_pages_at);
    if (reserve_at != -1) {
      mi_reserve_huge_os_pages_at(pages, reserve_at, pages*500);
    } else {
      mi_reserve_huge_os_pages_interleave(pages, 0, pages*500);
    }
  }
  if (mi_option_is_enabled(mi_option_reserve_os_memory)) {
    long ksize = mi_option_get(mi_option_reserve_os_memory);
    if (ksize > 0) {
      mi_reserve_os_memory((size_t)ksize*MI_KiB, true, true);
    }
  }
}

// Called when the process is done (through `at_exit`)
void mi_cdecl _mi_process_done(void) {
  // only shutdown if we were initialized
  if (!_mi_process_is_initialized) return;
  // ensure we are called once
  static bool process_done = false;
  if (process_done) return;
  process_done = true;

  // get the default heap so we don't need to acces thread locals anymore
  mi_heap_t* heap = mi_prim_get_default_heap();  // use prim to not initialize any heap
  mi_assert_internal(heap != NULL);

  // release any thread specific resources and ensure _mi_thread_done is called on all but the main thread
  _mi_prim_thread_done_auto_done();


  #ifndef MI_SKIP_COLLECT_ON_EXIT
    #if (MI_DEBUG || !defined(MI_SHARED_LIB))
    // free all memory if possible on process exit. This is not needed for a stand-alone process
    // but should be done if mimalloc is statically linked into another shared library which
    // is repeatedly loaded/unloaded, see issue #281.
    mi_heap_collect(heap, true /* force */ );
    #endif
  #endif

  // Forcefully release all retained memory; this can be dangerous in general if overriding regular malloc/free
  // since after process_done there might still be other code running that calls `free` (like at_exit routines,
  // or C-runtime termination code.
  if (mi_option_is_enabled(mi_option_destroy_on_exit)) {
    mi_heap_collect(heap, true /* force */);
    _mi_heap_unsafe_destroy_all(heap);     // forcefully release all memory held by all heaps (of this thread only!)
    _mi_arenas_unsafe_destroy_all(heap->tld);
  }

  if (mi_option_is_enabled(mi_option_show_stats) || mi_option_is_enabled(mi_option_verbose)) {
    mi_stats_print(NULL);
  }
  _mi_allocator_done();
  _mi_verbose_message("process done: 0x%zx\n", tld_main.thread_id);
  os_preloading = true; // don't call the C runtime anymore
}
<|MERGE_RESOLUTION|>--- conflicted
+++ resolved
@@ -68,43 +68,22 @@
 #define MI_STAT_COUNT_NULL()  {0,0,0}
 
 // Empty statistics
-<<<<<<< HEAD
-#if MI_STAT>1
-#define MI_STAT_COUNT_END_NULL()  , { MI_INIT64(MI_STAT_COUNT_NULL), MI_INIT8(MI_STAT_COUNT_NULL), MI_STAT_COUNT_NULL(), MI_STAT_COUNT_NULL(), MI_STAT_COUNT_NULL() }
-#else
-#define MI_STAT_COUNT_END_NULL()
-#endif
-
-#define MI_STATS_NULL  \
-  MI_STAT_COUNT_NULL(), MI_STAT_COUNT_NULL(), \
-  MI_STAT_COUNT_NULL(), MI_STAT_COUNT_NULL(), \
-  MI_STAT_COUNT_NULL(), MI_STAT_COUNT_NULL(), \
-  MI_STAT_COUNT_NULL(), MI_STAT_COUNT_NULL(), \
-  MI_STAT_COUNT_NULL(), MI_STAT_COUNT_NULL(), \
-  MI_STAT_COUNT_NULL(), MI_STAT_COUNT_NULL(), \
-=======
 #define MI_STATS_NULL  \
   MI_STAT_COUNT_NULL(), MI_STAT_COUNT_NULL(), MI_STAT_COUNT_NULL(), MI_STAT_COUNT_NULL(), \
   MI_STAT_COUNT_NULL(), MI_STAT_COUNT_NULL(), MI_STAT_COUNT_NULL(), MI_STAT_COUNT_NULL(), \
   MI_STAT_COUNT_NULL(), MI_STAT_COUNT_NULL(), MI_STAT_COUNT_NULL(), \
   { 0 }, { 0 }, { 0 }, { 0 }, \
->>>>>>> c910750b
   { 0 }, { 0 }, { 0 }, { 0 }, \
   \
   { 0 }, { 0 }, { 0 }, { 0 }, \
   MI_STAT_COUNT_NULL(), MI_STAT_COUNT_NULL(), MI_STAT_COUNT_NULL(), MI_STAT_COUNT_NULL(), \
   { 0 }, { 0 }, { 0 }, { 0 }, \
-<<<<<<< HEAD
-  { 0 }, { 0 }, { 0 }, { 0 }  \
-  MI_STAT_COUNT_END_NULL()
-=======
   \
   { MI_INIT4(MI_STAT_COUNT_NULL) }, \
   { { 0 }, { 0 }, { 0 }, { 0 } }, \
   \
   { MI_INIT74(MI_STAT_COUNT_NULL) }, \
   { MI_INIT74(MI_STAT_COUNT_NULL) }
->>>>>>> c910750b
 
 // --------------------------------------------------------
 // Statically allocate an empty heap as the initial
@@ -131,7 +110,7 @@
   0,                      // heartbeat
   false,                  // recurse
   false,                  // is_in_threadpool
-  { MI_STATS_NULL },      // stats
+  { MI_STAT_VERSION, MI_STATS_NULL },      // stats
   MI_MEMID_STATIC         // memid
 };
 
@@ -160,7 +139,6 @@
 extern mi_decl_hidden mi_decl_cache_align mi_heap_t heap_main;
 
 static mi_decl_cache_align mi_tld_t tld_main = {
-<<<<<<< HEAD
   0,                      // thread_id
   0,                      // thread_seq
   &subproc_main,          // subproc
@@ -169,17 +147,8 @@
   0,                      // heartbeat
   false,                  // recurse
   false,                  // is_in_threadpool
-  { MI_STATS_NULL },      // stats
+  { MI_STAT_VERSION, MI_STATS_NULL },      // stats
   MI_MEMID_STATIC         // memid
-=======
-  0, false,
-  &_mi_heap_main, &_mi_heap_main,
-  { { NULL, NULL }, {NULL ,NULL}, {NULL ,NULL, 0},
-    0, 0, 0, 0, 0, &mi_subproc_default,
-    &tld_main.stats
-  }, // segments
-  { MI_STAT_VERSION, MI_STATS_NULL }       // stats
->>>>>>> c910750b
 };
 
 mi_decl_cache_align mi_heap_t heap_main = {
