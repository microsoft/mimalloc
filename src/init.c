/* ----------------------------------------------------------------------------
Copyright (c) 2018-2022, Microsoft Research, Daan Leijen
This is free software; you can redistribute it and/or modify it under the
terms of the MIT license. A copy of the license can be found in the file
"LICENSE" at the root of this distribution.
-----------------------------------------------------------------------------*/
#include "mimalloc.h"
#include "mimalloc/internal.h"
#include "mimalloc/prim.h"

#include <string.h>  // memcpy, memset
#include <stdlib.h>  // atexit


// Empty page used to initialize the small free pages array
const mi_page_t _mi_page_empty = {
  0, false, false, false,
  0,       // capacity
  0,       // reserved capacity
  { 0 },   // flags
  false,   // is_zero
  0,       // retire_expire
  NULL,    // free
  0,       // used
  0,       // xblock_size
  NULL,    // local_free
  #if (MI_PADDING || MI_ENCODE_FREELIST)
  { 0, 0 },
  #endif
  MI_ATOMIC_VAR_INIT(0), // xthread_free
  MI_ATOMIC_VAR_INIT(0), // xheap
  NULL, NULL
  #if MI_INTPTR_SIZE==8
  , { 0 }  // padding
  #endif
};

#define MI_PAGE_EMPTY() ((mi_page_t*)&_mi_page_empty)

#if (MI_SMALL_WSIZE_MAX==128)
#if (MI_PADDING>0) && (MI_INTPTR_SIZE >= 8)
#define MI_SMALL_PAGES_EMPTY  { MI_INIT128(MI_PAGE_EMPTY), MI_PAGE_EMPTY(), MI_PAGE_EMPTY() }
#elif (MI_PADDING>0)
#define MI_SMALL_PAGES_EMPTY  { MI_INIT128(MI_PAGE_EMPTY), MI_PAGE_EMPTY(), MI_PAGE_EMPTY(), MI_PAGE_EMPTY() }
#else
#define MI_SMALL_PAGES_EMPTY  { MI_INIT128(MI_PAGE_EMPTY), MI_PAGE_EMPTY() }
#endif
#else
#error "define right initialization sizes corresponding to MI_SMALL_WSIZE_MAX"
#endif

// Empty page queues for every bin
#define QNULL(sz)  { NULL, NULL, (sz)*sizeof(uintptr_t) }
#define MI_PAGE_QUEUES_EMPTY \
  { QNULL(1), \
    QNULL(     1), QNULL(     2), QNULL(     3), QNULL(     4), QNULL(     5), QNULL(     6), QNULL(     7), QNULL(     8), /* 8 */ \
    QNULL(    10), QNULL(    12), QNULL(    14), QNULL(    16), QNULL(    20), QNULL(    24), QNULL(    28), QNULL(    32), /* 16 */ \
    QNULL(    40), QNULL(    48), QNULL(    56), QNULL(    64), QNULL(    80), QNULL(    96), QNULL(   112), QNULL(   128), /* 24 */ \
    QNULL(   160), QNULL(   192), QNULL(   224), QNULL(   256), QNULL(   320), QNULL(   384), QNULL(   448), QNULL(   512), /* 32 */ \
    QNULL(   640), QNULL(   768), QNULL(   896), QNULL(  1024), QNULL(  1280), QNULL(  1536), QNULL(  1792), QNULL(  2048), /* 40 */ \
    QNULL(  2560), QNULL(  3072), QNULL(  3584), QNULL(  4096), QNULL(  5120), QNULL(  6144), QNULL(  7168), QNULL(  8192), /* 48 */ \
    QNULL( 10240), QNULL( 12288), QNULL( 14336), QNULL( 16384), QNULL( 20480), QNULL( 24576), QNULL( 28672), QNULL( 32768), /* 56 */ \
    QNULL( 40960), QNULL( 49152), QNULL( 57344), QNULL( 65536), QNULL( 81920), QNULL( 98304), QNULL(114688), QNULL(131072), /* 64 */ \
    QNULL(163840), QNULL(196608), QNULL(229376), QNULL(262144), QNULL(327680), QNULL(393216), QNULL(458752), QNULL(524288), /* 72 */ \
    QNULL(MI_MEDIUM_OBJ_WSIZE_MAX + 1  /* 655360, Huge queue */), \
    QNULL(MI_MEDIUM_OBJ_WSIZE_MAX + 2) /* Full queue */ }

#define MI_STAT_COUNT_NULL()  {0,0,0,0}

// Empty statistics
#if MI_STAT>1
#define MI_STAT_COUNT_END_NULL()  , { MI_STAT_COUNT_NULL(), MI_INIT32(MI_STAT_COUNT_NULL) }
#else
#define MI_STAT_COUNT_END_NULL()
#endif

#define MI_STATS_NULL  \
  MI_STAT_COUNT_NULL(), MI_STAT_COUNT_NULL(), \
  MI_STAT_COUNT_NULL(), MI_STAT_COUNT_NULL(), \
  MI_STAT_COUNT_NULL(), MI_STAT_COUNT_NULL(), \
  MI_STAT_COUNT_NULL(), MI_STAT_COUNT_NULL(), \
  MI_STAT_COUNT_NULL(), MI_STAT_COUNT_NULL(), \
  MI_STAT_COUNT_NULL(), MI_STAT_COUNT_NULL(), \
  MI_STAT_COUNT_NULL(), MI_STAT_COUNT_NULL(), \
  MI_STAT_COUNT_NULL(), \
  { 0, 0 }, { 0, 0 }, { 0, 0 }, { 0, 0 }, \
  { 0, 0 }, { 0, 0 }, { 0, 0 }, { 0, 0 }, { 0, 0 }, { 0, 0 }, \
  { 0, 0 }, { 0, 0 }, { 0, 0 } \
  MI_STAT_COUNT_END_NULL()


// Empty slice span queues for every bin
#define SQNULL(sz)  { NULL, NULL, sz }
#define MI_SEGMENT_SPAN_QUEUES_EMPTY \
  { SQNULL(1), \
    SQNULL(     1), SQNULL(     2), SQNULL(     3), SQNULL(     4), SQNULL(     5), SQNULL(     6), SQNULL(     7), SQNULL(    10), /*  8 */ \
    SQNULL(    12), SQNULL(    14), SQNULL(    16), SQNULL(    20), SQNULL(    24), SQNULL(    28), SQNULL(    32), SQNULL(    40), /* 16 */ \
    SQNULL(    48), SQNULL(    56), SQNULL(    64), SQNULL(    80), SQNULL(    96), SQNULL(   112), SQNULL(   128), SQNULL(   160), /* 24 */ \
    SQNULL(   192), SQNULL(   224), SQNULL(   256), SQNULL(   320), SQNULL(   384), SQNULL(   448), SQNULL(   512), SQNULL(   640), /* 32 */ \
    SQNULL(   768), SQNULL(   896), SQNULL(  1024) /* 35 */ }


// --------------------------------------------------------
// Statically allocate an empty heap as the initial
// thread local value for the default heap,
// and statically allocate the backing heap for the main
// thread so it can function without doing any allocation
// itself (as accessing a thread local for the first time
// may lead to allocation itself on some platforms)
// --------------------------------------------------------

mi_decl_cache_align const mi_heap_t _mi_heap_empty = {
  NULL,
  MI_SMALL_PAGES_EMPTY,
  MI_PAGE_QUEUES_EMPTY,
  MI_ATOMIC_VAR_INIT(NULL),
  0,                // tid
  0,                // cookie
  0,                // arena id
  { 0, 0 },         // keys
  { {0}, {0}, 0, true }, // random
  0,                // page count
  MI_BIN_FULL, 0,   // page retired min/max
  NULL,             // next
  false
};

#define tld_empty_stats  ((mi_stats_t*)((uint8_t*)&tld_empty + offsetof(mi_tld_t,stats)))
#define tld_empty_os     ((mi_os_tld_t*)((uint8_t*)&tld_empty + offsetof(mi_tld_t,os)))

mi_decl_cache_align static const mi_tld_t tld_empty = {
  0,
  false,
  NULL, NULL,
  { MI_SEGMENT_SPAN_QUEUES_EMPTY, 0, 0, 0, 0, tld_empty_stats, tld_empty_os }, // segments
  { 0, tld_empty_stats }, // os
  { MI_STATS_NULL }       // stats
};

mi_threadid_t _mi_thread_id(void) mi_attr_noexcept {
  return _mi_prim_thread_id();
}

// the thread-local default heap for allocation
mi_decl_thread mi_heap_t* _mi_heap_default = (mi_heap_t*)&_mi_heap_empty;

extern mi_heap_t _mi_heap_main;

static mi_tld_t tld_main = {
  0, false,
<<<<<<< HEAD
  &_mi_heap_main, & _mi_heap_main,
  { MI_SEGMENT_SPAN_QUEUES_EMPTY, 0, 0, 0, 0, &tld_main.stats, &tld_main.os }, // segments
=======
  &_mi_heap_main, &_mi_heap_main,
  { { NULL, NULL }, {NULL ,NULL}, {NULL ,NULL, 0},
    0, 0, 0, 0, 0,
    &tld_main.stats, &tld_main.os
  }, // segments
>>>>>>> 5fe83bf3
  { 0, &tld_main.stats },  // os
  { MI_STATS_NULL }       // stats
};

mi_heap_t _mi_heap_main = {
  &tld_main,
  MI_SMALL_PAGES_EMPTY,
  MI_PAGE_QUEUES_EMPTY,
  MI_ATOMIC_VAR_INIT(NULL),
  0,                // thread id
  0,                // initial cookie
  0,                // arena id
  { 0, 0 },         // the key of the main heap can be fixed (unlike page keys that need to be secure!)
  { {0x846ca68b}, {0}, 0, true },  // random
  0,                // page count
  MI_BIN_FULL, 0,   // page retired min/max
  NULL,             // next heap
  false             // can reclaim
};

bool _mi_process_is_initialized = false;  // set to `true` in `mi_process_init`.

mi_stats_t _mi_stats_main = { MI_STATS_NULL };


static void mi_heap_main_init(void) {
  if (_mi_heap_main.cookie == 0) {
    _mi_heap_main.thread_id = _mi_thread_id();
    _mi_heap_main.cookie = 1;
    #if defined(_WIN32) && !defined(MI_SHARED_LIB)
      _mi_random_init_weak(&_mi_heap_main.random);    // prevent allocation failure during bcrypt dll initialization with static linking
    #else
      _mi_random_init(&_mi_heap_main.random);
    #endif
    _mi_heap_main.cookie  = _mi_heap_random_next(&_mi_heap_main);
    _mi_heap_main.keys[0] = _mi_heap_random_next(&_mi_heap_main);
    _mi_heap_main.keys[1] = _mi_heap_random_next(&_mi_heap_main);
  }
}

mi_heap_t* _mi_heap_main_get(void) {
  mi_heap_main_init();
  return &_mi_heap_main;
}


/* -----------------------------------------------------------
  Initialization and freeing of the thread local heaps
----------------------------------------------------------- */

// note: in x64 in release build `sizeof(mi_thread_data_t)` is under 4KiB (= OS page size).
typedef struct mi_thread_data_s {
  mi_heap_t  heap;   // must come first due to cast in `_mi_heap_done`
  mi_tld_t   tld;
  mi_memid_t memid;  // must come last due to zero'ing
} mi_thread_data_t;


// Thread meta-data is allocated directly from the OS. For
// some programs that do not use thread pools and allocate and
// destroy many OS threads, this may causes too much overhead
// per thread so we maintain a small cache of recently freed metadata.

#define TD_CACHE_SIZE (16)
static _Atomic(mi_thread_data_t*) td_cache[TD_CACHE_SIZE];

static mi_thread_data_t* mi_thread_data_zalloc(void) {
  // try to find thread metadata in the cache
  bool is_zero = false;
  mi_thread_data_t* td = NULL;
  for (int i = 0; i < TD_CACHE_SIZE; i++) {
    td = mi_atomic_load_ptr_relaxed(mi_thread_data_t, &td_cache[i]);
    if (td != NULL) {
      // found cached allocation, try use it
      td = mi_atomic_exchange_ptr_acq_rel(mi_thread_data_t, &td_cache[i], NULL);
      if (td != NULL) {
        break;
      }
    }
  }

  // if that fails, allocate as meta data
  if (td == NULL) {
    mi_memid_t memid;
    td = (mi_thread_data_t*)_mi_os_alloc(sizeof(mi_thread_data_t), &memid, &_mi_stats_main);
    if (td == NULL) {
      // if this fails, try once more. (issue #257)
      td = (mi_thread_data_t*)_mi_os_alloc(sizeof(mi_thread_data_t), &memid, &_mi_stats_main);
      if (td == NULL) {
        // really out of memory
        _mi_error_message(ENOMEM, "unable to allocate thread local heap metadata (%zu bytes)\n", sizeof(mi_thread_data_t));
      }
    }
    if (td != NULL) {
      td->memid = memid;
      is_zero = memid.initially_zero;
    }
  }
  
  if (td != NULL && !is_zero) {
    _mi_memzero_aligned(td, offsetof(mi_thread_data_t,memid));
  }
  return td;
}

static void mi_thread_data_free( mi_thread_data_t* tdfree ) {
  // try to add the thread metadata to the cache
  for (int i = 0; i < TD_CACHE_SIZE; i++) {
    mi_thread_data_t* td = mi_atomic_load_ptr_relaxed(mi_thread_data_t, &td_cache[i]);
    if (td == NULL) {
      mi_thread_data_t* expected = NULL;
      if (mi_atomic_cas_ptr_weak_acq_rel(mi_thread_data_t, &td_cache[i], &expected, tdfree)) {
        return;
      }
    }
  }
  // if that fails, just free it directly
  _mi_os_free(tdfree, sizeof(mi_thread_data_t), tdfree->memid, &_mi_stats_main);
}

void _mi_thread_data_collect(void) {
  // free all thread metadata from the cache
  for (int i = 0; i < TD_CACHE_SIZE; i++) {
    mi_thread_data_t* td = mi_atomic_load_ptr_relaxed(mi_thread_data_t, &td_cache[i]);
    if (td != NULL) {
      td = mi_atomic_exchange_ptr_acq_rel(mi_thread_data_t, &td_cache[i], NULL);
      if (td != NULL) {
        _mi_os_free(td, sizeof(mi_thread_data_t), td->memid, &_mi_stats_main);
      }
    }
  }
}

// Initialize the thread local default heap, called from `mi_thread_init`
static bool _mi_heap_init(void) {
  if (mi_heap_is_initialized(mi_prim_get_default_heap())) return true;
  if (_mi_is_main_thread()) {
    // mi_assert_internal(_mi_heap_main.thread_id != 0);  // can happen on freeBSD where alloc is called before any initialization
    // the main heap is statically allocated
    mi_heap_main_init();
    _mi_heap_set_default_direct(&_mi_heap_main);
    //mi_assert_internal(_mi_heap_default->tld->heap_backing == mi_prim_get_default_heap());
  }
  else {
    // use `_mi_os_alloc` to allocate directly from the OS
    mi_thread_data_t* td = mi_thread_data_zalloc();
    if (td == NULL) return false;

    mi_tld_t*  tld = &td->tld;
    mi_heap_t* heap = &td->heap;
    _mi_memcpy_aligned(tld, &tld_empty, sizeof(*tld));
    _mi_memcpy_aligned(heap, &_mi_heap_empty, sizeof(*heap));
    heap->thread_id = _mi_thread_id();
    _mi_random_init(&heap->random);
    heap->cookie  = _mi_heap_random_next(heap) | 1;
    heap->keys[0] = _mi_heap_random_next(heap);
    heap->keys[1] = _mi_heap_random_next(heap);
    heap->tld = tld;
    tld->heap_backing = heap;
    tld->heaps = heap;
    tld->segments.stats = &tld->stats;
    tld->segments.os = &tld->os;
    tld->os.stats = &tld->stats;
    _mi_heap_set_default_direct(heap);
  }
  return false;
}

// Free the thread local default heap (called from `mi_thread_done`)
static bool _mi_heap_done(mi_heap_t* heap) {
  if (!mi_heap_is_initialized(heap)) return true;

  // reset default heap
  _mi_heap_set_default_direct(_mi_is_main_thread() ? &_mi_heap_main : (mi_heap_t*)&_mi_heap_empty);

  // switch to backing heap
  heap = heap->tld->heap_backing;
  if (!mi_heap_is_initialized(heap)) return false;

  // delete all non-backing heaps in this thread
  mi_heap_t* curr = heap->tld->heaps;
  while (curr != NULL) {
    mi_heap_t* next = curr->next; // save `next` as `curr` will be freed
    if (curr != heap) {
      mi_assert_internal(!mi_heap_is_backing(curr));
      mi_heap_delete(curr);
    }
    curr = next;
  }
  mi_assert_internal(heap->tld->heaps == heap && heap->next == NULL);
  mi_assert_internal(mi_heap_is_backing(heap));

  // collect if not the main thread
  if (heap != &_mi_heap_main) {
    _mi_heap_collect_abandon(heap);
  }

  // merge stats
  _mi_stats_done(&heap->tld->stats);

  // free if not the main thread
  if (heap != &_mi_heap_main) {
    // the following assertion does not always hold for huge segments as those are always treated
    // as abondened: one may allocate it in one thread, but deallocate in another in which case
    // the count can be too large or negative. todo: perhaps not count huge segments? see issue #363
    // mi_assert_internal(heap->tld->segments.count == 0 || heap->thread_id != _mi_thread_id());
    mi_thread_data_free((mi_thread_data_t*)heap);
  }
  else {
    #if 0
    // never free the main thread even in debug mode; if a dll is linked statically with mimalloc,
    // there may still be delete/free calls after the mi_fls_done is called. Issue #207
    _mi_heap_destroy_pages(heap);
    mi_assert_internal(heap->tld->heap_backing == &_mi_heap_main);
    #endif
  }
  return false;
}



// --------------------------------------------------------
// Try to run `mi_thread_done()` automatically so any memory
// owned by the thread but not yet released can be abandoned
// and re-owned by another thread.
//
// 1. windows dynamic library:
//     call from DllMain on DLL_THREAD_DETACH
// 2. windows static library:
//     use `FlsAlloc` to call a destructor when the thread is done
// 3. unix, pthreads:
//     use a pthread key to call a destructor when a pthread is done
//
// In the last two cases we also need to call `mi_process_init`
// to set up the thread local keys.
// --------------------------------------------------------

// Set up handlers so `mi_thread_done` is called automatically
static void mi_process_setup_auto_thread_done(void) {
  static bool tls_initialized = false; // fine if it races
  if (tls_initialized) return;
  tls_initialized = true;
  _mi_prim_thread_init_auto_done();
  _mi_heap_set_default_direct(&_mi_heap_main);
}


bool _mi_is_main_thread(void) {
  return (_mi_heap_main.thread_id==0 || _mi_heap_main.thread_id == _mi_thread_id());
}

static _Atomic(size_t) thread_count = MI_ATOMIC_VAR_INIT(1);

size_t  _mi_current_thread_count(void) {
  return mi_atomic_load_relaxed(&thread_count);
}

// This is called from the `mi_malloc_generic`
void mi_thread_init(void) mi_attr_noexcept
{
  // ensure our process has started already
  mi_process_init();

  // initialize the thread local default heap
  // (this will call `_mi_heap_set_default_direct` and thus set the
  //  fiber/pthread key to a non-zero value, ensuring `_mi_thread_done` is called)
  if (_mi_heap_init()) return;  // returns true if already initialized

  _mi_stat_increase(&_mi_stats_main.threads, 1);
  mi_atomic_increment_relaxed(&thread_count);
  //_mi_verbose_message("thread init: 0x%zx\n", _mi_thread_id());
}

void mi_thread_done(void) mi_attr_noexcept {
  _mi_thread_done(NULL);
}

void _mi_thread_done(mi_heap_t* heap) 
{
  // calling with NULL implies using the default heap
  if (heap == NULL) { 
    heap = mi_prim_get_default_heap(); 
    if (heap == NULL) return;
  }

  // prevent re-entrancy through heap_done/heap_set_default_direct (issue #699)
  if (!mi_heap_is_initialized(heap)) {
    return; 
  }

  // adjust stats
  mi_atomic_decrement_relaxed(&thread_count);
  _mi_stat_decrease(&_mi_stats_main.threads, 1);
  
  // check thread-id as on Windows shutdown with FLS the main (exit) thread may call this on thread-local heaps...
  if (heap->thread_id != _mi_thread_id()) return;

  // abandon the thread local heap
  if (_mi_heap_done(heap)) return;  // returns true if already ran
}

void _mi_heap_set_default_direct(mi_heap_t* heap)  {
  mi_assert_internal(heap != NULL);
  #if defined(MI_TLS_SLOT)
  mi_prim_tls_slot_set(MI_TLS_SLOT,heap);
  #elif defined(MI_TLS_PTHREAD_SLOT_OFS)
  *mi_prim_tls_pthread_heap_slot() = heap;
  #elif defined(MI_TLS_PTHREAD)
  // we use _mi_heap_default_key
  #else
  _mi_heap_default = heap;
  #endif

  // ensure the default heap is passed to `_mi_thread_done`
  // setting to a non-NULL value also ensures `mi_thread_done` is called.
  _mi_prim_thread_associate_default_heap(heap);    
}


// --------------------------------------------------------
// Run functions on process init/done, and thread init/done
// --------------------------------------------------------
static void mi_cdecl mi_process_done(void);

static bool os_preloading = true;    // true until this module is initialized
static bool mi_redirected = false;   // true if malloc redirects to mi_malloc

// Returns true if this module has not been initialized; Don't use C runtime routines until it returns false.
bool mi_decl_noinline _mi_preloading(void) {
  return os_preloading;
}

mi_decl_nodiscard bool mi_is_redirected(void) mi_attr_noexcept {
  return mi_redirected;
}

// Communicate with the redirection module on Windows
#if defined(_WIN32) && defined(MI_SHARED_LIB) && !defined(MI_WIN_NOREDIRECT)
#ifdef __cplusplus
extern "C" {
#endif
mi_decl_export void _mi_redirect_entry(DWORD reason) {
  // called on redirection; careful as this may be called before DllMain
  if (reason == DLL_PROCESS_ATTACH) {
    mi_redirected = true;
  }
  else if (reason == DLL_PROCESS_DETACH) {
    mi_redirected = false;
  }
  else if (reason == DLL_THREAD_DETACH) {
    mi_thread_done();
  }
}
__declspec(dllimport) bool mi_cdecl mi_allocator_init(const char** message);
__declspec(dllimport) void mi_cdecl mi_allocator_done(void);
#ifdef __cplusplus
}
#endif
#else
static bool mi_allocator_init(const char** message) {
  if (message != NULL) *message = NULL;
  return true;
}
static void mi_allocator_done(void) {
  // nothing to do
}
#endif

// Called once by the process loader
static void mi_process_load(void) {
  mi_heap_main_init();
  #if defined(__APPLE__) || defined(MI_TLS_RECURSE_GUARD)
  volatile mi_heap_t* dummy = _mi_heap_default; // access TLS to allocate it before setting tls_initialized to true;
  if (dummy == NULL) return;                    // use dummy or otherwise the access may get optimized away (issue #697)
  #endif
  os_preloading = false;
  mi_assert_internal(_mi_is_main_thread());
  #if !(defined(_WIN32) && defined(MI_SHARED_LIB))  // use Dll process detach (see below) instead of atexit (issue #521)
  atexit(&mi_process_done);
  #endif
  _mi_options_init();
  mi_process_setup_auto_thread_done();
  mi_process_init();
  if (mi_redirected) _mi_verbose_message("malloc is redirected.\n");

  // show message from the redirector (if present)
  const char* msg = NULL;
  mi_allocator_init(&msg);
  if (msg != NULL && (mi_option_is_enabled(mi_option_verbose) || mi_option_is_enabled(mi_option_show_errors))) {
    _mi_fputs(NULL,NULL,NULL,msg);
  }

  // reseed random
  _mi_random_reinit_if_weak(&_mi_heap_main.random);
}

#if defined(_WIN32) && (defined(_M_IX86) || defined(_M_X64))
#include <intrin.h>
mi_decl_cache_align bool _mi_cpu_has_fsrm = false;

static void mi_detect_cpu_features(void) {
  // FSRM for fast rep movsb support (AMD Zen3+ (~2020) or Intel Ice Lake+ (~2017))
  int32_t cpu_info[4];
  __cpuid(cpu_info, 7);
  _mi_cpu_has_fsrm = ((cpu_info[3] & (1 << 4)) != 0); // bit 4 of EDX : see <https://en.wikipedia.org/wiki/CPUID#EAX=7,_ECX=0:_Extended_Features>
}
#else
static void mi_detect_cpu_features(void) {
  // nothing
}
#endif

// Initialize the process; called by thread_init or the process loader
void mi_process_init(void) mi_attr_noexcept {
  // ensure we are called once
  static mi_atomic_once_t process_init;
	#if _MSC_VER < 1920
	mi_heap_main_init(); // vs2017 can dynamically re-initialize _mi_heap_main
	#endif
  if (!mi_atomic_once(&process_init)) return;
  _mi_process_is_initialized = true;
  _mi_verbose_message("process init: 0x%zx\n", _mi_thread_id());
  mi_process_setup_auto_thread_done();

  mi_detect_cpu_features();
  _mi_os_init();
  mi_heap_main_init();
  #if MI_DEBUG
  _mi_verbose_message("debug level : %d\n", MI_DEBUG);
  #endif
  _mi_verbose_message("secure level: %d\n", MI_SECURE);
  _mi_verbose_message("mem tracking: %s\n", MI_TRACK_TOOL);
  #if MI_TSAN
  _mi_verbose_message("thread santizer enabled\n");
  #endif
  mi_thread_init();

  #if defined(_WIN32)
  // On windows, when building as a static lib the FLS cleanup happens to early for the main thread.
  // To avoid this, set the FLS value for the main thread to NULL so the fls cleanup
  // will not call _mi_thread_done on the (still executing) main thread. See issue #508.
  _mi_prim_thread_associate_default_heap(NULL);
  #endif

  mi_stats_reset();  // only call stat reset *after* thread init (or the heap tld == NULL)
  mi_track_init();

  if (mi_option_is_enabled(mi_option_reserve_huge_os_pages)) {
    size_t pages = mi_option_get_clamp(mi_option_reserve_huge_os_pages, 0, 128*1024);
    long reserve_at = mi_option_get(mi_option_reserve_huge_os_pages_at);
    if (reserve_at != -1) {
      mi_reserve_huge_os_pages_at(pages, reserve_at, pages*500);
    } else {
      mi_reserve_huge_os_pages_interleave(pages, 0, pages*500);
    }
  }
  if (mi_option_is_enabled(mi_option_reserve_os_memory)) {
    long ksize = mi_option_get(mi_option_reserve_os_memory);
    if (ksize > 0) {
      mi_reserve_os_memory((size_t)ksize*MI_KiB, true /* commit? */, true /* allow large pages? */);
    }
  }
}

// Called when the process is done (through `at_exit`)
static void mi_cdecl mi_process_done(void) {
  // only shutdown if we were initialized
  if (!_mi_process_is_initialized) return;
  // ensure we are called once
  static bool process_done = false;
  if (process_done) return;
  process_done = true;

  // release any thread specific resources and ensure _mi_thread_done is called on all but the main thread
  _mi_prim_thread_done_auto_done();
  
  #ifndef MI_SKIP_COLLECT_ON_EXIT
    #if (MI_DEBUG || !defined(MI_SHARED_LIB))
    // free all memory if possible on process exit. This is not needed for a stand-alone process
    // but should be done if mimalloc is statically linked into another shared library which
    // is repeatedly loaded/unloaded, see issue #281.
    mi_collect(true /* force */ );
    #endif
  #endif

  // Forcefully release all retained memory; this can be dangerous in general if overriding regular malloc/free
  // since after process_done there might still be other code running that calls `free` (like at_exit routines,
  // or C-runtime termination code.
  if (mi_option_is_enabled(mi_option_destroy_on_exit)) {
    mi_collect(true /* force */);
    _mi_heap_unsafe_destroy_all();     // forcefully release all memory held by all heaps (of this thread only!)
    _mi_arena_unsafe_destroy_all(& _mi_heap_main_get()->tld->stats);
  }

  if (mi_option_is_enabled(mi_option_show_stats) || mi_option_is_enabled(mi_option_verbose)) {
    mi_stats_print(NULL);
  }
  mi_allocator_done();
  _mi_verbose_message("process done: 0x%zx\n", _mi_heap_main.thread_id);
  os_preloading = true; // don't call the C runtime anymore
}



#if defined(_WIN32) && defined(MI_SHARED_LIB)
  // Windows DLL: easy to hook into process_init and thread_done
  __declspec(dllexport) BOOL WINAPI DllMain(HINSTANCE inst, DWORD reason, LPVOID reserved) {
    MI_UNUSED(reserved);
    MI_UNUSED(inst);
    if (reason==DLL_PROCESS_ATTACH) {
      mi_process_load();
    }
    else if (reason==DLL_PROCESS_DETACH) {
      mi_process_done();
    }
    else if (reason==DLL_THREAD_DETACH) {
      if (!mi_is_redirected()) {
        mi_thread_done();
      }
    }
    return TRUE;
  }

#elif defined(_MSC_VER)
  // MSVC: use data section magic for static libraries
  // See <https://www.codeguru.com/cpp/misc/misc/applicationcontrol/article.php/c6945/Running-Code-Before-and-After-Main.htm>
  static int _mi_process_init(void) {
    mi_process_load();
    return 0;
  }
  typedef int(*_mi_crt_callback_t)(void);
  #if defined(_M_X64) || defined(_M_ARM64)
    __pragma(comment(linker, "/include:" "_mi_msvc_initu"))
    #pragma section(".CRT$XIU", long, read)
  #else
    __pragma(comment(linker, "/include:" "__mi_msvc_initu"))
  #endif
  #pragma data_seg(".CRT$XIU")
  mi_decl_externc _mi_crt_callback_t _mi_msvc_initu[] = { &_mi_process_init };
  #pragma data_seg()

#elif defined(__cplusplus)
  // C++: use static initialization to detect process start
  static bool _mi_process_init(void) {
    mi_process_load();
    return (_mi_heap_main.thread_id != 0);
  }
  static bool mi_initialized = _mi_process_init();

#elif defined(__GNUC__) || defined(__clang__)
  // GCC,Clang: use the constructor attribute
  static void __attribute__((constructor)) _mi_process_init(void) {
    mi_process_load();
  }

#else
#pragma message("define a way to call mi_process_load on your platform")
#endif<|MERGE_RESOLUTION|>--- conflicted
+++ resolved
@@ -132,7 +132,7 @@
   0,
   false,
   NULL, NULL,
-  { MI_SEGMENT_SPAN_QUEUES_EMPTY, 0, 0, 0, 0, tld_empty_stats, tld_empty_os }, // segments
+  { MI_SEGMENT_SPAN_QUEUES_EMPTY, 0, 0, 0, 0, 0, tld_empty_stats, tld_empty_os }, // segments
   { 0, tld_empty_stats }, // os
   { MI_STATS_NULL }       // stats
 };
@@ -148,16 +148,8 @@
 
 static mi_tld_t tld_main = {
   0, false,
-<<<<<<< HEAD
   &_mi_heap_main, & _mi_heap_main,
-  { MI_SEGMENT_SPAN_QUEUES_EMPTY, 0, 0, 0, 0, &tld_main.stats, &tld_main.os }, // segments
-=======
-  &_mi_heap_main, &_mi_heap_main,
-  { { NULL, NULL }, {NULL ,NULL}, {NULL ,NULL, 0},
-    0, 0, 0, 0, 0,
-    &tld_main.stats, &tld_main.os
-  }, // segments
->>>>>>> 5fe83bf3
+  { MI_SEGMENT_SPAN_QUEUES_EMPTY, 0, 0, 0, 0, 0, &tld_main.stats, &tld_main.os }, // segments
   { 0, &tld_main.stats },  // os
   { MI_STATS_NULL }       // stats
 };
@@ -256,7 +248,7 @@
       is_zero = memid.initially_zero;
     }
   }
-  
+
   if (td != NULL && !is_zero) {
     _mi_memzero_aligned(td, offsetof(mi_thread_data_t,memid));
   }
@@ -435,23 +427,23 @@
   _mi_thread_done(NULL);
 }
 
-void _mi_thread_done(mi_heap_t* heap) 
+void _mi_thread_done(mi_heap_t* heap)
 {
   // calling with NULL implies using the default heap
-  if (heap == NULL) { 
-    heap = mi_prim_get_default_heap(); 
+  if (heap == NULL) {
+    heap = mi_prim_get_default_heap();
     if (heap == NULL) return;
   }
 
   // prevent re-entrancy through heap_done/heap_set_default_direct (issue #699)
   if (!mi_heap_is_initialized(heap)) {
-    return; 
+    return;
   }
 
   // adjust stats
   mi_atomic_decrement_relaxed(&thread_count);
   _mi_stat_decrease(&_mi_stats_main.threads, 1);
-  
+
   // check thread-id as on Windows shutdown with FLS the main (exit) thread may call this on thread-local heaps...
   if (heap->thread_id != _mi_thread_id()) return;
 
@@ -473,7 +465,7 @@
 
   // ensure the default heap is passed to `_mi_thread_done`
   // setting to a non-NULL value also ensures `mi_thread_done` is called.
-  _mi_prim_thread_associate_default_heap(heap);    
+  _mi_prim_thread_associate_default_heap(heap);
 }
 
 
@@ -633,7 +625,7 @@
 
   // release any thread specific resources and ensure _mi_thread_done is called on all but the main thread
   _mi_prim_thread_done_auto_done();
-  
+
   #ifndef MI_SKIP_COLLECT_ON_EXIT
     #if (MI_DEBUG || !defined(MI_SHARED_LIB))
     // free all memory if possible on process exit. This is not needed for a stand-alone process
