--- conflicted
+++ resolved
@@ -117,7 +117,6 @@
   false
 };
 
-<<<<<<< HEAD
 #define tld_empty_stats  ((mi_stats_t*)((uint8_t*)&tld_empty + offsetof(mi_tld_t,stats)))
 #define tld_empty_os     ((mi_os_tld_t*)((uint8_t*)&tld_empty + offsetof(mi_tld_t,os)))
 
@@ -129,8 +128,6 @@
   { 0, tld_empty_stats }, // os
   { MI_STATS_NULL }       // stats
 };
-=======
->>>>>>> 32ee13f4
 
 // the thread-local default heap for allocation
 mi_decl_thread mi_heap_t* _mi_heap_default = (mi_heap_t*)&_mi_heap_empty;
