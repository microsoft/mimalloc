--- conflicted
+++ resolved
@@ -132,11 +132,7 @@
   true,                   // can eager abandon
   0,                      // tag
   #if MI_GUARDED
-<<<<<<< HEAD
-  0, 0, 0, 0, 1,          // count is 1 so we never write to it (see `internal.h:mi_heap_malloc_use_guarded`)
-=======
-  0, 0, 0, 1,       // count is 1 so we never write to it (see `internal.h:mi_heap_malloc_use_guarded`)
->>>>>>> 72f05e2f
+  0, 0, 0, 1,          // count is 1 so we never write to it (see `internal.h:mi_heap_malloc_use_guarded`)
   #endif
   MI_SMALL_PAGES_EMPTY,
   MI_PAGE_QUEUES_EMPTY,
@@ -205,10 +201,6 @@
     }
     heap->guarded_sample_count = (seed % heap->guarded_sample_rate) + 1;  // start at random count between 1 and `sample_rate`
   }
-<<<<<<< HEAD
-  heap->guarded_sample_count = 1 + heap->guarded_sample_seed;  // count down samples
-=======
->>>>>>> 72f05e2f
 }
 
 mi_decl_export void mi_heap_guarded_set_size_bound(mi_heap_t* heap, size_t min, size_t max) {
