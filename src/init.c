/* ----------------------------------------------------------------------------
Copyright (c) 2018-2022, Microsoft Research, Daan Leijen
This is free software; you can redistribute it and/or modify it under the
terms of the MIT license. A copy of the license can be found in the file
"LICENSE" at the root of this distribution.
-----------------------------------------------------------------------------*/
#include "mimalloc.h"
#include "mimalloc-internal.h"

#include <string.h>  // memcpy, memset
#include <stdlib.h>  // atexit

// Empty page used to initialize the small free pages array
const mi_page_t _mi_page_empty = {
  0, false, false, false, false,
  0,       // capacity
  0,       // reserved capacity
  { 0 },   // flags
  false,   // is_zero
  0,       // retire_expire
  NULL,    // free
  #if MI_ENCODE_FREELIST
  { 0, 0 },
  #endif
  0,       // used
  0,       // xblock_size
  NULL,    // local_free
  MI_ATOMIC_VAR_INIT(0), // xthread_free
  MI_ATOMIC_VAR_INIT(0), // xheap
  NULL, NULL
  #if MI_INTPTR_SIZE==8
  , { 0 }  // padding
  #endif
};

#define MI_PAGE_EMPTY() ((mi_page_t*)&_mi_page_empty)

#if (MI_PADDING>0) && (MI_INTPTR_SIZE >= 8)
#define MI_SMALL_PAGES_EMPTY  { MI_INIT128(MI_PAGE_EMPTY), MI_PAGE_EMPTY(), MI_PAGE_EMPTY() }
#elif (MI_PADDING>0)
#define MI_SMALL_PAGES_EMPTY  { MI_INIT128(MI_PAGE_EMPTY), MI_PAGE_EMPTY(), MI_PAGE_EMPTY(), MI_PAGE_EMPTY() }
#else
#define MI_SMALL_PAGES_EMPTY  { MI_INIT128(MI_PAGE_EMPTY), MI_PAGE_EMPTY() }
#endif


// Empty page queues for every bin
#define QNULL(sz)  { NULL, NULL, (sz)*sizeof(uintptr_t) }
#define MI_PAGE_QUEUES_EMPTY \
  { QNULL(1), \
    QNULL(     1), QNULL(     2), QNULL(     3), QNULL(     4), QNULL(     5), QNULL(     6), QNULL(     7), QNULL(     8), /* 8 */ \
    QNULL(    10), QNULL(    12), QNULL(    14), QNULL(    16), QNULL(    20), QNULL(    24), QNULL(    28), QNULL(    32), /* 16 */ \
    QNULL(    40), QNULL(    48), QNULL(    56), QNULL(    64), QNULL(    80), QNULL(    96), QNULL(   112), QNULL(   128), /* 24 */ \
    QNULL(   160), QNULL(   192), QNULL(   224), QNULL(   256), QNULL(   320), QNULL(   384), QNULL(   448), QNULL(   512), /* 32 */ \
    QNULL(   640), QNULL(   768), QNULL(   896), QNULL(  1024), QNULL(  1280), QNULL(  1536), QNULL(  1792), QNULL(  2048), /* 40 */ \
    QNULL(  2560), QNULL(  3072), QNULL(  3584), QNULL(  4096), QNULL(  5120), QNULL(  6144), QNULL(  7168), QNULL(  8192), /* 48 */ \
    QNULL( 10240), QNULL( 12288), QNULL( 14336), QNULL( 16384), QNULL( 20480), QNULL( 24576), QNULL( 28672), QNULL( 32768), /* 56 */ \
    QNULL( 40960), QNULL( 49152), QNULL( 57344), QNULL( 65536), QNULL( 81920), QNULL( 98304), QNULL(114688), QNULL(131072), /* 64 */ \
    QNULL(163840), QNULL(196608), QNULL(229376), QNULL(262144), QNULL(327680), QNULL(393216), QNULL(458752), QNULL(524288), /* 72 */ \
    QNULL(MI_MEDIUM_OBJ_WSIZE_MAX + 1  /* 655360, Huge queue */), \
    QNULL(MI_MEDIUM_OBJ_WSIZE_MAX + 2) /* Full queue */ }

#define MI_STAT_COUNT_NULL()  {0,0,0,0}

// Empty statistics
#if MI_STAT>1
#define MI_STAT_COUNT_END_NULL()  , { MI_STAT_COUNT_NULL(), MI_INIT32(MI_STAT_COUNT_NULL) }
#else
#define MI_STAT_COUNT_END_NULL()
#endif

#define MI_STATS_NULL  \
  MI_STAT_COUNT_NULL(), MI_STAT_COUNT_NULL(), \
  MI_STAT_COUNT_NULL(), MI_STAT_COUNT_NULL(), \
  MI_STAT_COUNT_NULL(), MI_STAT_COUNT_NULL(), \
  MI_STAT_COUNT_NULL(), MI_STAT_COUNT_NULL(), \
  MI_STAT_COUNT_NULL(), MI_STAT_COUNT_NULL(), \
  MI_STAT_COUNT_NULL(), MI_STAT_COUNT_NULL(), \
  MI_STAT_COUNT_NULL(), MI_STAT_COUNT_NULL(), \
  { 0, 0 }, { 0, 0 }, { 0, 0 }, { 0, 0 },     \
  { 0, 0 }, { 0, 0 }, { 0, 0 }, { 0, 0 } \
  MI_STAT_COUNT_END_NULL()


// Empty slice span queues for every bin
#define SQNULL(sz)  { NULL, NULL, sz }
#define MI_SEGMENT_SPAN_QUEUES_EMPTY \
  { SQNULL(1), \
    SQNULL(     1), SQNULL(     2), SQNULL(     3), SQNULL(     4), SQNULL(     5), SQNULL(     6), SQNULL(     7), SQNULL(    10), /*  8 */ \
    SQNULL(    12), SQNULL(    14), SQNULL(    16), SQNULL(    20), SQNULL(    24), SQNULL(    28), SQNULL(    32), SQNULL(    40), /* 16 */ \
    SQNULL(    48), SQNULL(    56), SQNULL(    64), SQNULL(    80), SQNULL(    96), SQNULL(   112), SQNULL(   128), SQNULL(   160), /* 24 */ \
    SQNULL(   192), SQNULL(   224), SQNULL(   256), SQNULL(   320), SQNULL(   384), SQNULL(   448), SQNULL(   512), SQNULL(   640), /* 32 */ \
    SQNULL(   768), SQNULL(   896), SQNULL(  1024) /* 35 */ }


// --------------------------------------------------------
// Statically allocate an empty heap as the initial
// thread local value for the default heap,
// and statically allocate the backing heap for the main
// thread so it can function without doing any allocation
// itself (as accessing a thread local for the first time
// may lead to allocation itself on some platforms)
// --------------------------------------------------------

mi_decl_cache_align const mi_heap_t _mi_heap_empty = {
  NULL,
  MI_SMALL_PAGES_EMPTY,
  MI_PAGE_QUEUES_EMPTY,
  MI_ATOMIC_VAR_INIT(NULL),
  0,                // tid
  0,                // cookie
  0,                // arena id
  { 0, 0 },         // keys
<<<<<<< HEAD
  { {0}, {0}, 0, true },
=======
  { {0}, {0}, 0, true }, // random
>>>>>>> 27fc2cf1
  0,                // page count
  MI_BIN_FULL, 0,   // page retired min/max
  NULL,             // next
  false
};

#define tld_empty_stats  ((mi_stats_t*)((uint8_t*)&tld_empty + offsetof(mi_tld_t,stats)))
#define tld_empty_os     ((mi_os_tld_t*)((uint8_t*)&tld_empty + offsetof(mi_tld_t,os)))

mi_decl_cache_align static const mi_tld_t tld_empty = {
  0,
  false,
  NULL, NULL,
  { MI_SEGMENT_SPAN_QUEUES_EMPTY, 0, 0, 0, 0, tld_empty_stats, tld_empty_os }, // segments
  { 0, tld_empty_stats }, // os
  { MI_STATS_NULL }       // stats
};

// the thread-local default heap for allocation
mi_decl_thread mi_heap_t* _mi_heap_default = (mi_heap_t*)&_mi_heap_empty;

extern mi_heap_t _mi_heap_main;

static mi_tld_t tld_main = {
  0, false,
  &_mi_heap_main, & _mi_heap_main,
  { MI_SEGMENT_SPAN_QUEUES_EMPTY, 0, 0, 0, 0, &tld_main.stats, &tld_main.os }, // segments
  { 0, &tld_main.stats },  // os
  { MI_STATS_NULL }       // stats
};

mi_heap_t _mi_heap_main = {
  &tld_main,
  MI_SMALL_PAGES_EMPTY,
  MI_PAGE_QUEUES_EMPTY,
  MI_ATOMIC_VAR_INIT(NULL),
  0,                // thread id
  0,                // initial cookie
  0,                // arena id
  { 0, 0 },         // the key of the main heap can be fixed (unlike page keys that need to be secure!)
  { {0x846ca68b}, {0}, 0, true },  // random
  0,                // page count
  MI_BIN_FULL, 0,   // page retired min/max
  NULL,             // next heap
  false             // can reclaim
};

bool _mi_process_is_initialized = false;  // set to `true` in `mi_process_init`.

mi_stats_t _mi_stats_main = { MI_STATS_NULL };


static void mi_heap_main_init(void) {
  if (_mi_heap_main.cookie == 0) {
    _mi_heap_main.thread_id = _mi_thread_id();
    _mi_heap_main.cookie = 1;
    #if defined(_WIN32) && !defined(MI_SHARED_LIB)
      _mi_random_init_weak(&_mi_heap_main.random);    // prevent allocation failure during bcrypt dll initialization with static linking
    #else
      _mi_random_init(&_mi_heap_main.random);
    #endif
    _mi_heap_main.cookie  = _mi_heap_random_next(&_mi_heap_main);
    _mi_heap_main.keys[0] = _mi_heap_random_next(&_mi_heap_main);
    _mi_heap_main.keys[1] = _mi_heap_random_next(&_mi_heap_main);
  }
}

mi_heap_t* _mi_heap_main_get(void) {
  mi_heap_main_init();
  return &_mi_heap_main;
}


/* -----------------------------------------------------------
  Initialization and freeing of the thread local heaps
----------------------------------------------------------- */

// note: in x64 in release build `sizeof(mi_thread_data_t)` is under 4KiB (= OS page size).
typedef struct mi_thread_data_s {
  mi_heap_t  heap;  // must come first due to cast in `_mi_heap_done`
  mi_tld_t   tld;
} mi_thread_data_t;


// Thread meta-data is allocated directly from the OS. For
// some programs that do not use thread pools and allocate and
// destroy many OS threads, this may causes too much overhead 
// per thread so we maintain a small cache of recently freed metadata.

#define TD_CACHE_SIZE (8)
static _Atomic(mi_thread_data_t*) td_cache[TD_CACHE_SIZE];

static mi_thread_data_t* mi_thread_data_alloc(void) {
  // try to find thread metadata in the cache
  mi_thread_data_t* td;
  for (int i = 0; i < TD_CACHE_SIZE; i++) {
    td = mi_atomic_load_ptr_relaxed(mi_thread_data_t, &td_cache[i]);
    if (td != NULL) {
      td = mi_atomic_exchange_ptr_acq_rel(mi_thread_data_t, &td_cache[i], NULL); 
      if (td != NULL) {
        return td;
      }
    }
  }
  // if that fails, allocate directly from the OS
  td = (mi_thread_data_t*)_mi_os_alloc(sizeof(mi_thread_data_t), &_mi_stats_main);
  if (td == NULL) {
    // if this fails, try once more. (issue #257)
    td = (mi_thread_data_t*)_mi_os_alloc(sizeof(mi_thread_data_t), &_mi_stats_main);
    if (td == NULL) {
      // really out of memory
      _mi_error_message(ENOMEM, "unable to allocate thread local heap metadata (%zu bytes)\n", sizeof(mi_thread_data_t));
    }
  }
  return td;
}

static void mi_thread_data_free( mi_thread_data_t* tdfree ) {
  // try to add the thread metadata to the cache
  for (int i = 0; i < TD_CACHE_SIZE; i++) {
    mi_thread_data_t* td = mi_atomic_load_ptr_relaxed(mi_thread_data_t, &td_cache[i]);
    if (td == NULL) {
      mi_thread_data_t* expected = NULL;
      if (mi_atomic_cas_ptr_weak_acq_rel(mi_thread_data_t, &td_cache[i], &expected, tdfree)) {
        return;
      }
    }
  }
  // if that fails, just free it directly
  _mi_os_free(tdfree, sizeof(mi_thread_data_t), &_mi_stats_main);
}

static void mi_thread_data_collect(void) {
  // free all thread metadata from the cache
  for (int i = 0; i < TD_CACHE_SIZE; i++) {
    mi_thread_data_t* td = mi_atomic_load_ptr_relaxed(mi_thread_data_t, &td_cache[i]);
    if (td != NULL) {
      td = mi_atomic_exchange_ptr_acq_rel(mi_thread_data_t, &td_cache[i], NULL);
      if (td != NULL) {
        _mi_os_free( td, sizeof(mi_thread_data_t), &_mi_stats_main );
      }
    }
  }
}

// Initialize the thread local default heap, called from `mi_thread_init`
static bool _mi_heap_init(void) {
  if (mi_heap_is_initialized(mi_get_default_heap())) return true;
  if (_mi_is_main_thread()) {
    // mi_assert_internal(_mi_heap_main.thread_id != 0);  // can happen on freeBSD where alloc is called before any initialization
    // the main heap is statically allocated
    mi_heap_main_init();
    _mi_heap_set_default_direct(&_mi_heap_main);
    //mi_assert_internal(_mi_heap_default->tld->heap_backing == mi_get_default_heap());
  }
  else {
    // use `_mi_os_alloc` to allocate directly from the OS
    mi_thread_data_t* td = mi_thread_data_alloc();
    if (td == NULL) return false;

    // OS allocated so already zero initialized
    mi_tld_t*  tld = &td->tld;
    mi_heap_t* heap = &td->heap;
    _mi_memcpy_aligned(tld, &tld_empty, sizeof(*tld));
    _mi_memcpy_aligned(heap, &_mi_heap_empty, sizeof(*heap));
    heap->thread_id = _mi_thread_id();
    _mi_random_init(&heap->random);
    heap->cookie  = _mi_heap_random_next(heap) | 1;
    heap->keys[0] = _mi_heap_random_next(heap);
    heap->keys[1] = _mi_heap_random_next(heap);
    heap->tld = tld;
    tld->heap_backing = heap;
    tld->heaps = heap;
    tld->segments.stats = &tld->stats;
    tld->segments.os = &tld->os;
    tld->os.stats = &tld->stats;
    _mi_heap_set_default_direct(heap);    
  }
  return false;
}

// Free the thread local default heap (called from `mi_thread_done`)
static bool _mi_heap_done(mi_heap_t* heap) {
  if (!mi_heap_is_initialized(heap)) return true;

  // reset default heap
  _mi_heap_set_default_direct(_mi_is_main_thread() ? &_mi_heap_main : (mi_heap_t*)&_mi_heap_empty);

  // switch to backing heap
  heap = heap->tld->heap_backing;
  if (!mi_heap_is_initialized(heap)) return false;

  // delete all non-backing heaps in this thread
  mi_heap_t* curr = heap->tld->heaps;
  while (curr != NULL) {
    mi_heap_t* next = curr->next; // save `next` as `curr` will be freed
    if (curr != heap) {
      mi_assert_internal(!mi_heap_is_backing(curr));
      mi_heap_delete(curr);
    }
    curr = next;
  }
  mi_assert_internal(heap->tld->heaps == heap && heap->next == NULL);
  mi_assert_internal(mi_heap_is_backing(heap));

  // collect if not the main thread
  if (heap != &_mi_heap_main) {
    _mi_heap_collect_abandon(heap);
  }
  
  // merge stats
  _mi_stats_done(&heap->tld->stats);  

  // free if not the main thread
  if (heap != &_mi_heap_main) {
    // the following assertion does not always hold for huge segments as those are always treated
    // as abondened: one may allocate it in one thread, but deallocate in another in which case
    // the count can be too large or negative. todo: perhaps not count huge segments? see issue #363
    // mi_assert_internal(heap->tld->segments.count == 0 || heap->thread_id != _mi_thread_id());
    mi_thread_data_free((mi_thread_data_t*)heap);
  }
  else {
    mi_thread_data_collect(); // free cached thread metadata  
    #if 0  
    // never free the main thread even in debug mode; if a dll is linked statically with mimalloc,
    // there may still be delete/free calls after the mi_fls_done is called. Issue #207
    _mi_heap_destroy_pages(heap);
    mi_assert_internal(heap->tld->heap_backing == &_mi_heap_main);
    #endif
  }
  return false;
}



// --------------------------------------------------------
// Try to run `mi_thread_done()` automatically so any memory
// owned by the thread but not yet released can be abandoned
// and re-owned by another thread.
//
// 1. windows dynamic library:
//     call from DllMain on DLL_THREAD_DETACH
// 2. windows static library:
//     use `FlsAlloc` to call a destructor when the thread is done
// 3. unix, pthreads:
//     use a pthread key to call a destructor when a pthread is done
//
// In the last two cases we also need to call `mi_process_init`
// to set up the thread local keys.
// --------------------------------------------------------

static void _mi_thread_done(mi_heap_t* default_heap);

#if defined(_WIN32) && defined(MI_SHARED_LIB)
  // nothing to do as it is done in DllMain
#elif defined(_WIN32) && !defined(MI_SHARED_LIB)
  // use thread local storage keys to detect thread ending
  #include <windows.h>
  #include <fibersapi.h>
  #if (_WIN32_WINNT < 0x600)  // before Windows Vista 
  WINBASEAPI DWORD WINAPI FlsAlloc( _In_opt_ PFLS_CALLBACK_FUNCTION lpCallback );
  WINBASEAPI PVOID WINAPI FlsGetValue( _In_ DWORD dwFlsIndex );
  WINBASEAPI BOOL  WINAPI FlsSetValue( _In_ DWORD dwFlsIndex, _In_opt_ PVOID lpFlsData );
  WINBASEAPI BOOL  WINAPI FlsFree(_In_ DWORD dwFlsIndex);
  #endif
  static DWORD mi_fls_key = (DWORD)(-1);
  static void NTAPI mi_fls_done(PVOID value) {
    if (value!=NULL) _mi_thread_done((mi_heap_t*)value);
  }
#elif defined(MI_USE_PTHREADS)
  // use pthread local storage keys to detect thread ending
  // (and used with MI_TLS_PTHREADS for the default heap)
  pthread_key_t _mi_heap_default_key = (pthread_key_t)(-1);
  static void mi_pthread_done(void* value) {
    if (value!=NULL) _mi_thread_done((mi_heap_t*)value);
  }
#elif defined(__wasi__)
// no pthreads in the WebAssembly Standard Interface
#else
  #pragma message("define a way to call mi_thread_done when a thread is done")
#endif

// Set up handlers so `mi_thread_done` is called automatically
static void mi_process_setup_auto_thread_done(void) {
  static bool tls_initialized = false; // fine if it races
  if (tls_initialized) return;
  tls_initialized = true;
  #if defined(_WIN32) && defined(MI_SHARED_LIB)
    // nothing to do as it is done in DllMain
  #elif defined(_WIN32) && !defined(MI_SHARED_LIB)
    mi_fls_key = FlsAlloc(&mi_fls_done);
  #elif defined(MI_USE_PTHREADS)
    mi_assert_internal(_mi_heap_default_key == (pthread_key_t)(-1));
    pthread_key_create(&_mi_heap_default_key, &mi_pthread_done);
  #endif
  _mi_heap_set_default_direct(&_mi_heap_main);
}


bool _mi_is_main_thread(void) {
  return (_mi_heap_main.thread_id==0 || _mi_heap_main.thread_id == _mi_thread_id());
}

static _Atomic(size_t) thread_count = MI_ATOMIC_VAR_INIT(1);

size_t  _mi_current_thread_count(void) {
  return mi_atomic_load_relaxed(&thread_count);
}

// This is called from the `mi_malloc_generic`
void mi_thread_init(void) mi_attr_noexcept
{
  // ensure our process has started already
  mi_process_init();
  
  // initialize the thread local default heap
  // (this will call `_mi_heap_set_default_direct` and thus set the
  //  fiber/pthread key to a non-zero value, ensuring `_mi_thread_done` is called)
  if (_mi_heap_init()) return;  // returns true if already initialized

  _mi_stat_increase(&_mi_stats_main.threads, 1);
  mi_atomic_increment_relaxed(&thread_count);
  //_mi_verbose_message("thread init: 0x%zx\n", _mi_thread_id());
}

void mi_thread_done(void) mi_attr_noexcept {
  _mi_thread_done(mi_get_default_heap());
}

static void _mi_thread_done(mi_heap_t* heap) {
  mi_atomic_decrement_relaxed(&thread_count);
  _mi_stat_decrease(&_mi_stats_main.threads, 1);

  // check thread-id as on Windows shutdown with FLS the main (exit) thread may call this on thread-local heaps...
  if (heap->thread_id != _mi_thread_id()) return;
  
  // abandon the thread local heap
  if (_mi_heap_done(heap)) return;  // returns true if already ran
}

void _mi_heap_set_default_direct(mi_heap_t* heap)  {
  mi_assert_internal(heap != NULL);
  #if defined(MI_TLS_SLOT)
  mi_tls_slot_set(MI_TLS_SLOT,heap);
  #elif defined(MI_TLS_PTHREAD_SLOT_OFS)
  *mi_tls_pthread_heap_slot() = heap;
  #elif defined(MI_TLS_PTHREAD)
  // we use _mi_heap_default_key
  #else
  _mi_heap_default = heap;
  #endif

  // ensure the default heap is passed to `_mi_thread_done`
  // setting to a non-NULL value also ensures `mi_thread_done` is called.
  #if defined(_WIN32) && defined(MI_SHARED_LIB)
    // nothing to do as it is done in DllMain
  #elif defined(_WIN32) && !defined(MI_SHARED_LIB)
    mi_assert_internal(mi_fls_key != 0);
    FlsSetValue(mi_fls_key, heap);
  #elif defined(MI_USE_PTHREADS)
  if (_mi_heap_default_key != (pthread_key_t)(-1)) {  // can happen during recursive invocation on freeBSD
    pthread_setspecific(_mi_heap_default_key, heap);
  }
  #endif
}


// --------------------------------------------------------
// Run functions on process init/done, and thread init/done
// --------------------------------------------------------
static void mi_cdecl mi_process_done(void);

static bool os_preloading = true;    // true until this module is initialized
static bool mi_redirected = false;   // true if malloc redirects to mi_malloc

// Returns true if this module has not been initialized; Don't use C runtime routines until it returns false.
bool _mi_preloading(void) {
  return os_preloading;
}

mi_decl_nodiscard bool mi_is_redirected(void) mi_attr_noexcept {
  return mi_redirected;
}

// Communicate with the redirection module on Windows
#if defined(_WIN32) && defined(MI_SHARED_LIB) && !defined(MI_WIN_NOREDIRECT)
#ifdef __cplusplus
extern "C" {
#endif
mi_decl_export void _mi_redirect_entry(DWORD reason) {
  // called on redirection; careful as this may be called before DllMain
  if (reason == DLL_PROCESS_ATTACH) {
    mi_redirected = true;
  }
  else if (reason == DLL_PROCESS_DETACH) {
    mi_redirected = false;
  }
  else if (reason == DLL_THREAD_DETACH) {
    mi_thread_done();
  }
}
__declspec(dllimport) bool mi_cdecl mi_allocator_init(const char** message);
__declspec(dllimport) void mi_cdecl mi_allocator_done(void);
#ifdef __cplusplus
}
#endif
#else
static bool mi_allocator_init(const char** message) {
  if (message != NULL) *message = NULL;
  return true;
}
static void mi_allocator_done(void) {
  // nothing to do
}
#endif

// Called once by the process loader
static void mi_process_load(void) {
  mi_heap_main_init();
  #if defined(MI_TLS_RECURSE_GUARD)
  volatile mi_heap_t* dummy = _mi_heap_default; // access TLS to allocate it before setting tls_initialized to true;
  MI_UNUSED(dummy);
  #endif
  os_preloading = false;
  mi_assert_internal(_mi_is_main_thread());
  #if !(defined(_WIN32) && defined(MI_SHARED_LIB))  // use Dll process detach (see below) instead of atexit (issue #521)
  atexit(&mi_process_done);  
  #endif
  _mi_options_init();
  mi_process_setup_auto_thread_done();
  mi_process_init();  
  if (mi_redirected) _mi_verbose_message("malloc is redirected.\n");

  // show message from the redirector (if present)
  const char* msg = NULL;
  mi_allocator_init(&msg);
  if (msg != NULL && (mi_option_is_enabled(mi_option_verbose) || mi_option_is_enabled(mi_option_show_errors))) {
    _mi_fputs(NULL,NULL,NULL,msg);
  }

  // reseed random
  _mi_random_reinit_if_weak(&_mi_heap_main.random);
}

#if defined(_WIN32) && (defined(_M_IX86) || defined(_M_X64))
#include <intrin.h>
mi_decl_cache_align bool _mi_cpu_has_fsrm = false;

static void mi_detect_cpu_features(void) {
  // FSRM for fast rep movsb support (AMD Zen3+ (~2020) or Intel Ice Lake+ (~2017))
  int32_t cpu_info[4];
  __cpuid(cpu_info, 7);
  _mi_cpu_has_fsrm = ((cpu_info[3] & (1 << 4)) != 0); // bit 4 of EDX : see <https ://en.wikipedia.org/wiki/CPUID#EAX=7,_ECX=0:_Extended_Features>
}
#else
static void mi_detect_cpu_features(void) {
  // nothing
}
#endif

// Initialize the process; called by thread_init or the process loader
void mi_process_init(void) mi_attr_noexcept {
  // ensure we are called once
  if (_mi_process_is_initialized) return;
  _mi_verbose_message("process init: 0x%zx\n", _mi_thread_id());
  _mi_process_is_initialized = true;
  mi_process_setup_auto_thread_done();

  mi_detect_cpu_features();
  _mi_os_init();
  mi_heap_main_init();
  #if (MI_DEBUG)
  _mi_verbose_message("debug level : %d\n", MI_DEBUG);
  #endif
  _mi_verbose_message("secure level: %d\n", MI_SECURE);
  mi_thread_init();

  #if defined(_WIN32) && !defined(MI_SHARED_LIB)
  // When building as a static lib the FLS cleanup happens to early for the main thread.
  // To avoid this, set the FLS value for the main thread to NULL so the fls cleanup
  // will not call _mi_thread_done on the (still executing) main thread. See issue #508.
  FlsSetValue(mi_fls_key, NULL);
  #endif

  mi_stats_reset();  // only call stat reset *after* thread init (or the heap tld == NULL)

  if (mi_option_is_enabled(mi_option_reserve_huge_os_pages)) {
    size_t pages = mi_option_get_clamp(mi_option_reserve_huge_os_pages, 0, 128*1024);
    long reserve_at = mi_option_get(mi_option_reserve_huge_os_pages_at);
    if (reserve_at != -1) {
      mi_reserve_huge_os_pages_at(pages, reserve_at, pages*500);
    } else {
      mi_reserve_huge_os_pages_interleave(pages, 0, pages*500);
    }
  } 
  if (mi_option_is_enabled(mi_option_reserve_os_memory)) {
    long ksize = mi_option_get(mi_option_reserve_os_memory);
    if (ksize > 0) {
      mi_reserve_os_memory((size_t)ksize*MI_KiB, true /* commit? */, true /* allow large pages? */);
    }
  }
}

// Called when the process is done (through `at_exit`)
static void mi_cdecl mi_process_done(void) {
  // only shutdown if we were initialized
  if (!_mi_process_is_initialized) return;
  // ensure we are called once
  static bool process_done = false;
  if (process_done) return;
  process_done = true;

  #if defined(_WIN32) && !defined(MI_SHARED_LIB)
  FlsFree(mi_fls_key);  // call thread-done on all threads (except the main thread) to prevent dangling callback pointer if statically linked with a DLL; Issue #208
  #endif
  
  #ifndef MI_SKIP_COLLECT_ON_EXIT
    #if (MI_DEBUG != 0) || !defined(MI_SHARED_LIB)  
    // free all memory if possible on process exit. This is not needed for a stand-alone process
    // but should be done if mimalloc is statically linked into another shared library which
    // is repeatedly loaded/unloaded, see issue #281.
    mi_collect(true /* force */ );
    #endif
  #endif

  if (mi_option_is_enabled(mi_option_show_stats) || mi_option_is_enabled(mi_option_verbose)) {
    mi_stats_print(NULL);
  }
  mi_allocator_done();  
  _mi_verbose_message("process done: 0x%zx\n", _mi_heap_main.thread_id);
  os_preloading = true; // don't call the C runtime anymore
}



#if defined(_WIN32) && defined(MI_SHARED_LIB)
  // Windows DLL: easy to hook into process_init and thread_done
  __declspec(dllexport) BOOL WINAPI DllMain(HINSTANCE inst, DWORD reason, LPVOID reserved) {
    MI_UNUSED(reserved);
    MI_UNUSED(inst);
    if (reason==DLL_PROCESS_ATTACH) {
      mi_process_load();
    }
    else if (reason==DLL_PROCESS_DETACH) {
      mi_process_done();
    }
    else if (reason==DLL_THREAD_DETACH) {
      if (!mi_is_redirected()) {
        mi_thread_done();
      }
    }    
    return TRUE;
  }

#elif defined(_MSC_VER)
  // MSVC: use data section magic for static libraries
  // See <https://www.codeguru.com/cpp/misc/misc/applicationcontrol/article.php/c6945/Running-Code-Before-and-After-Main.htm>
  static int _mi_process_init(void) {
    mi_process_load();
    return 0;
  }
  typedef int(*_mi_crt_callback_t)(void);
  #if defined(_M_X64) || defined(_M_ARM64)
    __pragma(comment(linker, "/include:" "_mi_msvc_initu"))
    #pragma section(".CRT$XIU", long, read)
  #else
    __pragma(comment(linker, "/include:" "__mi_msvc_initu"))
  #endif
  #pragma data_seg(".CRT$XIU")
  mi_decl_externc _mi_crt_callback_t _mi_msvc_initu[] = { &_mi_process_init };
  #pragma data_seg()

#elif defined(__cplusplus)
  // C++: use static initialization to detect process start
  static bool _mi_process_init(void) {
    mi_process_load();
    return (_mi_heap_main.thread_id != 0);
  }
  static bool mi_initialized = _mi_process_init();

#elif defined(__GNUC__) || defined(__clang__)
  // GCC,Clang: use the constructor attribute
  static void __attribute__((constructor)) _mi_process_init(void) {
    mi_process_load();
  }

#else
#pragma message("define a way to call mi_process_load on your platform")
#endif<|MERGE_RESOLUTION|>--- conflicted
+++ resolved
@@ -111,11 +111,7 @@
   0,                // cookie
   0,                // arena id
   { 0, 0 },         // keys
-<<<<<<< HEAD
-  { {0}, {0}, 0, true },
-=======
   { {0}, {0}, 0, true }, // random
->>>>>>> 27fc2cf1
   0,                // page count
   MI_BIN_FULL, 0,   // page retired min/max
   NULL,             // next
