/* ----------------------------------------------------------------------------
Copyright (c) 2019-2023 Microsoft Research, Daan Leijen
This is free software; you can redistribute it and/or modify it under the
terms of the MIT license. A copy of the license can be found in the file
"LICENSE" at the root of this distribution.
-----------------------------------------------------------------------------*/

/* ----------------------------------------------------------------------------
Concurrent bitmap that can set/reset sequences of bits atomically
---------------------------------------------------------------------------- */
#pragma once
#ifndef MI_BITMAP_H
#define MI_BITMAP_H

/* --------------------------------------------------------------------------------
  Definitions
-------------------------------------------------------------------------------- */

typedef size_t mi_bfield_t;

#define MI_BFIELD_BITS_SHIFT               (MI_SIZE_SHIFT+3)
#define MI_BFIELD_BITS                     (1 << MI_BFIELD_BITS_SHIFT)
#define MI_BFIELD_SIZE                     (MI_BFIELD_BITS/8)
#define MI_BFIELD_BITS_MOD_MASK            (MI_BFIELD_BITS - 1)
#define MI_BFIELD_LO_BIT8                  (((~(mi_bfield_t)0))/0xFF)         // 0x01010101 ..
#define MI_BFIELD_HI_BIT8                  (MI_BFIELD_LO_BIT8 << 7)           // 0x80808080 ..

#define MI_BITMAP_CHUNK_SIZE               (MI_BITMAP_CHUNK_BITS / 8)
#define MI_BITMAP_CHUNK_FIELDS             (MI_BITMAP_CHUNK_BITS / MI_BFIELD_BITS)
#define MI_BITMAP_CHUNK_BITS_MOD_MASK      (MI_BITMAP_CHUNK_BITS - 1)

// 512 bits on 64_bit
typedef mi_decl_align(MI_BITMAP_CHUNK_SIZE) struct mi_bitmap_chunk_s {
  _Atomic(mi_bfield_t) bfields[MI_BITMAP_CHUNK_FIELDS];
} mi_bitmap_chunk_t;

// for now 32   (note: with ABA instructions we can make this 64)
#define MI_EPOCHSET_BITS        (32)
#define MI_BITMAP_CHUNK_COUNT   MI_EPOCHSET_BITS
typedef uint64_t  mi_epochset_t;

typedef mi_decl_align(MI_BITMAP_CHUNK_SIZE) struct mi_bitmap_s {
  mi_bitmap_chunk_t       chunks[MI_BITMAP_CHUNK_COUNT];
  _Atomic(mi_epochset_t)  any_set;
} mi_bitmap_t;

#define MI_BITMAP_MAX_BITS  (MI_BITMAP_CHUNK_COUNT * MI_BITMAP_CHUNK_BITS)      // 16k bits on 64bit, 8k bits on 32bit

/* --------------------------------------------------------------------------------
  Atomic bitmap
-------------------------------------------------------------------------------- */

typedef bool  mi_bit_t;
#define MI_BIT_SET    (true)
#define MI_BIT_CLEAR  (false)

// initialize a bitmap to all unset; avoid a mem_zero if `already_zero` is true
void mi_bitmap_init(mi_bitmap_t* bitmap, bool already_zero);

// Set/clear a sequence of `n` bits in the bitmap (and can cross chunks). Not atomic so only use if local to a thread.
void mi_bitmap_unsafe_setN(mi_bitmap_t* bitmap, size_t idx, size_t n);

// Set/clear a sequence of `n` bits in the bitmap; returns `true` if atomically transitioned from all 0's to 1's (or all 1's to 0's).
// `n` cannot cross chunk boundaries (and `n <= MI_BITMAP_CHUNK_BITS`)!
// If `already_xset` is not NULL, it is set to true if all the bits were already all set/cleared.
bool mi_bitmap_xsetN(mi_bit_t set, mi_bitmap_t* bitmap, size_t idx, size_t n, bool* all_already_xset);

static inline bool mi_bitmap_setN(mi_bitmap_t* bitmap, size_t idx, size_t n, bool* all_already_set) {
  return mi_bitmap_xsetN(MI_BIT_SET, bitmap, idx, n, all_already_set);
}

static inline bool mi_bitmap_clearN(mi_bitmap_t* bitmap, size_t idx, size_t n) {
  return mi_bitmap_xsetN(MI_BIT_CLEAR, bitmap, idx, n, NULL);
}


// Is a sequence of n bits already all set/cleared?
bool mi_bitmap_is_xsetN(mi_bit_t set, mi_bitmap_t* bitmap, size_t idx, size_t n);

static inline bool mi_bitmap_is_setN(mi_bitmap_t* bitmap, size_t idx, size_t n) {
  return mi_bitmap_is_xsetN(MI_BIT_SET, bitmap, idx, n);
}

static inline bool mi_bitmap_is_clearN(mi_bitmap_t* bitmap, size_t idx, size_t n) {
  return mi_bitmap_is_xsetN(MI_BIT_CLEAR, bitmap, idx, n);
}


// Try to set/clear a bit in the bitmap; returns `true` if atomically transitioned from 0 to 1 (or 1 to 0)
// and false otherwise leaving the bitmask as is.
mi_decl_nodiscard bool mi_bitmap_try_xset(mi_bit_t set, mi_bitmap_t* bitmap, size_t idx);

static inline bool mi_bitmap_try_set(mi_bitmap_t* bitmap, size_t idx) {
  return mi_bitmap_try_xset(MI_BIT_SET, bitmap, idx);
}

static inline bool mi_bitmap_try_clear(mi_bitmap_t* bitmap, size_t idx) {
  return mi_bitmap_try_xset(MI_BIT_CLEAR, bitmap, idx);
}


// Try to set/clear a byte in the bitmap; returns `true` if atomically transitioned from 0 to 0xFF (or 0xFF to 0)
// and false otherwise leaving the bitmask as is.
mi_decl_nodiscard bool mi_bitmap_try_xset8(mi_bit_t set, mi_bitmap_t* bitmap, size_t idx);

static inline bool mi_bitmap_try_set8(mi_bitmap_t* bitmap, size_t idx) {
  return mi_bitmap_try_xset8(MI_BIT_SET, bitmap, idx);
}

static inline bool mi_bitmap_try_clear8(mi_bitmap_t* bitmap, size_t idx) {
  return mi_bitmap_try_xset8(MI_BIT_CLEAR, bitmap, idx);
}

// Try to set/clear a sequence of `n` bits in the bitmap; returns `true` if atomically transitioned from 0's to 1's (or 1's to 0's)
// and false otherwise leaving the bitmask as is.
// `n` cannot cross chunk boundaries (and `n <= MI_BITMAP_CHUNK_BITS`)!
mi_decl_nodiscard bool mi_bitmap_try_xsetN(mi_bit_t set, mi_bitmap_t* bitmap, size_t idx, size_t n);

static inline bool mi_bitmap_try_setN(mi_bitmap_t* bitmap, size_t idx, size_t n) {
  return mi_bitmap_try_xsetN(MI_BIT_SET, bitmap, idx, n);
}

static inline bool mi_bitmap_try_clearN(mi_bitmap_t* bitmap, size_t idx, size_t n) {
  return mi_bitmap_try_xsetN(MI_BIT_CLEAR, bitmap, idx, n);
}


// Find a set bit in a bitmap and atomically unset it. Returns true on success,
// and in that case sets the index: `0 <= *pidx < MI_BITMAP_MAX_BITS`.
// The low `MI_BFIELD_BITS` of start are used to set the start point of the search
// (to reduce thread contention).
mi_decl_nodiscard bool mi_bitmap_try_find_and_clear(mi_bitmap_t* bitmap, size_t tseq, size_t* pidx);

// Find a byte in the bitmap with all bits set (0xFF) and atomically unset it to zero.
// Returns true on success, and in that case sets the index: `0 <= *pidx <= MI_BITMAP_MAX_BITS-8`.
mi_decl_nodiscard bool mi_bitmap_try_find_and_clear8(mi_bitmap_t* bitmap, size_t tseq, size_t* pidx );

// Find a sequence of `n` bits in the bitmap with all bits set, and atomically unset all.
// Returns true on success, and in that case sets the index: `0 <= *pidx <= MI_BITMAP_MAX_BITS-n`.
mi_decl_nodiscard bool mi_bitmap_try_find_and_clearN(mi_bitmap_t* bitmap, size_t n, size_t tseq, size_t* pidx );


<<<<<<< HEAD
/* --------------------------------------------------------------------------------
  Atomic bitmap for a pair of bits
-------------------------------------------------------------------------------- */

typedef mi_bfield_t     mi_pair_t;
 
#define MI_PAIR_CLEAR   (0)
#define MI_PAIR_BUSY    (1)
#define MI_PAIR_BUSYX   (2)
#define MI_PAIR_SET     (3)

typedef mi_decl_align(32) struct mi_pairmap_s {
  mi_bitmap_chunk_t    chunks[2*MI_BFIELD_BITS];
  _Atomic(mi_bfield_t) any_set;
  _Atomic(size_t)      epoch;
} mi_pairmap_t;

#define MI_PAIRMAP_MAX_PAIRS  (MI_BITMAP_MAX_BITS)      // 16k pairs on 64bit, 8k pairs on 32bit
#define MI_PAIRMAP_MAX_BITS   (2*MI_PAIRMAP_MAX_PAIRS)  

mi_decl_nodiscard bool mi_pairmap_xset(mi_pair_t set, mi_pairmap_t* pairmap, size_t idx);
mi_decl_nodiscard bool mi_pairmap_xset_while_not_busy(mi_pair_t set, mi_pairmap_t* pairmap, size_t idx);
mi_decl_nodiscard bool mi_pairmap_try_find_and_set_busy(mi_pairmap_t* pairmap, size_t n, size_t tseq, size_t* pidx);


=======
>>>>>>> 69ac69ab
#endif // MI_XBITMAP_H<|MERGE_RESOLUTION|>--- conflicted
+++ resolved
@@ -44,7 +44,9 @@
   _Atomic(mi_epochset_t)  any_set;
 } mi_bitmap_t;
 
-#define MI_BITMAP_MAX_BITS  (MI_BITMAP_CHUNK_COUNT * MI_BITMAP_CHUNK_BITS)      // 16k bits on 64bit, 8k bits on 32bit
+// 16k bits on 64bit, 8k bits on 32bit
+// with 64KiB slices, this can address a 1GiB arena
+#define MI_BITMAP_MAX_BITS  (MI_BITMAP_CHUNK_COUNT * MI_BITMAP_CHUNK_BITS)
 
 /* --------------------------------------------------------------------------------
   Atomic bitmap
@@ -140,32 +142,32 @@
 mi_decl_nodiscard bool mi_bitmap_try_find_and_clearN(mi_bitmap_t* bitmap, size_t n, size_t tseq, size_t* pidx );
 
 
-<<<<<<< HEAD
 /* --------------------------------------------------------------------------------
   Atomic bitmap for a pair of bits
 -------------------------------------------------------------------------------- */
 
 typedef mi_bfield_t     mi_pair_t;
- 
+
 #define MI_PAIR_CLEAR   (0)
 #define MI_PAIR_BUSY    (1)
-#define MI_PAIR_BUSYX   (2)
+#define MI_PAIR_UNUSED  (2)   // should never occur
 #define MI_PAIR_SET     (3)
 
-typedef mi_decl_align(32) struct mi_pairmap_s {
-  mi_bitmap_chunk_t    chunks[2*MI_BFIELD_BITS];
-  _Atomic(mi_bfield_t) any_set;
-  _Atomic(size_t)      epoch;
+typedef mi_decl_align(MI_BITMAP_CHUNK_SIZE) struct mi_pairmap_s {
+  mi_bitmap_chunk_t      chunks[2*MI_BITMAP_CHUNK_COUNT];
+  _Atomic(mi_epochset_t) any_set;
 } mi_pairmap_t;
 
 #define MI_PAIRMAP_MAX_PAIRS  (MI_BITMAP_MAX_BITS)      // 16k pairs on 64bit, 8k pairs on 32bit
-#define MI_PAIRMAP_MAX_BITS   (2*MI_PAIRMAP_MAX_PAIRS)  
+#define MI_PAIRMAP_MAX_BITS   (2*MI_PAIRMAP_MAX_PAIRS)
 
-mi_decl_nodiscard bool mi_pairmap_xset(mi_pair_t set, mi_pairmap_t* pairmap, size_t idx);
-mi_decl_nodiscard bool mi_pairmap_xset_while_not_busy(mi_pair_t set, mi_pairmap_t* pairmap, size_t idx);
-mi_decl_nodiscard bool mi_pairmap_try_find_and_set_busy(mi_pairmap_t* pairmap, size_t n, size_t tseq, size_t* pidx);
+// initialize a pairmap to all unset; avoid a mem_zero if `already_zero` is true
+void mi_pairmap_init(mi_pairmap_t* pairmap, bool already_zero);
+bool mi_pairmap_set(mi_pairmap_t* pairmap, size_t pair_idx);
+bool mi_pairmap_is_clear(mi_pairmap_t* pairmap, size_t pair_idx);
+void mi_pairmap_clear(mi_pairmap_t* pairmap, size_t pair_idx);
+void mi_pairmap_clear_while_not_busy(mi_pairmap_t* pairmap, size_t pair_idx);
+mi_decl_nodiscard bool mi_pairmap_try_find_and_set_busy(mi_pairmap_t* pairmap, size_t tseq, size_t* pidx);
 
 
-=======
->>>>>>> 69ac69ab
 #endif // MI_XBITMAP_H