/* ----------------------------------------------------------------------------
Copyright (c) 2019-2024 Microsoft Research, Daan Leijen
This is free software; you can redistribute it and/or modify it under the
terms of the MIT license. A copy of the license can be found in the file
"LICENSE" at the root of this distribution.
-----------------------------------------------------------------------------*/

/* ----------------------------------------------------------------------------
Concurrent bitmap that can set/reset sequences of bits atomically
---------------------------------------------------------------------------- */
#pragma once
#ifndef MI_BITMAP_H
#define MI_BITMAP_H

/* --------------------------------------------------------------------------------
  Atomic bitmaps with release/acquire guarantees:

  `mi_bfield_t`: is a single machine word that can efficiently be bit counted (usually `size_t`)
      each bit usually represents a single MI_ARENA_SLICE_SIZE in an arena (64 KiB).
      We need 16K bits to represent a 1GiB arena.

  `mi_bchunk_t`: a chunk of bfield's of a total of MI_BCHUNK_BITS (= 512 on 64-bit, 256 on 32-bit)
      allocations never span across chunks -- so MI_ARENA_MAX_OBJ_SIZE is the number
      of bits in a chunk times the MI_ARENA_SLICE_SIZE (512 * 64KiB = 32 MiB).
      These chunks are cache-aligned and we can use AVX2/AVX512/NEON/SVE/SVE2/etc. instructions
      to scan for bits (perhaps) more efficiently.

      We allocate byte-sized ranges aligned to bytes in the bfield, and bfield-sized
      ranges aligned to a bfield.

    Searching linearly through the chunks would be too slow (16K bits per GiB).
    Instead we add a "chunkmap" to do a two-level search (more or less a btree of depth 2).

   `mi_bchunkmap_t` (== `mi_bchunk_t`): for each chunk we track if it has (potentially) any bit set.
      The chunkmap has 1 bit per chunk that is set if the chunk potentially has a bit set.
      This is used to avoid scanning every chunk. (and thus strictly an optimization)
      It is conservative: it is fine to set a bit in the chunk map even if the chunk turns out
      to have no bits set. It is also allowed to briefly have a clear bit even if the
      chunk has bits set -- as long as we guarantee that the bit will be set later on;
      (this allows us to set the chunkmap bit right after we set a bit in the corresponding chunk).

      However, when we clear a bit in a chunk, and the chunk is indeed all clear, we
      cannot safely clear the bit corresponding to the chunk in the chunkmap since it
      may race with another thread setting a bit in the same chunk. Therefore, when
      clearing, we first test if a chunk is clear, then clear the chunkmap bit, and
      then test again to catch any set bits that we may have missed.

      Since the chunkmap may thus be briefly out-of-sync, this means that we may sometimes
      not find a free page even though it's there (but we accept this as we avoid taking
      full locks). (Another way to do this is to use an epoch but we like to avoid that complexity
      for now).

   `mi_bitmap_t`: a bitmap with N chunks. A bitmap has a chunkmap of MI_BCHUNK_BITS (512)
      and thus has at most 512 chunks (=2^18 bits x 64 KiB slices = 16 GiB max arena size).
      The minimum is 1 chunk which is a 32 MiB arena.

   For now, the implementation assumes MI_HAS_FAST_BITSCAN and uses trailing-zero-count
   and pop-count (but we think it can be adapted work reasonably well on older hardware too)
--------------------------------------------------------------------------------------------- */

// A word-size bit field.
typedef size_t mi_bfield_t;

#define MI_BFIELD_BITS_SHIFT         (MI_SIZE_SHIFT+3)
#define MI_BFIELD_BITS               (1 << MI_BFIELD_BITS_SHIFT)
#define MI_BFIELD_SIZE               (MI_BFIELD_BITS/8)
#define MI_BFIELD_LO_BIT8            (((~(mi_bfield_t)0))/0xFF)         // 0x01010101 ..
#define MI_BFIELD_HI_BIT8            (MI_BFIELD_LO_BIT8 << 7)           // 0x80808080 ..

#define MI_BCHUNK_SIZE               (MI_BCHUNK_BITS / 8)
#define MI_BCHUNK_FIELDS             (MI_BCHUNK_BITS / MI_BFIELD_BITS)  // 8 on both 64- and 32-bit


// A bitmap chunk contains 512 bits on 64-bit  (256 on 32-bit)
typedef mi_decl_align(MI_BCHUNK_SIZE) struct mi_bchunk_s {
  _Atomic(mi_bfield_t) bfields[MI_BCHUNK_FIELDS];
} mi_bchunk_t;


// The chunkmap has one bit per corresponding chunk that is set if the chunk potentially has bits set.
// The chunkmap is itself a chunk.
typedef mi_bchunk_t mi_bchunkmap_t;

#define MI_BCHUNKMAP_BITS             MI_BCHUNK_BITS

#define MI_BITMAP_MAX_CHUNK_COUNT     (MI_BCHUNKMAP_BITS)
#define MI_BITMAP_MIN_CHUNK_COUNT     (1)
#if MI_SIZE_BITS > 32
#define MI_BITMAP_DEFAULT_CHUNK_COUNT     (64)  // 2 GiB on 64-bit -- this is for the page map
#else
#define MI_BITMAP_DEFAULT_CHUNK_COUNT      (1)
#endif
#define MI_BITMAP_MAX_BIT_COUNT       (MI_BITMAP_MAX_CHUNK_COUNT * MI_BCHUNK_BITS)  // 16 GiB arena
#define MI_BITMAP_MIN_BIT_COUNT       (MI_BITMAP_MIN_CHUNK_COUNT * MI_BCHUNK_BITS)  // 32 MiB arena
#define MI_BITMAP_DEFAULT_BIT_COUNT   (MI_BITMAP_DEFAULT_CHUNK_COUNT * MI_BCHUNK_BITS)  // 2 GiB arena


// An atomic bitmap
typedef mi_decl_align(MI_BCHUNK_SIZE) struct mi_bitmap_s {
  _Atomic(size_t)  chunk_count;         // total count of chunks (0 < N <= MI_BCHUNKMAP_BITS)
  size_t           _padding[MI_BCHUNK_SIZE/MI_SIZE_SIZE - 1];    // suppress warning on msvc
  mi_bchunkmap_t   chunkmap;
  mi_bchunk_t      chunks[MI_BITMAP_DEFAULT_CHUNK_COUNT];        // usually dynamic MI_BITMAP_MAX_CHUNK_COUNT
} mi_bitmap_t;


static inline size_t mi_bitmap_chunk_count(const mi_bitmap_t* bitmap) {
  return mi_atomic_load_relaxed(&((mi_bitmap_t*)bitmap)->chunk_count);
}

static inline size_t mi_bitmap_max_bits(const mi_bitmap_t* bitmap) {
  return (mi_bitmap_chunk_count(bitmap) * MI_BCHUNK_BITS);
}



/* --------------------------------------------------------------------------------
  Atomic bitmap operations
-------------------------------------------------------------------------------- */

// Many operations are generic over setting or clearing the bit sequence: we use `mi_xset_t` for this (true if setting, false if clearing)
typedef bool  mi_xset_t;
#define MI_BIT_SET    (true)
#define MI_BIT_CLEAR  (false)


// Required size of a bitmap to represent `bit_count` bits.
size_t mi_bitmap_size(size_t bit_count, size_t* chunk_count);

// Initialize a bitmap to all clear; avoid a mem_zero if `already_zero` is true
// returns the size of the bitmap.
size_t mi_bitmap_init(mi_bitmap_t* bitmap, size_t bit_count, bool already_zero);

// Set/clear a sequence of `n` bits in the bitmap (and can cross chunks).
// Not atomic so only use if still local to a thread.
void mi_bitmap_unsafe_setN(mi_bitmap_t* bitmap, size_t idx, size_t n);


// Set a bit in the bitmap; returns `true` if it atomically transitioned from 0 to 1
bool mi_bitmap_set(mi_bitmap_t* bitmap, size_t idx);

// Clear a bit in the bitmap; returns `true` if it atomically transitioned from 1 to 0
bool mi_bitmap_clear(mi_bitmap_t* bitmap, size_t idx);

// Set a sequence of `n` bits in the bitmap; returns `true` if atomically transitioned from all 0's to 1's
// `n` cannot cross chunk boundaries (and `n <= MI_BCHUNK_BITS`)!
// If `already_set` is not NULL, it is set to count of bits were already all set.
// (this is used for correct statistics if commiting over a partially committed area)
bool mi_bitmap_setN(mi_bitmap_t* bitmap, size_t idx, size_t n, size_t* already_set);

// Clear a sequence of `n` bits in the bitmap; returns `true` if atomically transitioned from all 1's to 0's
// `n` cannot cross chunk boundaries (and `n <= MI_BCHUNK_BITS`)!
bool mi_bitmap_clearN(mi_bitmap_t* bitmap, size_t idx, size_t n);


// Is a sequence of n bits already all set/cleared?
bool mi_bitmap_is_xsetN(mi_xset_t set, mi_bitmap_t* bitmap, size_t idx, size_t n);

// Is a sequence of n bits already set?
// (Used to check if a memory range is already committed)
static inline bool mi_bitmap_is_setN(mi_bitmap_t* bitmap, size_t idx, size_t n) {
  return mi_bitmap_is_xsetN(MI_BIT_SET, bitmap, idx, n);
}

// Is a sequence of n bits already clear?
static inline bool mi_bitmap_is_clearN(mi_bitmap_t* bitmap, size_t idx, size_t n) {
  return mi_bitmap_is_xsetN(MI_BIT_CLEAR, bitmap, idx, n);
}

static inline bool mi_bitmap_is_set(mi_bitmap_t* bitmap, size_t idx) {
  return mi_bitmap_is_setN(bitmap, idx, 1);
}

static inline bool mi_bitmap_is_clear(mi_bitmap_t* bitmap, size_t idx) {
  return mi_bitmap_is_clearN(bitmap, idx, 1);
}


<<<<<<< HEAD
=======
// Try to atomically transition `n` bits from all set to all clear. Returns `true` on succes.
// `n` cannot cross chunk boundaries, where `n <= MI_CHUNK_BITS`.
bool mi_bitmap_try_clearN(mi_bitmap_t* bitmap, size_t idx, size_t n);

// Try to atomically transition a bit from set to clear. Returns `true` on succes.
static inline bool mi_bitmap_try_clear(mi_bitmap_t* bitmap, size_t idx) {
  return mi_bitmap_try_clearN(bitmap, idx, 1);
}



// Specialized versions for common bit sequence sizes
mi_decl_nodiscard bool mi_bitmap_try_find_and_clear(mi_bitmap_t* bitmap, size_t tseq, size_t* pidx);  // 1-bit
mi_decl_nodiscard bool mi_bitmap_try_find_and_clear8(mi_bitmap_t* bitmap, size_t tseq, size_t* pidx); // 8-bits
// mi_decl_nodiscard bool mi_bitmap_try_find_and_clearX(mi_bitmap_t* bitmap, size_t tseq, size_t* pidx); // MI_BFIELD_BITS
mi_decl_nodiscard bool mi_bitmap_try_find_and_clearNX(mi_bitmap_t* bitmap, size_t n, size_t tseq, size_t* pidx); // < MI_BFIELD_BITS
mi_decl_nodiscard bool mi_bitmap_try_find_and_clearN_(mi_bitmap_t* bitmap, size_t n, size_t tseq, size_t* pidx); // > MI_BFIELD_BITS <= MI_BCHUNK_BITS

// Find a sequence of `n` bits in the bitmap with all bits set, and try to atomically clear all.
// Returns true on success, and in that case sets the index: `0 <= *pidx <= MI_BITMAP_MAX_BITS-n`.
mi_decl_nodiscard static inline bool mi_bitmap_try_find_and_clearN(mi_bitmap_t* bitmap, size_t n, size_t tseq, size_t* pidx) {
  if (n==1) return mi_bitmap_try_find_and_clear(bitmap, tseq, pidx);               // small pages
  if (n==8) return mi_bitmap_try_find_and_clear8(bitmap, tseq, pidx);              // medium pages
  // if (n==MI_BFIELD_BITS) return mi_bitmap_try_find_and_clearX(bitmap, tseq, pidx); // large pages
  if (n == 0 || n > MI_BCHUNK_BITS) return false;  // cannot be more than a chunk
  if (n < MI_BFIELD_BITS) return mi_bitmap_try_find_and_clearNX(bitmap, tseq, n, pidx);
  return mi_bitmap_try_find_and_clearN_(bitmap, tseq, n, pidx);
}


>>>>>>> c507ee3d
// Called once a bit is cleared to see if the memory slice can be claimed.
typedef bool (mi_claim_fun_t)(size_t slice_index, mi_arena_t* arena, mi_heaptag_t heap_tag, bool* keep_set);

// Find a set bits in the bitmap, atomically clear it, and check if `claim` returns true.
// If not claimed, continue on (potentially setting the bit again depending on `keep_set`).
// Returns true on success, and in that case sets the index: `0 <= *pidx <= MI_BITMAP_MAX_BITS-n`.
mi_decl_nodiscard bool mi_bitmap_try_find_and_claim(mi_bitmap_t* bitmap, size_t tseq, size_t* pidx,
                                                    mi_claim_fun_t* claim, mi_arena_t* arena, mi_heaptag_t heap_tag );


// Atomically clear a bit but only if it is set. Will block otherwise until the bit is set.
// This is used to delay free-ing a page that it at the same time being considered to be
// allocated from `mi_arena_try_abandoned` (and is in the `claim` function of `mi_bitmap_try_find_and_claim`).
void mi_bitmap_clear_once_set(mi_bitmap_t* bitmap, size_t idx);


// If a bit is set in the bitmap, return `true` and set `idx` to the index of the highest bit.
// Otherwise return `false` (and `*idx` is undefined).
// Used for unloading arena's
bool mi_bitmap_bsr(mi_bitmap_t* bitmap, size_t* idx);


typedef bool (mi_forall_set_fun_t)(size_t slice_index, size_t slice_count, mi_arena_t* arena, void* arg2);

// Visit all set bits in a bitmap (`slice_count == 1`)
bool _mi_bitmap_forall_set(mi_bitmap_t* bitmap, mi_forall_set_fun_t* visit, mi_arena_t* arena, void* arg);

// Visit all set bits in a bitmap with larger ranges if possible (`slice_count >= 1`)
bool _mi_bitmap_forall_setc_ranges(mi_bitmap_t* bitmap, mi_forall_set_fun_t* visit, mi_arena_t* arena, void* arg);


/* ----------------------------------------------------------------------------
  Binned concurrent bitmap
  Assigns a size class to each chunk such that small blocks don't cause too
  much fragmentation since we keep chunks for larger blocks separate.
---------------------------------------------------------------------------- */

// Size bins; larger bins are allowed to go into smaller bins.
// Since LARGE and MEDIUM are aligned (on word and byte boundaries respectively),
// they are larger than OTHER even though those can contain very large objects (but we
// don't want those in the MEDIUM or LARGE bins as these are variable size).
// SMALL can only be in small (and NONE), so they cannot fragment the larger bins.
typedef enum mi_bbin_e {
  MI_BBIN_NONE,     // no bin assigned yet (the chunk is completely free)
  MI_BBIN_SMALL,    // slice_count == 1
  MI_BBIN_OTHER,    // slice_count: any other from the other bins, and 1 <= slice_count <= MI_BCHUNK_BITS
  MI_BBIN_MEDIUM,   // slice_count == 8
  MI_BBIN_LARGE,    // slice_count == MI_BFIELD_BITS
  MI_BBIN_COUNT
} mi_bbin_t;

static inline mi_bbin_t mi_bbin_of(size_t n) {
  return (n==1 ? MI_BBIN_SMALL : (n==8 ? MI_BBIN_MEDIUM : (n==64 ? MI_BBIN_LARGE : MI_BBIN_OTHER)));
}

// An atomic "binned" bitmap for the free slices where we keep chunks reserved for particalar size classes
typedef mi_decl_align(MI_BCHUNK_SIZE) struct mi_bbitmap_s {
  _Atomic(size_t)  chunk_count;         // total count of chunks (0 < N <= MI_BCHUNKMAP_BITS)
  _Atomic(size_t)  chunk_max_accessed;  // max chunk index that was once cleared or set
  size_t           _padding[MI_BCHUNK_SIZE/MI_SIZE_SIZE - 2];    // suppress warning on msvc
  mi_bchunkmap_t   chunkmap;
  _Atomic(uint8_t) chunk_bins[MI_BITMAP_MAX_CHUNK_COUNT];        // 512b
  mi_bchunk_t      chunks[MI_BITMAP_DEFAULT_CHUNK_COUNT];        // usually dynamic MI_BITMAP_MAX_CHUNK_COUNT
} mi_bbitmap_t;


static inline size_t mi_bbitmap_chunk_count(const mi_bbitmap_t* bbitmap) {
  return mi_atomic_load_relaxed(&((mi_bbitmap_t*)bbitmap)->chunk_count);
}

static inline size_t mi_bbitmap_max_bits(const mi_bbitmap_t* bbitmap) {
  return (mi_bbitmap_chunk_count(bbitmap) * MI_BCHUNK_BITS);
}

size_t mi_bbitmap_size(size_t bit_count, size_t* chunk_count);


// Initialize a bitmap to all clear; avoid a mem_zero if `already_zero` is true
// returns the size of the bitmap.
size_t mi_bbitmap_init(mi_bbitmap_t* bbitmap, size_t bit_count, bool already_zero);

// Set/clear a sequence of `n` bits in the bitmap (and can cross chunks).
// Not atomic so only use if still local to a thread.
void mi_bbitmap_unsafe_setN(mi_bbitmap_t* bbitmap, size_t idx, size_t n);


// Set a sequence of `n` bits in the bbitmap; returns `true` if atomically transitioned from all 0's to 1's
// `n` cannot cross chunk boundaries (and `n <= MI_BCHUNK_BITS`)!
bool mi_bbitmap_setN(mi_bbitmap_t* bbitmap, size_t idx, size_t n);

// Clear a sequence of `n` bits in the bitmap; returns `true` if atomically transitioned from all 1's to 0's
// `n` cannot cross chunk boundaries (and `n <= MI_BCHUNK_BITS`)!
bool mi_bbitmap_clearN(mi_bbitmap_t* bbitmap, size_t idx, size_t n);


// Is a sequence of n bits already all set/cleared?
bool mi_bbitmap_is_xsetN(mi_xset_t set, mi_bbitmap_t* bbitmap, size_t idx, size_t n);

// Is a sequence of n bits already set?
// (Used to check if a memory range is already committed)
static inline bool mi_bbitmap_is_setN(mi_bbitmap_t* bbitmap, size_t idx, size_t n) {
  return mi_bbitmap_is_xsetN(MI_BIT_SET, bbitmap, idx, n);
}

// Is a sequence of n bits already clear?
static inline bool mi_bbitmap_is_clearN(mi_bbitmap_t* bbitmap, size_t idx, size_t n) {
  return mi_bbitmap_is_xsetN(MI_BIT_CLEAR, bbitmap, idx, n);
}


// Try to atomically transition `n` bits from all set to all clear. Returns `true` on succes.
// `n` cannot cross chunk boundaries, where `n <= MI_CHUNK_BITS`.
bool mi_bbitmap_try_clearN(mi_bbitmap_t* bbitmap, size_t idx, size_t n);

// Specialized versions for common bit sequence sizes
bool mi_bbitmap_try_find_and_clear(mi_bbitmap_t* bbitmap, size_t tseq, size_t* pidx);  // 1-bit
bool mi_bbitmap_try_find_and_clear8(mi_bbitmap_t* bbitmap, size_t tseq, size_t* pidx); // 8-bits
bool mi_bbitmap_try_find_and_clearX(mi_bbitmap_t* bbitmap, size_t tseq, size_t* pidx); // MI_BFIELD_BITS
bool mi_bbitmap_try_find_and_clearNX(mi_bbitmap_t* bbitmap, size_t n, size_t tseq, size_t* pidx); // < MI_BFIELD_BITS
bool mi_bbitmap_try_find_and_clearN_(mi_bbitmap_t* bbitmap, size_t n, size_t tseq, size_t* pidx); // > MI_BFIELD_BITS <= MI_BCHUNK_BITS

// Find a sequence of `n` bits in the bbitmap with all bits set, and try to atomically clear all.
// Returns true on success, and in that case sets the index: `0 <= *pidx <= MI_BITMAP_MAX_BITS-n`.
mi_decl_nodiscard static inline bool mi_bbitmap_try_find_and_clearN(mi_bbitmap_t* bbitmap, size_t n, size_t tseq, size_t* pidx) {
  if (n==1) return mi_bbitmap_try_find_and_clear(bbitmap, tseq, pidx);               // small pages
  if (n==8) return mi_bbitmap_try_find_and_clear8(bbitmap, tseq, pidx);              // medium pages
  if (n==MI_BFIELD_BITS) return mi_bbitmap_try_find_and_clearX(bbitmap, tseq, pidx); // large pages
  if (n == 0 || n > MI_BCHUNK_BITS) return false;  // cannot be more than a chunk
  if (n < MI_BFIELD_BITS) return mi_bbitmap_try_find_and_clearNX(bbitmap, tseq, n, pidx);
  return mi_bbitmap_try_find_and_clearN_(bbitmap, tseq, n, pidx);
}


#endif // MI_BITMAP_H<|MERGE_RESOLUTION|>--- conflicted
+++ resolved
@@ -176,39 +176,6 @@
 }
 
 
-<<<<<<< HEAD
-=======
-// Try to atomically transition `n` bits from all set to all clear. Returns `true` on succes.
-// `n` cannot cross chunk boundaries, where `n <= MI_CHUNK_BITS`.
-bool mi_bitmap_try_clearN(mi_bitmap_t* bitmap, size_t idx, size_t n);
-
-// Try to atomically transition a bit from set to clear. Returns `true` on succes.
-static inline bool mi_bitmap_try_clear(mi_bitmap_t* bitmap, size_t idx) {
-  return mi_bitmap_try_clearN(bitmap, idx, 1);
-}
-
-
-
-// Specialized versions for common bit sequence sizes
-mi_decl_nodiscard bool mi_bitmap_try_find_and_clear(mi_bitmap_t* bitmap, size_t tseq, size_t* pidx);  // 1-bit
-mi_decl_nodiscard bool mi_bitmap_try_find_and_clear8(mi_bitmap_t* bitmap, size_t tseq, size_t* pidx); // 8-bits
-// mi_decl_nodiscard bool mi_bitmap_try_find_and_clearX(mi_bitmap_t* bitmap, size_t tseq, size_t* pidx); // MI_BFIELD_BITS
-mi_decl_nodiscard bool mi_bitmap_try_find_and_clearNX(mi_bitmap_t* bitmap, size_t n, size_t tseq, size_t* pidx); // < MI_BFIELD_BITS
-mi_decl_nodiscard bool mi_bitmap_try_find_and_clearN_(mi_bitmap_t* bitmap, size_t n, size_t tseq, size_t* pidx); // > MI_BFIELD_BITS <= MI_BCHUNK_BITS
-
-// Find a sequence of `n` bits in the bitmap with all bits set, and try to atomically clear all.
-// Returns true on success, and in that case sets the index: `0 <= *pidx <= MI_BITMAP_MAX_BITS-n`.
-mi_decl_nodiscard static inline bool mi_bitmap_try_find_and_clearN(mi_bitmap_t* bitmap, size_t n, size_t tseq, size_t* pidx) {
-  if (n==1) return mi_bitmap_try_find_and_clear(bitmap, tseq, pidx);               // small pages
-  if (n==8) return mi_bitmap_try_find_and_clear8(bitmap, tseq, pidx);              // medium pages
-  // if (n==MI_BFIELD_BITS) return mi_bitmap_try_find_and_clearX(bitmap, tseq, pidx); // large pages
-  if (n == 0 || n > MI_BCHUNK_BITS) return false;  // cannot be more than a chunk
-  if (n < MI_BFIELD_BITS) return mi_bitmap_try_find_and_clearNX(bitmap, tseq, n, pidx);
-  return mi_bitmap_try_find_and_clearN_(bitmap, tseq, n, pidx);
-}
-
-
->>>>>>> c507ee3d
 // Called once a bit is cleared to see if the memory slice can be claimed.
 typedef bool (mi_claim_fun_t)(size_t slice_index, mi_arena_t* arena, mi_heaptag_t heap_tag, bool* keep_set);
 
@@ -247,21 +214,18 @@
 ---------------------------------------------------------------------------- */
 
 // Size bins; larger bins are allowed to go into smaller bins.
-// Since LARGE and MEDIUM are aligned (on word and byte boundaries respectively),
-// they are larger than OTHER even though those can contain very large objects (but we
-// don't want those in the MEDIUM or LARGE bins as these are variable size).
 // SMALL can only be in small (and NONE), so they cannot fragment the larger bins.
 typedef enum mi_bbin_e {
   MI_BBIN_NONE,     // no bin assigned yet (the chunk is completely free)
   MI_BBIN_SMALL,    // slice_count == 1
+  MI_BBIN_MEDIUM,   // slice_count == 8
+  MI_BBIN_LARGE,    // slice_count == MI_BFIELD_BITS  -- not used for now!
   MI_BBIN_OTHER,    // slice_count: any other from the other bins, and 1 <= slice_count <= MI_BCHUNK_BITS
-  MI_BBIN_MEDIUM,   // slice_count == 8
-  MI_BBIN_LARGE,    // slice_count == MI_BFIELD_BITS
   MI_BBIN_COUNT
 } mi_bbin_t;
 
 static inline mi_bbin_t mi_bbin_of(size_t n) {
-  return (n==1 ? MI_BBIN_SMALL : (n==8 ? MI_BBIN_MEDIUM : (n==64 ? MI_BBIN_LARGE : MI_BBIN_OTHER)));
+  return (n==1 ? MI_BBIN_SMALL : (n==8 ? MI_BBIN_MEDIUM : MI_BBIN_OTHER)); // (n==64 ? MI_BBIN_LARGE : MI_BBIN_OTHER)));
 }
 
 // An atomic "binned" bitmap for the free slices where we keep chunks reserved for particalar size classes
@@ -326,7 +290,7 @@
 // Specialized versions for common bit sequence sizes
 bool mi_bbitmap_try_find_and_clear(mi_bbitmap_t* bbitmap, size_t tseq, size_t* pidx);  // 1-bit
 bool mi_bbitmap_try_find_and_clear8(mi_bbitmap_t* bbitmap, size_t tseq, size_t* pidx); // 8-bits
-bool mi_bbitmap_try_find_and_clearX(mi_bbitmap_t* bbitmap, size_t tseq, size_t* pidx); // MI_BFIELD_BITS
+// bool mi_bbitmap_try_find_and_clearX(mi_bbitmap_t* bbitmap, size_t tseq, size_t* pidx); // MI_BFIELD_BITS
 bool mi_bbitmap_try_find_and_clearNX(mi_bbitmap_t* bbitmap, size_t n, size_t tseq, size_t* pidx); // < MI_BFIELD_BITS
 bool mi_bbitmap_try_find_and_clearN_(mi_bbitmap_t* bbitmap, size_t n, size_t tseq, size_t* pidx); // > MI_BFIELD_BITS <= MI_BCHUNK_BITS
 
@@ -335,9 +299,9 @@
 mi_decl_nodiscard static inline bool mi_bbitmap_try_find_and_clearN(mi_bbitmap_t* bbitmap, size_t n, size_t tseq, size_t* pidx) {
   if (n==1) return mi_bbitmap_try_find_and_clear(bbitmap, tseq, pidx);               // small pages
   if (n==8) return mi_bbitmap_try_find_and_clear8(bbitmap, tseq, pidx);              // medium pages
-  if (n==MI_BFIELD_BITS) return mi_bbitmap_try_find_and_clearX(bbitmap, tseq, pidx); // large pages
-  if (n == 0 || n > MI_BCHUNK_BITS) return false;  // cannot be more than a chunk
-  if (n < MI_BFIELD_BITS) return mi_bbitmap_try_find_and_clearNX(bbitmap, tseq, n, pidx);
+  // if (n==MI_BFIELD_BITS) return mi_bbitmap_try_find_and_clearX(bbitmap, tseq, pidx); // large pages
+  if (n==0 || n>MI_BCHUNK_BITS) return false;  // cannot be more than a chunk
+  if (n<=MI_BFIELD_BITS) return mi_bbitmap_try_find_and_clearNX(bbitmap, tseq, n, pidx);
   return mi_bbitmap_try_find_and_clearN_(bbitmap, tseq, n, pidx);
 }
 
