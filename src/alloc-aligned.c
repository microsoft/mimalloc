--- conflicted
+++ resolved
@@ -32,11 +32,7 @@
 
   void* p;
   size_t oversize;
-<<<<<<< HEAD
-  if mi_unlikely(alignment >= MI_ALIGN_HUGE) {
-=======
   if mi_unlikely(alignment > MI_BLOCK_ALIGNMENT_MAX) {
->>>>>>> 0f6d8293
     // use OS allocation for very large alignment and allocate inside a huge page (dedicated segment with 1 page)
     // This can support alignments >= MI_SEGMENT_SIZE by ensuring the object can be aligned at a point in the
     // first (and single) page such that the segment info is `MI_SEGMENT_SIZE` bytes before it (so it can be found by aligning the pointer down)
@@ -79,13 +75,8 @@
   mi_assert_internal(mi_usable_size(p) == mi_usable_size(aligned_p)+adjust);
 
   // now zero the block if needed
-<<<<<<< HEAD
-  if (alignment >= MI_ALIGN_HUGE) {
-    // for the tracker, on huge aligned allocations only the memory from the start of the large block is defined
-=======
   if (alignment > MI_BLOCK_ALIGNMENT_MAX) {
     // for the tracker, on huge aligned allocations only from the start of the large block is defined
->>>>>>> 0f6d8293
     mi_track_mem_undefined(aligned_p, size);
     if (zero) {
       _mi_memzero_aligned(aligned_p, mi_usable_size(aligned_p));
