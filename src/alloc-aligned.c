--- conflicted
+++ resolved
@@ -15,14 +15,6 @@
 // Aligned Allocation
 // ------------------------------------------------------
 
-<<<<<<< HEAD
-static inline bool mi_is_naturally_aligned( size_t size, size_t alignment ) {
-  // objects up to `MI_MAX_ALIGN_GUARANTEE` are allocated aligned to their size (see `segment.c:_mi_segment_page_start`).
-  // note: the size may not be not an actual bin-size but it turns out the test below is still correct for our
-  // powers of two bin spacing (see test-api.c:test-aligned13).
-  mi_assert_internal(_mi_is_power_of_two(alignment) && (alignment > 0));
-  return (size <= (MI_MAX_ALIGN_GUARANTEE - MI_PADDING_SIZE) && alignment <= size && ((size + MI_PADDING_SIZE) & (alignment-1)) == 0);
-=======
 static bool mi_malloc_is_naturally_aligned( size_t size, size_t alignment ) {
   // objects up to `MI_MAX_ALIGN_GUARANTEE` are allocated aligned to their size (see `segment.c:_mi_segment_page_start`).
   mi_assert_internal(_mi_is_power_of_two(alignment) && (alignment > 0));
@@ -30,7 +22,6 @@
   if (alignment <= MI_MAX_ALIGN_SIZE) return true;
   const size_t bsize = mi_good_size(size);
   return (bsize <= MI_MAX_ALIGN_GUARANTEE && (bsize & (alignment-1)) == 0);
->>>>>>> 7128db7b
 }
 
 // Fallback primitive aligned allocation -- split out for better codegen
@@ -100,7 +91,7 @@
 
   // now zero the block if needed
   if (alignment > MI_BLOCK_ALIGNMENT_MAX) {
-    // for the tracker, on huge aligned allocations only from the start of the large block is defined
+    // for the tracker, on huge aligned allocations only the memory from the start of the large block is defined
     mi_track_mem_undefined(aligned_p, size);
     if (zero) {
       _mi_memzero_aligned(aligned_p, mi_usable_size(aligned_p));
