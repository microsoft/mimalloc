--- conflicted
+++ resolved
@@ -74,19 +74,12 @@
   mi_assert_internal(mi_usable_size(p) == mi_usable_size(aligned_p)+adjust);
     
   // now zero the block if needed
-<<<<<<< HEAD
-  if (zero && alignment > MI_ALIGNMENT_MAX) {
-    const ptrdiff_t diff = (uint8_t*)aligned_p - (uint8_t*)p;
-    const ptrdiff_t zsize = mi_page_usable_block_size(_mi_ptr_page(p)) - diff - MI_PADDING_SIZE;
-    if (zsize > 0) { _mi_memzero(aligned_p, zsize); }
-=======
   if (alignment > MI_ALIGNMENT_MAX) {
     // for the tracker, on huge aligned allocations only from the start of the large block is defined
     mi_track_mem_undefined(aligned_p, size);
     if (zero) {
       _mi_memzero(aligned_p, mi_usable_size(aligned_p));
     }
->>>>>>> 465eb81d
   }
 
   if (p != aligned_p) {
