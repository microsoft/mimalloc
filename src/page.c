/*----------------------------------------------------------------------------
Copyright (c) 2018-2024, Microsoft Research, Daan Leijen
This is free software; you can redistribute it and/or modify it under the
terms of the MIT license. A copy of the license can be found in the file
"LICENSE" at the root of this distribution.
-----------------------------------------------------------------------------*/

/* -----------------------------------------------------------
  The core of the allocator. Every segment contains
  pages of a certain block size. The main function
  exported is `mi_malloc_generic`.
----------------------------------------------------------- */

#include "mimalloc.h"
#include "mimalloc/internal.h"
#include "mimalloc/atomic.h"

/* -----------------------------------------------------------
  Definition of page queues for each block size
----------------------------------------------------------- */

#define MI_IN_PAGE_C
#include "page-queue.c"
#undef MI_IN_PAGE_C


/* -----------------------------------------------------------
  Page helpers
----------------------------------------------------------- */

// Index a block in a page
static inline mi_block_t* mi_page_block_at(const mi_page_t* page, void* page_start, size_t block_size, size_t i) {
  MI_UNUSED(page);
  mi_assert_internal(page != NULL);
  mi_assert_internal(i <= page->reserved);
  return (mi_block_t*)((uint8_t*)page_start + (i * block_size));
}

//static void mi_page_init(mi_heap_t* heap, mi_page_t* page, size_t size, mi_tld_t* tld);
static void mi_page_extend_free(mi_heap_t* heap, mi_page_t* page);

#if (MI_DEBUG>=3)
static size_t mi_page_list_count(mi_page_t* page, mi_block_t* head) {
  mi_assert_internal(_mi_ptr_page(page) == page);
  size_t count = 0;
  while (head != NULL) {
    mi_assert_internal((uint8_t*)head - (uint8_t*)page > (ptrdiff_t)MI_LARGE_PAGE_SIZE || page == _mi_ptr_page(head));
    count++;
    head = mi_block_next(page, head);
  }
  return count;
}

/*
// Start of the page available memory
static inline uint8_t* mi_page_area(const mi_page_t* page) {
  return _mi_page_start(_mi_page_segment(page), page, NULL);
}
*/

static bool mi_page_list_is_valid(mi_page_t* page, mi_block_t* p) {
  size_t psize;
  uint8_t* page_area = mi_page_area(page, &psize);
  mi_block_t* start = (mi_block_t*)page_area;
  mi_block_t* end   = (mi_block_t*)(page_area + psize);
  while(p != NULL) {
    if (p < start || p >= end) return false;
    p = mi_block_next(page, p);
  }
#if MI_DEBUG>3 // generally too expensive to check this
  if (page->free_is_zero) {
    const size_t ubsize = mi_page_usable_block_size(page);
    for (mi_block_t* block = page->free; block != NULL; block = mi_block_next(page, block)) {
      mi_assert_expensive(mi_mem_is_zero(block + 1, ubsize - sizeof(mi_block_t)));
    }
  }
#endif
  return true;
}

static bool mi_page_is_valid_init(mi_page_t* page) {
  mi_assert_internal(mi_page_block_size(page) > 0);
  mi_assert_internal(page->used <= page->capacity);
  mi_assert_internal(page->capacity <= page->reserved);
  
  // const size_t bsize = mi_page_block_size(page);
  // uint8_t* start = mi_page_start(page);
  //mi_assert_internal(start + page->capacity*page->block_size == page->top);

  mi_assert_internal(mi_page_list_is_valid(page,page->free));
  mi_assert_internal(mi_page_list_is_valid(page,page->local_free));

  #if MI_DEBUG>3 // generally too expensive to check this
  if (page->free_is_zero) {
    const size_t ubsize = mi_page_usable_block_size(page);
    for(mi_block_t* block = page->free; block != NULL; block = mi_block_next(page,block)) {
      mi_assert_expensive(mi_mem_is_zero(block + 1, ubsize - sizeof(mi_block_t)));
    }
  }
  #endif

  #if !MI_TRACK_ENABLED && !MI_TSAN
  mi_block_t* tfree = mi_page_thread_free(page);
  mi_assert_internal(mi_page_list_is_valid(page, tfree));
  //size_t tfree_count = mi_page_list_count(page, tfree);
  //mi_assert_internal(tfree_count <= page->thread_freed + 1);
  #endif

  size_t free_count = mi_page_list_count(page, page->free) + mi_page_list_count(page, page->local_free);
  mi_assert_internal(page->used + free_count == page->capacity);

  return true;
}

extern bool _mi_process_is_initialized;             // has mi_process_init been called?

bool _mi_page_is_valid(mi_page_t* page) {
  mi_assert_internal(mi_page_is_valid_init(page));
  #if MI_SECURE
  mi_assert_internal(page->keys[0] != 0);
  #endif
  if (!mi_page_is_abandoned(page)) {
    //mi_assert_internal(!_mi_process_is_initialized);
    {
      mi_page_queue_t* pq = mi_page_queue_of(page);
      mi_assert_internal(mi_page_queue_contains(pq, page));
      mi_assert_internal(pq->block_size==mi_page_block_size(page) || mi_page_is_huge(page) || mi_page_is_in_full(page));
      // mi_assert_internal(mi_heap_contains_queue(mi_page_heap(page),pq));
    }
  }
  return true;
}
#endif


/* -----------------------------------------------------------
  Page collect the `local_free` and `thread_free` lists
----------------------------------------------------------- */

// Collect the local `thread_free` list using an atomic exchange.
static void _mi_page_thread_free_collect(mi_page_t* page)
{
  mi_block_t* head;
  mi_thread_free_t tfreex;
  mi_thread_free_t tfree = mi_atomic_load_relaxed(&page->xthread_free);
  do {
    head = mi_tf_block(tfree);
    if (head == NULL) return; // return if the list is empty
    tfreex = mi_tf_create(NULL,mi_tf_is_owned(tfree));  // set the thread free list to NULL
  } while (!mi_atomic_cas_weak_acq_rel(&page->xthread_free, &tfree, tfreex));  // release is enough?
  mi_assert_internal(head != NULL);

  // find the tail -- also to get a proper count (without data races)
  size_t max_count = page->capacity; // cannot collect more than capacity
  size_t count = 1;
  mi_block_t* tail = head;
  mi_block_t* next;
  while( (next = mi_block_next(page,tail)) != NULL && count <= max_count) {
    count++;
    tail = next;
  }

  // if `count > max_count` there was a memory corruption (possibly infinite list due to double multi-threaded free)
  if (count > max_count) {
    _mi_error_message(EFAULT, "corrupted thread-free list\n");
    return; // the thread-free items cannot be freed
  }

  // and append the current local free list
  mi_block_set_next(page,tail, page->local_free);
  page->local_free = head;

  // update counts now
  page->used -= (uint16_t)count;
}

void _mi_page_free_collect(mi_page_t* page, bool force) {
  mi_assert_internal(page!=NULL);

  // collect the thread free list
  _mi_page_thread_free_collect(page);

  // and the local free list
  if (page->local_free != NULL) {
    if mi_likely(page->free == NULL) {
      // usual case
      page->free = page->local_free;
      page->local_free = NULL;
      page->free_is_zero = false;
    }
    else if (force) {
      // append -- only on shutdown (force) as this is a linear operation
      mi_block_t* tail = page->local_free;
      mi_block_t* next;
      while ((next = mi_block_next(page, tail)) != NULL) {
        tail = next;
      }
      mi_block_set_next(page, tail, page->free);
      page->free = page->local_free;
      page->local_free = NULL;
      page->free_is_zero = false;
    }
  }

  mi_assert_internal(!force || page->local_free == NULL);
}



/* -----------------------------------------------------------
  Page fresh and retire
----------------------------------------------------------- */

/*
// called from segments when reclaiming abandoned pages
void _mi_page_reclaim(mi_heap_t* heap, mi_page_t* page) {
  // mi_page_set_heap(page, heap);
  // _mi_page_use_delayed_free(page, MI_USE_DELAYED_FREE, true); // override never (after heap is set)
  _mi_page_free_collect(page, false); // ensure used count is up to date

  mi_assert_expensive(mi_page_is_valid_init(page));
  // mi_assert_internal(mi_page_heap(page) == heap);
  // mi_assert_internal(mi_page_thread_free_flag(page) != MI_NEVER_DELAYED_FREE);

  // TODO: push on full queue immediately if it is full?
  mi_page_queue_t* pq = mi_heap_page_queue_of(heap, page);
  mi_page_queue_push(heap, pq, page);
  mi_assert_expensive(_mi_page_is_valid(page));
}
*/

// called from `mi_free` on a reclaim, and fresh_alloc if we get an abandoned page
void _mi_heap_page_reclaim(mi_heap_t* heap, mi_page_t* page)
{
  mi_assert_internal(_mi_is_aligned(page, MI_PAGE_ALIGN));
  mi_assert_internal(_mi_ptr_page(page)==page);
  mi_assert_internal(mi_page_is_owned(page));
  mi_assert_internal(mi_page_is_abandoned(page));

  mi_page_set_heap(page,heap);
  _mi_page_free_collect(page, false); // ensure used count is up to date
  mi_page_queue_t* pq = mi_heap_page_queue_of(heap, page);
  mi_page_queue_push_at_end(heap, pq, page);
  mi_assert_expensive(_mi_page_is_valid(page));
}

void _mi_page_abandon(mi_page_t* page, mi_page_queue_t* pq) {
  _mi_page_free_collect(page, false); // ensure used count is up to date
  if (mi_page_all_free(page)) {
    _mi_page_free(page, pq);
  }
  else {
    mi_page_queue_remove(pq, page);
    mi_page_set_heap(page, NULL);
    _mi_arena_page_abandon(page);
  }
}


// allocate a fresh page from a segment
static mi_page_t* mi_page_fresh_alloc(mi_heap_t* heap, mi_page_queue_t* pq, size_t block_size, size_t page_alignment) {
  #if !MI_HUGE_PAGE_ABANDON
  mi_assert_internal(pq != NULL);
  mi_assert_internal(mi_heap_contains_queue(heap, pq));
  mi_assert_internal(page_alignment > 0 || block_size > MI_LARGE_MAX_OBJ_SIZE || block_size == pq->block_size);
  #endif
  mi_page_t* page = _mi_arena_page_alloc(heap, block_size, page_alignment);
  if (page == NULL) {
    // out-of-memory
    return NULL;
  }
  if (mi_page_is_abandoned(page)) {
    _mi_heap_page_reclaim(heap, page);
    if (!mi_page_immediate_available(page)) {
      if (mi_page_is_expandable(page)) {
        mi_page_extend_free(heap, page);
      }
      else {
        mi_assert(false); // should not happen?
        return NULL;
      }
    }
  }
  else if (pq != NULL) {
    mi_page_queue_push(heap, pq, page);
  }
  mi_heap_stat_increase(heap, pages, 1);
  mi_assert_internal(pq!=NULL || mi_page_block_size(page) >= block_size);
  mi_assert_expensive(_mi_page_is_valid(page));
  return page;
}

// Get a fresh page to use
static mi_page_t* mi_page_fresh(mi_heap_t* heap, mi_page_queue_t* pq) {
  mi_assert_internal(mi_heap_contains_queue(heap, pq));
  mi_page_t* page = mi_page_fresh_alloc(heap, pq, pq->block_size, 0);
  if (page==NULL) return NULL;
  mi_assert_internal(pq->block_size==mi_page_block_size(page));
  mi_assert_internal(pq==mi_heap_page_queue_of(heap, page));
  return page;
}


/* -----------------------------------------------------------
  Unfull, abandon, free and retire
----------------------------------------------------------- */

// Move a page from the full list back to a regular list (called from thread-local mi_free)
void _mi_page_unfull(mi_page_t* page) {
  mi_assert_internal(page != NULL);
  mi_assert_expensive(_mi_page_is_valid(page));
  mi_assert_internal(mi_page_is_in_full(page));
  mi_assert_internal(!mi_page_heap(page)->allow_page_abandon);
  if (!mi_page_is_in_full(page)) return;

  mi_heap_t* heap = mi_page_heap(page);
  mi_page_queue_t* pqfull = &heap->pages[MI_BIN_FULL];
  mi_page_set_in_full(page, false); // to get the right queue
  mi_page_queue_t* pq = mi_heap_page_queue_of(heap, page);
  mi_page_set_in_full(page, true);
  mi_page_queue_enqueue_from_full(pq, pqfull, page);
}

static void mi_page_to_full(mi_page_t* page, mi_page_queue_t* pq) {
  mi_assert_internal(pq == mi_page_queue_of(page));
  mi_assert_internal(!mi_page_immediate_available(page));
  mi_assert_internal(!mi_page_is_in_full(page));

  mi_heap_t* heap = mi_page_heap(page);
  if (heap->allow_page_abandon) {
    // abandon full pages
    _mi_page_abandon(page, pq);
  }
  else {
    // put full pages in a heap local queue
    if (mi_page_is_in_full(page)) return;
    mi_page_queue_enqueue_from(&mi_page_heap(page)->pages[MI_BIN_FULL], pq, page);
    _mi_page_free_collect(page, false);  // try to collect right away in case another thread freed just before MI_USE_DELAYED_FREE was set
  }
}


// Free a page with no more free blocks
void _mi_page_free(mi_page_t* page, mi_page_queue_t* pq) {
  mi_assert_internal(page != NULL);
  mi_assert_expensive(_mi_page_is_valid(page));
  mi_assert_internal(pq == mi_page_queue_of(page));
  mi_assert_internal(mi_page_all_free(page));
  // mi_assert_internal(mi_page_thread_free_flag(page)!=MI_DELAYED_FREEING);

  // no more aligned blocks in here
  mi_page_set_has_aligned(page, false);

  // remove from the page list
  // (no need to do _mi_heap_delayed_free first as all blocks are already free)
  mi_page_queue_remove(pq, page);

  // and free it
  mi_page_set_heap(page,NULL);
  _mi_arena_page_free(page);
}

#define MI_MAX_RETIRE_SIZE    MI_LARGE_OBJ_SIZE_MAX   // should be less than size for MI_BIN_HUGE
#define MI_RETIRE_CYCLES      (16)

// Retire a page with no more used blocks
// Important to not retire too quickly though as new
// allocations might coming.
// Note: called from `mi_free` and benchmarks often
// trigger this due to freeing everything and then
// allocating again so careful when changing this.
void _mi_page_retire(mi_page_t* page) mi_attr_noexcept {
  mi_assert_internal(page != NULL);
  mi_assert_expensive(_mi_page_is_valid(page));
  mi_assert_internal(mi_page_all_free(page));

  mi_page_set_has_aligned(page, false);

  // don't retire too often..
  // (or we end up retiring and re-allocating most of the time)
  // NOTE: refine this more: we should not retire if this
  // is the only page left with free blocks. It is not clear
  // how to check this efficiently though...
  // for now, we don't retire if it is the only page left of this size class.
  mi_page_queue_t* pq = mi_page_queue_of(page);
  #if MI_RETIRE_CYCLES > 0
  const size_t bsize = mi_page_block_size(page);
  if mi_likely( /* bsize < MI_MAX_RETIRE_SIZE && */ !mi_page_queue_is_special(pq)) {  // not full or huge queue?
    if (pq->last==page && pq->first==page) { // the only page in the queue?
      mi_stat_counter_increase(_mi_stats_main.page_no_retire,1);
      page->retire_expire = (bsize <= MI_SMALL_MAX_OBJ_SIZE ? MI_RETIRE_CYCLES : MI_RETIRE_CYCLES/4);
      mi_heap_t* heap = mi_page_heap(page);
      mi_assert_internal(pq >= heap->pages);
      const size_t index = pq - heap->pages;
      mi_assert_internal(index < MI_BIN_FULL && index < MI_BIN_HUGE);
      if (index < heap->page_retired_min) heap->page_retired_min = index;
      if (index > heap->page_retired_max) heap->page_retired_max = index;
      mi_assert_internal(mi_page_all_free(page));
      return; // don't free after all
    }
  }
  #endif
  _mi_page_free(page, pq);
}

// free retired pages: we don't need to look at the entire queues
// since we only retire pages that are at the head position in a queue.
void _mi_heap_collect_retired(mi_heap_t* heap, bool force) {
  size_t min = MI_BIN_FULL;
  size_t max = 0;
  for(size_t bin = heap->page_retired_min; bin <= heap->page_retired_max; bin++) {
    mi_page_queue_t* pq   = &heap->pages[bin];
    mi_page_t*       page = pq->first;
    if (page != NULL && page->retire_expire != 0) {
      if (mi_page_all_free(page)) {
        page->retire_expire--;
        if (force || page->retire_expire == 0) {
          _mi_page_free(pq->first, pq);
        }
        else {
          // keep retired, update min/max
          if (bin < min) min = bin;
          if (bin > max) max = bin;
        }
      }
      else {
        page->retire_expire = 0;
      }
    }
  }
  heap->page_retired_min = min;
  heap->page_retired_max = max;
}


/* -----------------------------------------------------------
  Initialize the initial free list in a page.
  In secure mode we initialize a randomized list by
  alternating between slices.
----------------------------------------------------------- */

#define MI_MAX_SLICE_SHIFT  (6)   // at most 64 slices
#define MI_MAX_SLICES       (1UL << MI_MAX_SLICE_SHIFT)
#define MI_MIN_SLICES       (2)

static void mi_page_free_list_extend_secure(mi_heap_t* const heap, mi_page_t* const page, const size_t bsize, const size_t extend, mi_stats_t* const stats) {
  MI_UNUSED(stats);
  #if (MI_SECURE<=2)
  mi_assert_internal(page->free == NULL);
  mi_assert_internal(page->local_free == NULL);
  #endif
  mi_assert_internal(page->capacity + extend <= page->reserved);
  mi_assert_internal(bsize == mi_page_block_size(page));
  void* const page_area = mi_page_start(page);

  // initialize a randomized free list
  // set up `slice_count` slices to alternate between
  size_t shift = MI_MAX_SLICE_SHIFT;
  while ((extend >> shift) == 0) {
    shift--;
  }
  const size_t slice_count = (size_t)1U << shift;
  const size_t slice_extend = extend / slice_count;
  mi_assert_internal(slice_extend >= 1);
  mi_block_t* blocks[MI_MAX_SLICES];   // current start of the slice
  size_t      counts[MI_MAX_SLICES];   // available objects in the slice
  for (size_t i = 0; i < slice_count; i++) {
    blocks[i] = mi_page_block_at(page, page_area, bsize, page->capacity + i*slice_extend);
    counts[i] = slice_extend;
  }
  counts[slice_count-1] += (extend % slice_count);  // final slice holds the modulus too (todo: distribute evenly?)

  // and initialize the free list by randomly threading through them
  // set up first element
  const uintptr_t r = _mi_heap_random_next(heap);
  size_t current = r % slice_count;
  counts[current]--;
  mi_block_t* const free_start = blocks[current];
  // and iterate through the rest; use `random_shuffle` for performance
  uintptr_t rnd = _mi_random_shuffle(r|1); // ensure not 0
  for (size_t i = 1; i < extend; i++) {
    // call random_shuffle only every INTPTR_SIZE rounds
    const size_t round = i%MI_INTPTR_SIZE;
    if (round == 0) rnd = _mi_random_shuffle(rnd);
    // select a random next slice index
    size_t next = ((rnd >> 8*round) & (slice_count-1));
    while (counts[next]==0) {                            // ensure it still has space
      next++;
      if (next==slice_count) next = 0;
    }
    // and link the current block to it
    counts[next]--;
    mi_block_t* const block = blocks[current];
    blocks[current] = (mi_block_t*)((uint8_t*)block + bsize);  // bump to the following block
    mi_block_set_next(page, block, blocks[next]);   // and set next; note: we may have `current == next`
    current = next;
  }
  // prepend to the free list (usually NULL)
  mi_block_set_next(page, blocks[current], page->free);  // end of the list
  page->free = free_start;
}

static mi_decl_noinline void mi_page_free_list_extend( mi_page_t* const page, const size_t bsize, const size_t extend, mi_stats_t* const stats)
{
  MI_UNUSED(stats);
  #if (MI_SECURE <= 2)
  mi_assert_internal(page->free == NULL);
  mi_assert_internal(page->local_free == NULL);
  #endif
  mi_assert_internal(page->capacity + extend <= page->reserved);
  mi_assert_internal(bsize == mi_page_block_size(page));
  void* const page_area = mi_page_start(page);

  mi_block_t* const start = mi_page_block_at(page, page_area, bsize, page->capacity);

  // initialize a sequential free list
  mi_block_t* const last = mi_page_block_at(page, page_area, bsize, page->capacity + extend - 1);
  mi_block_t* block = start;
  while(block <= last) {
    mi_block_t* next = (mi_block_t*)((uint8_t*)block + bsize);
    mi_block_set_next(page,block,next);
    block = next;
  }
  // prepend to free list (usually `NULL`)
  mi_block_set_next(page, last, page->free);
  page->free = start;
}

/* -----------------------------------------------------------
  Page initialize and extend the capacity
----------------------------------------------------------- */

#define MI_MAX_EXTEND_SIZE    (4*1024)      // heuristic, one OS page seems to work well.
#if (MI_SECURE>0)
#define MI_MIN_EXTEND         (8*MI_SECURE) // extend at least by this many
#else
#define MI_MIN_EXTEND         (1)
#endif

// Extend the capacity (up to reserved) by initializing a free list
// We do at most `MI_MAX_EXTEND` to avoid touching too much memory
// Note: we also experimented with "bump" allocation on the first
// allocations but this did not speed up any benchmark (due to an
// extra test in malloc? or cache effects?)
static void mi_page_extend_free(mi_heap_t* heap, mi_page_t* page) {
  mi_assert_expensive(mi_page_is_valid_init(page));
  #if (MI_SECURE<=2)
  mi_assert(page->free == NULL);
  mi_assert(page->local_free == NULL);
  if (page->free != NULL) return;
  #endif
  if (page->capacity >= page->reserved) return;

  size_t page_size;
  //uint8_t* page_start =
  mi_page_area(page, &page_size);
  mi_heap_stat_counter_increase(heap, pages_extended, 1);

  // calculate the extend count
  const size_t bsize = mi_page_block_size(page);
  size_t extend = (size_t)page->reserved - page->capacity;
  mi_assert_internal(extend > 0);

  size_t max_extend = (bsize >= MI_MAX_EXTEND_SIZE ? MI_MIN_EXTEND : MI_MAX_EXTEND_SIZE/bsize);
  if (max_extend < MI_MIN_EXTEND) { max_extend = MI_MIN_EXTEND; }
  mi_assert_internal(max_extend > 0);

  if (extend > max_extend) {
    // ensure we don't touch memory beyond the page to reduce page commit.
    // the `lean` benchmark tests this. Going from 1 to 8 increases rss by 50%.
    extend = max_extend;
  }

  mi_assert_internal(extend > 0 && extend + page->capacity <= page->reserved);
  mi_assert_internal(extend < (1UL<<16));

  // and append the extend the free list
  if (extend < MI_MIN_SLICES || MI_SECURE==0) { //!mi_option_is_enabled(mi_option_secure)) {
    mi_page_free_list_extend(page, bsize, extend, &heap->tld->stats );
  }
  else {
    mi_page_free_list_extend_secure(heap, page, bsize, extend, &heap->tld->stats);
  }
  // enable the new free list
  page->capacity += (uint16_t)extend;
  mi_heap_stat_increase(heap, page_committed, extend * bsize);
  mi_assert_expensive(mi_page_is_valid_init(page));
}

// Initialize a fresh page (that is already partially initialized)
void _mi_page_init(mi_heap_t* heap, mi_page_t* page) {
  mi_assert(page != NULL);
  mi_page_set_heap(page, heap);
  page->subproc = heap->tld->subproc;
  size_t page_size;
  uint8_t* page_start = mi_page_area(page, &page_size); MI_UNUSED(page_start);
  mi_track_mem_noaccess(page_start,page_size);
  mi_assert_internal(page_size / mi_page_block_size(page) < (1L<<16));
  mi_assert_internal(page->reserved > 0);
  #if (MI_PADDING || MI_ENCODE_FREELIST)
  page->keys[0] = _mi_heap_random_next(heap);
  page->keys[1] = _mi_heap_random_next(heap);
  #endif
  #if MI_DEBUG>2
  if (page->memid.initially_zero) {
    mi_track_mem_defined(page->page_start, page_size);
    mi_assert_expensive(mi_mem_is_zero(page_start, page_size));
  }
  #endif

  mi_assert_internal(page->capacity == 0);
  mi_assert_internal(page->free == NULL);
  mi_assert_internal(page->used == 0);
  mi_assert_internal(mi_page_is_owned(page));
  mi_assert_internal(page->xthread_free == 1);
  mi_assert_internal(page->next == NULL);
  mi_assert_internal(page->prev == NULL);
  mi_assert_internal(page->retire_expire == 0);
  mi_assert_internal(!mi_page_has_aligned(page));
  #if (MI_PADDING || MI_ENCODE_FREELIST)
  mi_assert_internal(page->keys[0] != 0);
  mi_assert_internal(page->keys[1] != 0);
  #endif
  mi_assert_internal(page->block_size_shift == 0 || (mi_page_block_size(page) == ((size_t)1 << page->block_size_shift)));
  mi_assert_expensive(mi_page_is_valid_init(page));
  
  // initialize an initial free list
  mi_page_extend_free(heap,page);
  mi_assert(mi_page_immediate_available(page));
}


/* -----------------------------------------------------------
  Find pages with free blocks
-------------------------------------------------------------*/

// Find a page with free blocks of `page->block_size`.
static mi_decl_noinline mi_page_t* mi_page_queue_find_free_ex(mi_heap_t* heap, mi_page_queue_t* pq, bool first_try)
{
  // search through the pages in "next fit" order
  #if MI_STAT
  size_t count = 0;
  #endif
  long candidate_limit = 0;          // we reset this on the first candidate to limit the search
  long full_page_retain = heap->full_page_retain;
  mi_page_t* page_candidate = NULL;  // a page with free space
  mi_page_t* page = pq->first;

  while (page != NULL)
  {
    mi_page_t* next = page->next; // remember next (as this page can move to another queue)
    #if MI_STAT
    count++;
    #endif
    candidate_limit--;

    // collect freed blocks by us and other threads
    _mi_page_free_collect(page, false);

    // search up to N pages for a best candidate

    // is the local free list non-empty?
    const bool immediate_available = mi_page_immediate_available(page);

    // if the page is completely full, move it to the `mi_pages_full`
    // queue so we don't visit long-lived pages too often.
    if (!immediate_available && !mi_page_is_expandable(page)) {
      full_page_retain--;
      if (full_page_retain < 0) {
        mi_assert_internal(!mi_page_is_in_full(page) && !mi_page_immediate_available(page));
        mi_page_to_full(page, pq);
      }
    }
    else {
      // the page has free space, make it a candidate
      // we prefer non-expandable pages with high usage as candidates (to reduce commit, and increase chances of free-ing up pages)
      if (page_candidate == NULL) {
        page_candidate = page;
        candidate_limit = _mi_option_get_fast(mi_option_max_page_candidates);
      }
      else if (mi_page_all_free(page_candidate)) {
        _mi_page_free(page_candidate, pq);
        page_candidate = page;
      }
<<<<<<< HEAD
      else if (page->used >= page_candidate->used && !mi_page_is_mostly_used(page)) {
=======
      // prefer to reuse fuller pages (in the hope the less used page gets freed)
      else if (page->used >= page_candidate->used && !mi_page_is_mostly_used(page) && !mi_page_is_expandable(page)) {
>>>>>>> f3d83e5f
        page_candidate = page;
      }
      // if we find a non-expandable candidate, or searched for N pages, return with the best candidate
      if (immediate_available || candidate_limit <= 0) {
        mi_assert_internal(page_candidate!=NULL);
        break;
      }
    }

  #if 0
    // first-fit algorithm without candidates
    // If the page contains free blocks, we are done
    if (mi_page_immediate_available(page) || mi_page_is_expandable(page)) {
      break;  // pick this one
    }

    // If the page is completely full, move it to the `mi_pages_full`
    // queue so we don't visit long-lived pages too often.
    mi_assert_internal(!mi_page_is_in_full(page) && !mi_page_immediate_available(page));
    mi_page_to_full(page, pq);
  #endif

    page = next;
  } // for each page

  mi_heap_stat_counter_increase(heap, searches, count);

  // set the page to the best candidate
  if (page_candidate != NULL) {
    page = page_candidate;
  }
  if (page != NULL) {
    if (!mi_page_immediate_available(page)) {
      mi_assert_internal(mi_page_is_expandable(page));
      mi_page_extend_free(heap, page);
    }
    mi_assert_internal(mi_page_immediate_available(page));
  }

  if (page == NULL) {
    _mi_heap_collect_retired(heap, false); // perhaps make a page available
    page = mi_page_fresh(heap, pq);
    mi_assert_internal(page == NULL || mi_page_immediate_available(page));
    if (page == NULL && first_try) {
      // out-of-memory _or_ an abandoned page with free blocks was reclaimed, try once again
      page = mi_page_queue_find_free_ex(heap, pq, false);
      mi_assert_internal(page == NULL || mi_page_immediate_available(page));
    }
  }
  else {
    mi_assert_internal(page == NULL || mi_page_immediate_available(page));
    // move the page to the front of the queue
    mi_page_queue_move_to_front(heap, pq, page);
    page->retire_expire = 0;
    // _mi_heap_collect_retired(heap, false); // update retire counts; note: increases rss on MemoryLoad bench so don't do this
  }
  mi_assert_internal(page == NULL || mi_page_immediate_available(page));


  return page;
}



// Find a page with free blocks of `size`.
static inline mi_page_t* mi_find_free_page(mi_heap_t* heap, size_t size) {
  mi_page_queue_t* pq = mi_page_queue(heap, size);

  // check the first page: we even do this with candidate search or otherwise we re-search every time
  mi_page_t* page = pq->first;
  if (page != NULL) {
   #if (MI_SECURE>=3) // in secure mode, we extend half the time to increase randomness
    if (page->capacity < page->reserved && ((_mi_heap_random_next(heap) & 1) == 1)) {
      mi_page_extend_free(heap, page);
      mi_assert_internal(mi_page_immediate_available(page));
    }
    else
   #endif
    {
      _mi_page_free_collect(page,false);
    }

    if (mi_page_immediate_available(page)) {
      page->retire_expire = 0;
      return page; // fast path
    }
  }

  return mi_page_queue_find_free_ex(heap, pq, true);
}


/* -----------------------------------------------------------
  Users can register a deferred free function called
  when the `free` list is empty. Since the `local_free`
  is separate this is deterministically called after
  a certain number of allocations.
----------------------------------------------------------- */

static mi_deferred_free_fun* volatile deferred_free = NULL;
static _Atomic(void*) deferred_arg; // = NULL

void _mi_deferred_free(mi_heap_t* heap, bool force) {
  heap->tld->heartbeat++;
  if (deferred_free != NULL && !heap->tld->recurse) {
    heap->tld->recurse = true;
    deferred_free(force, heap->tld->heartbeat, mi_atomic_load_ptr_relaxed(void,&deferred_arg));
    heap->tld->recurse = false;
  }
}

void mi_register_deferred_free(mi_deferred_free_fun* fn, void* arg) mi_attr_noexcept {
  deferred_free = fn;
  mi_atomic_store_ptr_release(void,&deferred_arg, arg);
}


/* -----------------------------------------------------------
  General allocation
----------------------------------------------------------- */

// Huge pages contain just one block, and the segment contains just that page.
// Huge pages are also use if the requested alignment is very large (> MI_BLOCK_ALIGNMENT_MAX)
// so their size is not always `> MI_LARGE_OBJ_SIZE_MAX`.
static mi_page_t* mi_huge_page_alloc(mi_heap_t* heap, size_t size, size_t page_alignment) {
  size_t block_size = _mi_os_good_alloc_size(size);
  mi_assert_internal(mi_bin(block_size) == MI_BIN_HUGE || page_alignment > 0);
  #if MI_HUGE_PAGE_ABANDON
  mi_page_queue_t* pq = NULL;
  #else
  mi_page_queue_t* pq = mi_page_queue(heap, MI_LARGE_MAX_OBJ_SIZE+1);  // always in the huge queue regardless of the block size
  mi_assert_internal(mi_page_queue_is_huge(pq));
  #endif
  mi_page_t* page = mi_page_fresh_alloc(heap, pq, block_size, page_alignment);
  if (page != NULL) {
    mi_assert_internal(mi_page_block_size(page) >= size);
    mi_assert_internal(mi_page_immediate_available(page));
    mi_assert_internal(mi_page_is_huge(page));
    mi_assert_internal(mi_page_is_singleton(page));
    #if MI_HUGE_PAGE_ABANDON
    mi_assert_internal(mi_page_is_abandoned(page));
    mi_page_set_heap(page, NULL);
    #endif
    mi_heap_stat_increase(heap, huge, mi_page_block_size(page));
    mi_heap_stat_counter_increase(heap, huge_count, 1);
  }
  return page;
}


// Allocate a page
// Note: in debug mode the size includes MI_PADDING_SIZE and might have overflowed.
static mi_page_t* mi_find_page(mi_heap_t* heap, size_t size, size_t huge_alignment) mi_attr_noexcept {
  // huge allocation?
  const size_t req_size = size - MI_PADDING_SIZE;  // correct for padding_size in case of an overflow on `size`
  if mi_unlikely(req_size > (MI_LARGE_MAX_OBJ_SIZE - MI_PADDING_SIZE) || huge_alignment > 0) {
    if mi_unlikely(req_size > MI_MAX_ALLOC_SIZE) {
      _mi_error_message(EOVERFLOW, "allocation request is too large (%zu bytes)\n", req_size);
      return NULL;
    }
    else {
      return mi_huge_page_alloc(heap,size,huge_alignment);
    }
  }
  else {
    // otherwise find a page with free blocks in our size segregated queues
    #if MI_PADDING
    mi_assert_internal(size >= MI_PADDING_SIZE);
    #endif
    return mi_find_free_page(heap, size);
  }
}

// Generic allocation routine if the fast path (`alloc.c:mi_page_malloc`) does not succeed.
// Note: in debug mode the size includes MI_PADDING_SIZE and might have overflowed.
// The `huge_alignment` is normally 0 but is set to a multiple of MI_SLICE_SIZE for
// very large requested alignments in which case we use a huge singleton page.
void* _mi_malloc_generic(mi_heap_t* heap, size_t size, bool zero, size_t huge_alignment) mi_attr_noexcept
{
  mi_assert_internal(heap != NULL);

  // initialize if necessary
  if mi_unlikely(!mi_heap_is_initialized(heap)) {
    heap = mi_heap_get_default(); // calls mi_thread_init
    if mi_unlikely(!mi_heap_is_initialized(heap)) { return NULL; }
  }
  mi_assert_internal(mi_heap_is_initialized(heap));

  // call potential deferred free routines
  // _mi_deferred_free(heap, false);

  // free delayed frees from other threads (but skip contended ones)
  // _mi_heap_delayed_free_partial(heap);

  // find (or allocate) a page of the right size
  mi_page_t* page = mi_find_page(heap, size, huge_alignment);
  if mi_unlikely(page == NULL) { // first time out of memory, try to collect and retry the allocation once more
    mi_heap_collect(heap, true /* force */);
    page = mi_find_page(heap, size, huge_alignment);
  }

  if mi_unlikely(page == NULL) { // out of memory
    const size_t req_size = size - MI_PADDING_SIZE;  // correct for padding_size in case of an overflow on `size`
    _mi_error_message(ENOMEM, "unable to allocate memory (%zu bytes)\n", req_size);
    return NULL;
  }

  mi_assert_internal(mi_page_immediate_available(page));
  mi_assert_internal(mi_page_block_size(page) >= size);
  mi_assert_internal(_mi_is_aligned(page, MI_PAGE_ALIGN));
  mi_assert_internal(_mi_ptr_page(page)==page);

  // and try again, this time succeeding! (i.e. this should never recurse through _mi_page_malloc)
  if mi_unlikely(zero && mi_page_is_huge(page)) {
    // note: we cannot call _mi_page_malloc with zeroing for huge blocks; we zero it afterwards in that case.
    void* p = _mi_page_malloc(heap, page, size);
    mi_assert_internal(p != NULL);
    _mi_memzero_aligned(p, mi_page_usable_block_size(page));
    return p;
  }
  else {
    return _mi_page_malloc_zero(heap, page, size, zero);
  }
}<|MERGE_RESOLUTION|>--- conflicted
+++ resolved
@@ -682,12 +682,8 @@
         _mi_page_free(page_candidate, pq);
         page_candidate = page;
       }
-<<<<<<< HEAD
-      else if (page->used >= page_candidate->used && !mi_page_is_mostly_used(page)) {
-=======
       // prefer to reuse fuller pages (in the hope the less used page gets freed)
       else if (page->used >= page_candidate->used && !mi_page_is_mostly_used(page) && !mi_page_is_expandable(page)) {
->>>>>>> f3d83e5f
         page_candidate = page;
       }
       // if we find a non-expandable candidate, or searched for N pages, return with the best candidate
