--- conflicted
+++ resolved
@@ -619,16 +619,11 @@
   mi_page_set_heap(page, heap);
   page->xblock_size = (block_size < MI_HUGE_BLOCK_SIZE ? (uint32_t)block_size : MI_HUGE_BLOCK_SIZE); // initialize before _mi_segment_page_start
   size_t page_size;
-<<<<<<< HEAD
-  _mi_segment_page_start(segment, page, &page_size);
+  const void* page_start = _mi_segment_page_start(segment, page, &page_size);
+  MI_UNUSED(page_start);
+  mi_track_mem_noaccess(page_start,page_size);
   mi_assert_internal(mi_page_block_size(page) <= page_size);
   mi_assert_internal(page_size <= page->slice_count*MI_SEGMENT_SLICE_SIZE);
-=======
-  const void*  page_start = _mi_segment_page_start(segment, page, block_size, &page_size, NULL);
-  MI_UNUSED(page_start);
-  mi_track_mem_noaccess(page_start,page_size);
-  page->xblock_size = (block_size < MI_HUGE_BLOCK_SIZE ? (uint32_t)block_size : MI_HUGE_BLOCK_SIZE);
->>>>>>> 74d002b6
   mi_assert_internal(page_size / block_size < (1L<<16));
   page->reserved = (uint16_t)(page_size / block_size);
   #ifdef MI_ENCODE_FREELIST
