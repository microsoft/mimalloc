--- conflicted
+++ resolved
@@ -59,7 +59,7 @@
 
 static bool mi_page_list_is_valid(mi_page_t* page, mi_block_t* p) {
   size_t psize;
-  uint8_t* page_area = _mi_segment_page_start(_mi_page_segment(page), page, &psize, NULL);
+  uint8_t* page_area = _mi_segment_page_start(_mi_page_segment(page), page, &psize);
   mi_block_t* start = (mi_block_t*)page_area;
   mi_block_t* end   = (mi_block_t*)(page_area + psize);
   while(p != NULL) {
@@ -82,17 +82,9 @@
   mi_assert_internal(page->used <= page->capacity);
   mi_assert_internal(page->capacity <= page->reserved);
 
-<<<<<<< HEAD
-  mi_segment_t* segment = _mi_page_segment(page);
-  uint8_t* start = _mi_page_start(segment,page,NULL);
-  mi_assert_internal(start == _mi_segment_page_start(segment,page,NULL));
+  uint8_t* start = mi_page_start(page);
+  mi_assert_internal(start == _mi_segment_page_start(_mi_page_segment(page), page, NULL));
   //const size_t bsize = mi_page_block_size(page);
-=======
-  // const size_t bsize = mi_page_block_size(page);
-  mi_segment_t* segment = _mi_page_segment(page);
-  uint8_t* start = mi_page_start(page);
-  mi_assert_internal(start == _mi_segment_page_start(segment,page,NULL,NULL));
->>>>>>> 006ae2d0
   //mi_assert_internal(start + page->capacity*page->block_size == page->top);
 
   mi_assert_internal(mi_page_list_is_valid(page,page->free));
@@ -289,14 +281,10 @@
     // this may be out-of-memory, or an abandoned page was reclaimed (and in our queue)
     return NULL;
   }
-<<<<<<< HEAD
-  mi_assert_internal(page_alignment >0 || block_size > MI_MEDIUM_OBJ_SIZE_MAX || _mi_page_segment(page)->kind != MI_SEGMENT_HUGE);
-  mi_assert_internal(pq!=NULL || page->xblock_size != 0);
-=======
   #if MI_HUGE_PAGE_ABANDON
   mi_assert_internal(pq==NULL || _mi_page_segment(page)->page_kind != MI_PAGE_HUGE);
   #endif
->>>>>>> 006ae2d0
+  mi_assert_internal(page_alignment >0 || block_size > MI_MEDIUM_OBJ_SIZE_MAX || _mi_page_segment(page)->kind != MI_SEGMENT_HUGE);
   mi_assert_internal(pq!=NULL || mi_page_block_size(page) >= block_size);
   // a fresh page was found, initialize it
   const size_t full_block_size = (pq == NULL || mi_page_is_huge(page) ? mi_page_block_size(page) : block_size); // see also: mi_segment_huge_page_alloc
@@ -440,12 +428,7 @@
   _mi_segment_page_free(page, force, segments_tld);
 }
 
-<<<<<<< HEAD
-// Retire parameters
-#define MI_MAX_RETIRE_SIZE    (MI_MEDIUM_OBJ_SIZE_MAX)
-=======
 #define MI_MAX_RETIRE_SIZE    MI_LARGE_OBJ_SIZE_MAX   // should be less than size for MI_BIN_HUGE
->>>>>>> 006ae2d0
 #define MI_RETIRE_CYCLES      (16)
 
 // Retire a page with no more used blocks
@@ -472,11 +455,7 @@
   if mi_likely( /* bsize < MI_MAX_RETIRE_SIZE && */ !mi_page_queue_is_special(pq)) {  // not full or huge queue?
     if (pq->last==page && pq->first==page) { // the only page in the queue?
       mi_stat_counter_increase(_mi_stats_main.page_no_retire,1);
-<<<<<<< HEAD
-      page->retire_expire = 1 + (page->xblock_size <= MI_SMALL_OBJ_SIZE_MAX ? MI_RETIRE_CYCLES : MI_RETIRE_CYCLES/4);
-=======
       page->retire_expire = (bsize <= MI_SMALL_OBJ_SIZE_MAX ? MI_RETIRE_CYCLES : MI_RETIRE_CYCLES/4);
->>>>>>> 006ae2d0
       mi_heap_t* heap = mi_page_heap(page);
       mi_assert_internal(pq >= heap->pages);
       const size_t index = pq - heap->pages;
@@ -639,13 +618,6 @@
   #endif
   if (page->capacity >= page->reserved) return;
 
-  size_t page_size;
-<<<<<<< HEAD
-  _mi_page_start(_mi_page_segment(page), page, &page_size);
-=======
-  //uint8_t* page_start =
-  _mi_segment_page_start(_mi_page_segment(page), page, &page_size, NULL);
->>>>>>> 006ae2d0
   mi_stat_counter_increase(tld->stats.pages_extended, 1);
 
   // calculate the extend count
@@ -687,19 +659,12 @@
   mi_assert_internal(block_size > 0);
   // set fields
   mi_page_set_heap(page, heap);
-<<<<<<< HEAD
-  page->xblock_size = (block_size < MI_HUGE_BLOCK_SIZE ? (uint32_t)block_size : MI_HUGE_BLOCK_SIZE); // initialize before _mi_segment_page_start
+  page->block_size = block_size;
   size_t page_size;
-  const void* page_start = _mi_segment_page_start(segment, page, &page_size);
-  mi_track_mem_noaccess(page_start,page_size);
+  page->page_start = _mi_segment_page_start(segment, page, &page_size);
+  mi_track_mem_noaccess(page->page_start,page_size);
   mi_assert_internal(mi_page_block_size(page) <= page_size);
   mi_assert_internal(page_size <= page->slice_count*MI_SEGMENT_SLICE_SIZE);
-=======
-  page->block_size = block_size;
-  size_t page_size;
-  page->page_start = _mi_segment_page_start(segment, page, &page_size, NULL);
-  mi_track_mem_noaccess(page->page_start,page_size);
->>>>>>> 006ae2d0
   mi_assert_internal(page_size / block_size < (1L<<16));
   page->reserved = (uint16_t)(page_size / block_size);
   mi_assert_internal(page->reserved > 0);
@@ -711,11 +676,7 @@
   #if MI_DEBUG>2
   if (page->is_zero_init) {
     mi_track_mem_defined(page_start, page_size);
-<<<<<<< HEAD
-    mi_assert_expensive(mi_mem_is_zero(page_start, page_size));
-=======
-    mi_assert_expensive(!page->is_zero_init || mi_mem_is_zero(page->page_start, page_size));
->>>>>>> 006ae2d0
+    mi_assert_expensive(mi_mem_is_zero(page->page_start, page_size));
   }
   #endif
   mi_assert_internal(page->is_committed);
@@ -863,28 +824,18 @@
   General allocation
 ----------------------------------------------------------- */
 
-<<<<<<< HEAD
 // Large and huge page allocation.
-// Huge pages are allocated directly without being in a queue.
-// Because huge pages contain just one block, and the segment contains
-// just that page, we always treat them as abandoned and any thread
-// that frees the block can free the whole page and segment directly.
-// Huge pages are also use if the requested alignment is very large (> MI_ALIGNMENT_MAX).
-static mi_page_t* mi_large_huge_page_alloc(mi_heap_t* heap, size_t size, size_t page_alignment) {
-=======
-// Huge pages contain just one block, and the segment contains just that page.
+// Huge pages contain just one block, and the segment contains just that page (as `MI_SEGMENT_HUGE`).
 // Huge pages are also use if the requested alignment is very large (> MI_BLOCK_ALIGNMENT_MAX)
 // so their size is not always `> MI_LARGE_OBJ_SIZE_MAX`.
-static mi_page_t* mi_huge_page_alloc(mi_heap_t* heap, size_t size, size_t page_alignment) {
->>>>>>> 006ae2d0
+static mi_page_t* mi_large_huge_page_alloc(mi_heap_t* heap, size_t size, size_t page_alignment) {
   size_t block_size = _mi_os_good_alloc_size(size);
   mi_assert_internal(mi_bin(block_size) == MI_BIN_HUGE || page_alignment > 0);
   bool is_huge = (block_size > MI_LARGE_OBJ_SIZE_MAX || page_alignment > 0);
   #if MI_HUGE_PAGE_ABANDON
   mi_page_queue_t* pq = (is_huge ? NULL : mi_page_queue(heap, block_size));
   #else
-<<<<<<< HEAD
-  mi_page_queue_t* pq = mi_page_queue(heap, is_huge ? MI_HUGE_BLOCK_SIZE : block_size); // not block_size as that can be low if the page_alignment > 0
+  mi_page_queue_t* pq = mi_page_queue(heap, is_huge ? MI_LARGE_OBJ_SIZE_MAX+1 : block_size);
   mi_assert_internal(!is_huge || mi_page_queue_is_huge(pq));
   #endif
   mi_page_t* page = mi_page_fresh_alloc(heap, pq, block_size, page_alignment);
@@ -892,6 +843,7 @@
     mi_assert_internal(mi_page_immediate_available(page));
 
     if (is_huge) {
+      mi_assert_internal(mi_page_is_huge(page));
       mi_assert_internal(_mi_page_segment(page)->kind == MI_SEGMENT_HUGE);
       mi_assert_internal(_mi_page_segment(page)->used==1);
       #if MI_HUGE_PAGE_ABANDON
@@ -900,7 +852,7 @@
       #endif
     }
     else {
-      mi_assert_internal(_mi_page_segment(page)->kind != MI_SEGMENT_HUGE);
+      mi_assert_internal(!mi_page_is_huge(page));
     }
 
     const size_t bsize = mi_page_usable_block_size(page);  // note: not `mi_page_block_size` to account for padding
@@ -912,24 +864,6 @@
       mi_heap_stat_increase(heap, huge, bsize);
       mi_heap_stat_counter_increase(heap, huge_count, 1);
     }
-=======
-  mi_page_queue_t* pq = mi_page_queue(heap, MI_LARGE_OBJ_SIZE_MAX+1);  // always in the huge queue regardless of the block size
-  mi_assert_internal(mi_page_queue_is_huge(pq));
-  #endif
-  mi_page_t* page = mi_page_fresh_alloc(heap, pq, block_size, page_alignment);
-  if (page != NULL) {
-    mi_assert_internal(mi_page_block_size(page) >= size);
-    mi_assert_internal(mi_page_immediate_available(page));
-    mi_assert_internal(mi_page_is_huge(page));
-    mi_assert_internal(_mi_page_segment(page)->page_kind == MI_PAGE_HUGE);
-    mi_assert_internal(_mi_page_segment(page)->used==1);
-    #if MI_HUGE_PAGE_ABANDON
-    mi_assert_internal(_mi_page_segment(page)->thread_id==0); // abandoned, not in the huge queue
-    mi_page_set_heap(page, NULL);
-    #endif
-    mi_heap_stat_increase(heap, huge, mi_page_block_size(page));
-    mi_heap_stat_counter_increase(heap, huge_count, 1);
->>>>>>> 006ae2d0
   }
   return page;
 }
