--- conflicted
+++ resolved
@@ -774,12 +774,8 @@
 
 
 // Generic allocation routine if the fast path (`alloc.c:mi_page_malloc`) does not succeed.
-<<<<<<< HEAD
+// Note: in debug mode the size includes MI_PADDING_SIZE and might have overflowed.
 void* _mi_malloc_generic(mi_heap_t* heap, size_t size MI_SOURCE_XPARAM) mi_attr_noexcept
-=======
-// Note: in debug mode the size includes MI_PADDING_SIZE and might have overflowed.
-void* _mi_malloc_generic(mi_heap_t* heap, size_t size) mi_attr_noexcept
->>>>>>> 82684042
 {
   mi_assert_internal(heap != NULL);
 
