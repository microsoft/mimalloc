/*----------------------------------------------------------------------------
Copyright (c) 2018, Microsoft Research, Daan Leijen
This is free software; you can redistribute it and/or modify it under the
terms of the MIT license. A copy of the license can be found in the file
"LICENSE" at the root of this distribution.
-----------------------------------------------------------------------------*/

/* -----------------------------------------------------------
  The core of the allocator. Every segment contains
  pages of a certain block size. The main function
  exported is `mi_malloc_generic`.
----------------------------------------------------------- */

#include "mimalloc.h"
#include "mimalloc-internal.h"
#include "mimalloc-atomic.h"

/* -----------------------------------------------------------
  Definition of page queues for each block size
----------------------------------------------------------- */

#define MI_IN_PAGE_C
#include "page-queue.c"
#undef MI_IN_PAGE_C


/* -----------------------------------------------------------
  Page helpers
----------------------------------------------------------- */

// Index a block in a page
static inline mi_block_t* mi_page_block_at(const mi_page_t* page, void* page_start, size_t i) {
  mi_assert_internal(page != NULL);
  mi_assert_internal(i <= page->reserved);
  return (mi_block_t*)((uint8_t*)page_start + (i * page->block_size));
}

static void mi_page_init(mi_heap_t* heap, mi_page_t* page, size_t size, mi_tld_t* tld);


#if (MI_DEBUG>=3)
static size_t mi_page_list_count(mi_page_t* page, mi_block_t* head) {
  size_t count = 0;
  while (head != NULL) {
    mi_assert_internal(page == _mi_ptr_page(head));
    count++;
    head = mi_block_next(page, head);
  }
  return count;
}

/*
// Start of the page available memory
static inline uint8_t* mi_page_area(const mi_page_t* page) {
  return _mi_page_start(_mi_page_segment(page), page, NULL);
}
*/

static bool mi_page_list_is_valid(mi_page_t* page, mi_block_t* p) {
  size_t psize;
  uint8_t* page_area = _mi_page_start(_mi_page_segment(page), page, &psize);
  mi_block_t* start = (mi_block_t*)page_area;
  mi_block_t* end   = (mi_block_t*)(page_area + psize);
  while(p != NULL) {
    if (p < start || p >= end) return false;
    p = mi_block_next(page, p);
  }
  return true;
}

static bool mi_page_is_valid_init(mi_page_t* page) {
  mi_assert_internal(page->block_size > 0);
  mi_assert_internal(page->used <= page->capacity);
  mi_assert_internal(page->capacity <= page->reserved);

  mi_segment_t* segment = _mi_page_segment(page);
  uint8_t* start = _mi_page_start(segment,page,NULL);

  mi_assert_internal(start == _mi_segment_page_start(segment,page,NULL));
  
  mi_assert_internal(mi_page_list_is_valid(page,page->free));
  mi_assert_internal(mi_page_list_is_valid(page,page->local_free));

  #if MI_DEBUG>3 // generally too expensive to check this
  if (page->flags.is_zero) {
    for(mi_block_t* block = page->free; block != NULL; mi_block_next(page,block)) {
      mi_assert_expensive(mi_mem_is_zero(block + 1, page->block_size - sizeof(mi_block_t)));
    }
  }
  #endif

  mi_block_t* tfree = mi_tf_block(page->thread_free);
  mi_assert_internal(mi_page_list_is_valid(page, tfree));
  size_t tfree_count = mi_page_list_count(page, tfree);
  mi_assert_internal(tfree_count <= page->thread_freed + 1);

  size_t free_count = mi_page_list_count(page, page->free) + mi_page_list_count(page, page->local_free);
  mi_assert_internal(page->used + free_count == page->capacity);

  return true;
}

bool _mi_page_is_valid(mi_page_t* page) {
  mi_assert_internal(mi_page_is_valid_init(page));
  #if MI_SECURE
  mi_assert_internal(page->cookie != 0);
  #endif
  if (page->heap!=NULL) {
    mi_segment_t* segment = _mi_page_segment(page);
    mi_assert_internal(!_mi_process_is_initialized || segment->thread_id==0 || segment->thread_id == page->heap->thread_id);
    if (segment->kind != MI_SEGMENT_HUGE) {
      mi_page_queue_t* pq = mi_page_queue_of(page);
      mi_assert_internal(mi_page_queue_contains(pq, page));
      mi_assert_internal(pq->block_size==page->block_size || page->block_size > MI_MEDIUM_OBJ_SIZE_MAX || mi_page_is_in_full(page));
      mi_assert_internal(mi_heap_contains_queue(page->heap,pq));
    }
  }
  return true;
}
#endif


void _mi_page_use_delayed_free(mi_page_t* page, mi_delayed_t delay  ) {
  mi_thread_free_t tfree;
  mi_thread_free_t tfreex;

  do {
    tfreex = tfree = page->thread_free;
    if (mi_unlikely(mi_tf_delayed(tfree) < MI_DELAYED_FREEING)) {
      tfreex = mi_tf_set_delayed(tfree,delay);
    }
    else if (mi_unlikely(mi_tf_delayed(tfree) == MI_DELAYED_FREEING)) {
      mi_atomic_yield(); // delay until outstanding MI_DELAYED_FREEING are done.
      continue;          // and try again
    }
  }
  while((mi_tf_delayed(tfreex) !=  mi_tf_delayed(tfree)) && // avoid atomic operation if already equal
        !mi_atomic_cas_weak(mi_atomic_cast(uintptr_t,&page->thread_free), tfreex, tfree));
}


/* -----------------------------------------------------------
  Page collect the `local_free` and `thread_free` lists
----------------------------------------------------------- */

// Collect the local `thread_free` list using an atomic exchange.
// Note: The exchange must be done atomically as this is used right after
// moving to the full list in `mi_page_collect_ex` and we need to
// ensure that there was no race where the page became unfull just before the move.
static void _mi_page_thread_free_collect(mi_page_t* page)
{
  mi_block_t* head;
  mi_thread_free_t tfree;
  mi_thread_free_t tfreex;
  do {
    tfree = page->thread_free;
    head = mi_tf_block(tfree);
    tfreex = mi_tf_set_block(tfree,NULL);
  } while (!mi_atomic_cas_weak(mi_atomic_cast(uintptr_t,&page->thread_free), tfreex, tfree));

  // return if the list is empty
  if (head == NULL) return;

  // find the tail -- also to get a proper count (without data races)
  uintptr_t max_count = page->capacity; // cannot collect more than capacity
  uintptr_t count = 1;
  mi_block_t* tail = head;
  mi_block_t* next;
  while ((next = mi_block_next(page,tail)) != NULL && count <= max_count) {
    count++;
    tail = next;
  }
  // if `count > max_count` there was a memory corruption (possibly infinite list due to double multi-threaded free)
  if (count > max_count) {
    _mi_fatal_error("corrupted thread-free list\n");
    return; // the thread-free items cannot be freed
  }

  // and append the current local free list
  mi_block_set_next(page,tail, page->local_free);
  page->local_free = head;

  // update counts now
  mi_atomic_subu(&page->thread_freed, count);
  page->used -= count;
}

void _mi_page_free_collect(mi_page_t* page, bool force) {
  mi_assert_internal(page!=NULL);

  // collect the thread free list
  if (force || mi_tf_block(page->thread_free) != NULL) {  // quick test to avoid an atomic operation
    _mi_page_thread_free_collect(page);
  }

  // and the local free list
  if (page->local_free != NULL) {
    if (mi_likely(page->free == NULL)) {
      // usual case
      page->free = page->local_free;
      page->local_free = NULL;
      page->is_zero = false;
    }
    else if (force) {
      // append -- only on shutdown (force) as this is a linear operation
      mi_block_t* tail = page->local_free;
      mi_block_t* next;
      while ((next = mi_block_next(page, tail)) != NULL) {
        tail = next;
      }
      mi_block_set_next(page, tail, page->free);
      page->free = page->local_free;
      page->local_free = NULL;
      page->is_zero = false;
    }
  }

  mi_assert_internal(!force || page->local_free == NULL);
}



/* -----------------------------------------------------------
  Page fresh and retire
----------------------------------------------------------- */

// called from segments when reclaiming abandoned pages
void _mi_page_reclaim(mi_heap_t* heap, mi_page_t* page) {
  mi_assert_expensive(mi_page_is_valid_init(page));
  mi_assert_internal(page->heap == NULL);

  mi_assert_internal(_mi_page_segment(page)->kind != MI_SEGMENT_HUGE);
  mi_assert_internal(!page->is_reset);  

  _mi_page_free_collect(page,false);
  mi_page_queue_t* pq = mi_page_queue(heap, page->block_size);
  mi_page_queue_push(heap, pq, page);
  mi_assert_expensive(_mi_page_is_valid(page));
}

// allocate a fresh page from a segment
static mi_page_t* mi_page_fresh_alloc(mi_heap_t* heap, mi_page_queue_t* pq, size_t block_size) {
  mi_assert_internal(pq==NULL||mi_heap_contains_queue(heap, pq));
  mi_page_t* page = _mi_segment_page_alloc(block_size, &heap->tld->segments, &heap->tld->os);
  if (page == NULL) return NULL;
<<<<<<< HEAD
  mi_assert_internal(pq==NULL || _mi_page_segment(page)->kind != MI_SEGMENT_HUGE);
  mi_page_init(heap, page, block_size, &heap->tld->stats);
=======
  mi_assert_internal(pq==NULL || _mi_page_segment(page)->page_kind != MI_PAGE_HUGE);
  mi_page_init(heap, page, block_size, heap->tld);
>>>>>>> 1d998af8
  _mi_stat_increase( &heap->tld->stats.pages, 1);
  if (pq!=NULL) mi_page_queue_push(heap, pq, page); // huge pages use pq==NULL
  mi_assert_expensive(_mi_page_is_valid(page));
  return page;
}

// Get a fresh page to use
static mi_page_t* mi_page_fresh(mi_heap_t* heap, mi_page_queue_t* pq) {
  mi_assert_internal(mi_heap_contains_queue(heap, pq));

  // try to reclaim an abandoned page first
  mi_page_t* page = pq->first;
  if (!heap->no_reclaim &&
      _mi_segment_try_reclaim_abandoned(heap, false, &heap->tld->segments) &&
      page != pq->first)
  {
    // we reclaimed, and we got lucky with a reclaimed page in our queue
    page = pq->first;
    if (page->free != NULL) return page;
  }
  // otherwise allocate the page
  page = mi_page_fresh_alloc(heap, pq, pq->block_size);
  if (page==NULL) return NULL;
  mi_assert_internal(pq->block_size==page->block_size);
  mi_assert_internal(pq==mi_page_queue(heap,page->block_size));
  return page;
}

/* -----------------------------------------------------------
   Do any delayed frees
   (put there by other threads if they deallocated in a full page)
----------------------------------------------------------- */
void _mi_heap_delayed_free(mi_heap_t* heap) {
  // take over the list
  mi_block_t* block;
  do {
    block = (mi_block_t*)heap->thread_delayed_free;
  } while (block != NULL && !mi_atomic_cas_ptr_weak(mi_atomic_cast(void*,&heap->thread_delayed_free), NULL, block));

  // and free them all
  while(block != NULL) {
    mi_block_t* next = mi_block_nextx(heap,block, heap->cookie);
    // use internal free instead of regular one to keep stats etc correct
    if (!_mi_free_delayed_block(block)) {
      // we might already start delayed freeing while another thread has not yet
      // reset the delayed_freeing flag; in that case delay it further by reinserting.
      mi_block_t* dfree;
      do {
        dfree = (mi_block_t*)heap->thread_delayed_free;
        mi_block_set_nextx(heap, block, dfree, heap->cookie);
      } while (!mi_atomic_cas_ptr_weak(mi_atomic_cast(void*,&heap->thread_delayed_free), block, dfree));

    }
    block = next;
  }
}

/* -----------------------------------------------------------
  Unfull, abandon, free and retire
----------------------------------------------------------- */

// Move a page from the full list back to a regular list
void _mi_page_unfull(mi_page_t* page) {
  mi_assert_internal(page != NULL);
  mi_assert_expensive(_mi_page_is_valid(page));
  mi_assert_internal(mi_page_is_in_full(page));

  _mi_page_use_delayed_free(page, MI_NO_DELAYED_FREE);
  if (!mi_page_is_in_full(page)) return;

  mi_heap_t* heap = page->heap;
  mi_page_queue_t* pqfull = &heap->pages[MI_BIN_FULL];
  mi_page_set_in_full(page, false); // to get the right queue
  mi_page_queue_t* pq = mi_heap_page_queue_of(heap, page);
  mi_page_set_in_full(page, true);
  mi_page_queue_enqueue_from(pq, pqfull, page);
}

static void mi_page_to_full(mi_page_t* page, mi_page_queue_t* pq) {
  mi_assert_internal(pq == mi_page_queue_of(page));
  mi_assert_internal(!mi_page_immediate_available(page));
  mi_assert_internal(!mi_page_is_in_full(page));

  _mi_page_use_delayed_free(page, MI_USE_DELAYED_FREE);
  if (mi_page_is_in_full(page)) return;

  mi_page_queue_enqueue_from(&page->heap->pages[MI_BIN_FULL], pq, page);
  _mi_page_free_collect(page,false);  // try to collect right away in case another thread freed just before MI_USE_DELAYED_FREE was set
}


// Abandon a page with used blocks at the end of a thread.
// Note: only call if it is ensured that no references exist from
// the `page->heap->thread_delayed_free` into this page.
// Currently only called through `mi_heap_collect_ex` which ensures this.
void _mi_page_abandon(mi_page_t* page, mi_page_queue_t* pq) {
  mi_assert_internal(page != NULL);
  mi_assert_expensive(_mi_page_is_valid(page));
  mi_assert_internal(pq == mi_page_queue_of(page));
  mi_assert_internal(page->heap != NULL);
  
#if MI_DEBUG > 1
  mi_heap_t* pheap = (mi_heap_t*)mi_atomic_read_ptr(mi_atomic_cast(void*, &page->heap));
#endif

  // remove from our page list
  mi_segments_tld_t* segments_tld = &page->heap->tld->segments;
  mi_page_queue_remove(pq, page);

  // page is no longer associated with our heap
  mi_atomic_write_ptr(mi_atomic_cast(void*, &page->heap), NULL);

#if MI_DEBUG>1
  // check there are no references left..
  for (mi_block_t* block = (mi_block_t*)pheap->thread_delayed_free; block != NULL; block = mi_block_nextx(pheap, block, pheap->cookie)) {
    mi_assert_internal(_mi_ptr_page(block) != page);
  }
#endif

  // and abandon it
  mi_assert_internal(page->heap == NULL);
  _mi_segment_page_abandon(page,segments_tld);
}


// Free a page with no more free blocks
void _mi_page_free(mi_page_t* page, mi_page_queue_t* pq, bool force) {
  mi_assert_internal(page != NULL);
  mi_assert_expensive(_mi_page_is_valid(page));
  mi_assert_internal(pq == mi_page_queue_of(page));
  mi_assert_internal(mi_page_all_free(page));
  #if MI_DEBUG>1
  // check if we can safely free
  mi_thread_free_t free = mi_tf_set_delayed(page->thread_free,MI_NEVER_DELAYED_FREE);
  free = mi_atomic_exchange(&page->thread_free, free);
  mi_assert_internal(mi_tf_delayed(free) != MI_DELAYED_FREEING);
  #endif

  mi_page_set_has_aligned(page, false);

  // account for huge pages here
  if (page->block_size > MI_MEDIUM_OBJ_SIZE_MAX) {
    if (page->block_size <= MI_LARGE_OBJ_SIZE_MAX) {
      _mi_stat_decrease(&page->heap->tld->stats.large, page->block_size);
    }
    else {
      _mi_stat_decrease(&page->heap->tld->stats.huge, page->block_size);
    }
  }
  
  // remove from the page list
  // (no need to do _mi_heap_delayed_free first as all blocks are already free)
  mi_segments_tld_t* segments_tld = &page->heap->tld->segments;
  mi_page_queue_remove(pq, page);

  // and free it
  mi_assert_internal(page->heap == NULL);
  _mi_segment_page_free(page, force, segments_tld);
}

// Retire a page with no more used blocks
// Important to not retire too quickly though as new
// allocations might coming.
// Note: called from `mi_free` and benchmarks often
// trigger this due to freeing everything and then
// allocating again so careful when changing this.
void _mi_page_retire(mi_page_t* page) {
  mi_assert_internal(page != NULL);
  mi_assert_expensive(_mi_page_is_valid(page));
  mi_assert_internal(mi_page_all_free(page));
  
  mi_page_set_has_aligned(page, false);

  // don't retire too often..
  // (or we end up retiring and re-allocating most of the time)
  // NOTE: refine this more: we should not retire if this
  // is the only page left with free blocks. It is not clear
  // how to check this efficiently though... 
  // for now, we don't retire if it is the only page left of this size class.
  mi_page_queue_t* pq = mi_page_queue_of(page);
  if (mi_likely(page->block_size <= (MI_SMALL_SIZE_MAX/4))) {
    // if (mi_page_mostly_used(page->prev) && mi_page_mostly_used(page->next)) {
    if (pq->last==page && pq->first==page) {
      mi_stat_counter_increase(_mi_stats_main.page_no_retire,1);
      return; // dont't retire after all
    }
  }
  _mi_page_free(page, pq, false);
}


/* -----------------------------------------------------------
  Initialize the initial free list in a page.
  In secure mode we initialize a randomized list by
  alternating between slices.
----------------------------------------------------------- */

#define MI_MAX_SLICE_SHIFT  (6)   // at most 64 slices
#define MI_MAX_SLICES       (1UL << MI_MAX_SLICE_SHIFT)
#define MI_MIN_SLICES       (2)

static void mi_page_free_list_extend_secure(mi_heap_t* const heap, mi_page_t* const page, const size_t extend, mi_stats_t* const stats) {
  UNUSED(stats);
  #if (MI_SECURE<=2)
  mi_assert_internal(page->free == NULL);
  mi_assert_internal(page->local_free == NULL);
  #endif
  mi_assert_internal(page->capacity + extend <= page->reserved);
  void* const page_area = _mi_page_start(_mi_page_segment(page), page, NULL);
  const size_t bsize = page->block_size;

  // initialize a randomized free list
  // set up `slice_count` slices to alternate between
  size_t shift = MI_MAX_SLICE_SHIFT;
  while ((extend >> shift) == 0) {
    shift--;
  }
  const size_t slice_count = (size_t)1U << shift;
  const size_t slice_extend = extend / slice_count;
  mi_assert_internal(slice_extend >= 1);
  mi_block_t* blocks[MI_MAX_SLICES];   // current start of the slice
  size_t      counts[MI_MAX_SLICES];   // available objects in the slice
  for (size_t i = 0; i < slice_count; i++) {
    blocks[i] = mi_page_block_at(page, page_area, page->capacity + i*slice_extend);
    counts[i] = slice_extend;
  }
  counts[slice_count-1] += (extend % slice_count);  // final slice holds the modulus too (todo: distribute evenly?)

  // and initialize the free list by randomly threading through them
  // set up first element
  size_t current = _mi_heap_random(heap) % slice_count;
  counts[current]--;
  mi_block_t* const free_start = blocks[current];
  // and iterate through the rest
  uintptr_t rnd = heap->random;
  for (size_t i = 1; i < extend; i++) {
    // call random_shuffle only every INTPTR_SIZE rounds
    const size_t round = i%MI_INTPTR_SIZE;
    if (round == 0) rnd = _mi_random_shuffle(rnd);
    // select a random next slice index
    size_t next = ((rnd >> 8*round) & (slice_count-1));
    while (counts[next]==0) {                            // ensure it still has space
      next++;
      if (next==slice_count) next = 0;
    }
    // and link the current block to it
    counts[next]--;
    mi_block_t* const block = blocks[current];
    blocks[current] = (mi_block_t*)((uint8_t*)block + bsize);  // bump to the following block
    mi_block_set_next(page, block, blocks[next]);   // and set next; note: we may have `current == next`
    current = next;
  }
  // prepend to the free list (usually NULL)
  mi_block_set_next(page, blocks[current], page->free);  // end of the list
  page->free = free_start;
  heap->random = _mi_random_shuffle(rnd);
}

static mi_decl_noinline void mi_page_free_list_extend( mi_page_t* const page, const size_t extend, mi_stats_t* const stats)
{
  UNUSED(stats);
  #if (MI_SECURE <= 2)
  mi_assert_internal(page->free == NULL);
  mi_assert_internal(page->local_free == NULL);
  #endif
  mi_assert_internal(page->capacity + extend <= page->reserved);
  void* const page_area = _mi_page_start(_mi_page_segment(page), page, NULL );
  const size_t bsize = page->block_size;
  mi_block_t* const start = mi_page_block_at(page, page_area, page->capacity);
  
  // initialize a sequential free list
  mi_block_t* const last = mi_page_block_at(page, page_area, page->capacity + extend - 1);  
  mi_block_t* block = start;
  while(block <= last) {
    mi_block_t* next = (mi_block_t*)((uint8_t*)block + bsize);
    mi_block_set_next(page,block,next);
    block = next;
  }  
  // prepend to free list (usually `NULL`)
  mi_block_set_next(page, last, page->free);
  page->free = start;
}

/* -----------------------------------------------------------
  Page initialize and extend the capacity
----------------------------------------------------------- */

#define MI_MAX_EXTEND_SIZE    (4*1024)      // heuristic, one OS page seems to work well.
#if (MI_SECURE>0)
#define MI_MIN_EXTEND         (8*MI_SECURE) // extend at least by this many
#else
#define MI_MIN_EXTEND         (1)
#endif

// Extend the capacity (up to reserved) by initializing a free list
// We do at most `MI_MAX_EXTEND` to avoid touching too much memory
// Note: we also experimented with "bump" allocation on the first
// allocations but this did not speed up any benchmark (due to an
// extra test in malloc? or cache effects?)
static void mi_page_extend_free(mi_heap_t* heap, mi_page_t* page, mi_tld_t* tld) {
  mi_assert_expensive(mi_page_is_valid_init(page));
  #if (MI_SECURE<=2)
  mi_assert(page->free == NULL);
  mi_assert(page->local_free == NULL);
  if (page->free != NULL) return;
  #endif
  if (page->capacity >= page->reserved) return;

  size_t page_size;
  uint8_t* page_start = _mi_page_start(_mi_page_segment(page), page, &page_size);
  mi_stat_counter_increase(tld->stats.pages_extended, 1);

  // calculate the extend count
  size_t extend = page->reserved - page->capacity;
  size_t max_extend = (page->block_size >= MI_MAX_EXTEND_SIZE ? MI_MIN_EXTEND : MI_MAX_EXTEND_SIZE/(uint32_t)page->block_size);
  if (max_extend < MI_MIN_EXTEND) max_extend = MI_MIN_EXTEND;

  if (extend > max_extend) {
    // ensure we don't touch memory beyond the page to reduce page commit.
    // the `lean` benchmark tests this. Going from 1 to 8 increases rss by 50%.
    extend = (max_extend==0 ? 1 : max_extend);
  }

  mi_assert_internal(extend > 0 && extend + page->capacity <= page->reserved);
  mi_assert_internal(extend < (1UL<<16));

  // commit on-demand for large and huge pages?
  if (_mi_page_segment(page)->page_kind >= MI_PAGE_LARGE && !mi_option_is_enabled(mi_option_eager_page_commit)) {
    uint8_t* start = page_start + (page->capacity * page->block_size);
    _mi_mem_commit(start, extend * page->block_size, NULL, &tld->os);
  }

  // and append the extend the free list
  if (extend < MI_MIN_SLICES || MI_SECURE==0) { //!mi_option_is_enabled(mi_option_secure)) {
    mi_page_free_list_extend(page, extend, &tld->stats );
  }
  else {
    mi_page_free_list_extend_secure(heap, page, extend, &tld->stats);
  }
  // enable the new free list
  page->capacity += (uint16_t)extend;
  mi_stat_increase(tld->stats.page_committed, extend * page->block_size);

  // extension into zero initialized memory preserves the zero'd free list
  if (!page->is_zero_init) {
    page->is_zero = false;
  }
  mi_assert_expensive(mi_page_is_valid_init(page));
}

// Initialize a fresh page
static void mi_page_init(mi_heap_t* heap, mi_page_t* page, size_t block_size, mi_tld_t* tld) {
  mi_assert(page != NULL);
  mi_segment_t* segment = _mi_page_segment(page);
  mi_assert(segment != NULL);
  mi_assert_internal(block_size > 0);
  // set fields
  size_t page_size;

  _mi_segment_page_start(segment, page, &page_size);

  page->block_size = block_size;
  mi_assert_internal(page->block_size <= page_size);
  mi_assert_internal(page_size <= page->slice_count*MI_SEGMENT_SLICE_SIZE);
  mi_assert_internal(page_size / block_size < (1L<<16));
  page->reserved = (uint16_t)(page_size / block_size);
  #ifdef MI_ENCODE_FREELIST
  page->cookie = _mi_heap_random(heap) | 1;
  #endif
  page->is_zero = page->is_zero_init;

  mi_assert_internal(page->capacity == 0);
  mi_assert_internal(page->free == NULL);
  mi_assert_internal(page->used == 0);
  mi_assert_internal(page->thread_free == 0);
  mi_assert_internal(page->thread_freed == 0);
  mi_assert_internal(page->next == NULL);
  mi_assert_internal(page->prev == NULL);
  mi_assert_internal(!mi_page_has_aligned(page));
  #if (MI_ENCODE_FREELIST)
  mi_assert_internal(page->cookie != 0);
  #endif
  mi_assert_expensive(mi_page_is_valid_init(page));

  // initialize an initial free list
  mi_page_extend_free(heap,page,tld);
  mi_assert(mi_page_immediate_available(page));
}


/* -----------------------------------------------------------
  Find pages with free blocks
-------------------------------------------------------------*/

// Find a page with free blocks of `page->block_size`.
static mi_page_t* mi_page_queue_find_free_ex(mi_heap_t* heap, mi_page_queue_t* pq)
{
  // search through the pages in "next fit" order
  mi_page_t* rpage = NULL;
  size_t count = 0;
  size_t page_free_count = 0;
  mi_page_t* page = pq->first;
  while( page != NULL)
  {
    mi_page_t* next = page->next; // remember next
    count++;

    // 0. collect freed blocks by us and other threads
    _mi_page_free_collect(page,false);

    // 1. if the page contains free blocks, we are done
    if (mi_page_immediate_available(page)) {
      // If all blocks are free, we might retire this page instead.
      // do this at most 8 times to bound allocation time.
      // (note: this can happen if a page was earlier not retired due
      //  to having neighbours that were mostly full or due to concurrent frees)
      if (page_free_count < 8 && mi_page_all_free(page)) {
        page_free_count++;
        if (rpage != NULL) _mi_page_free(rpage,pq,false);
        rpage = page;
        page = next;
        continue;     // and keep looking
      }
      else {
        break;  // pick this one
      }
    }

    // 2. Try to extend
    if (page->capacity < page->reserved) {
      mi_page_extend_free(heap, page, heap->tld);
      mi_assert_internal(mi_page_immediate_available(page));
      break;
    }

    // 3. If the page is completely full, move it to the `mi_pages_full`
    // queue so we don't visit long-lived pages too often.
    mi_assert_internal(!mi_page_is_in_full(page) && !mi_page_immediate_available(page));
    mi_page_to_full(page,pq);

    page = next;
  } // for each page

  mi_stat_counter_increase(heap->tld->stats.searches,count);

  if (page == NULL) {
    page = rpage;
    rpage = NULL;
  }
  if (rpage != NULL) {
    _mi_page_free(rpage,pq,false);
  }

  if (page == NULL) {
    page = mi_page_fresh(heap, pq);
  }
  else {
    mi_assert(pq->first == page);
  }
  mi_assert_internal(page == NULL || mi_page_immediate_available(page));
  return page;
}


// Find a page with free blocks of `size`.
static inline mi_page_t* mi_find_free_page(mi_heap_t* heap, size_t size) {
  mi_page_queue_t* pq = mi_page_queue(heap,size);
  mi_page_t* page = pq->first;
  if (page != NULL) {
    if ((MI_SECURE >= 3) && page->capacity < page->reserved && ((_mi_heap_random(heap) & 1) == 1)) {
      // in secure mode, we extend half the time to increase randomness
      mi_page_extend_free(heap, page, heap->tld);
      mi_assert_internal(mi_page_immediate_available(page));
    }
    else {
      _mi_page_free_collect(page,false);
    }
    if (mi_page_immediate_available(page)) {
      return page; // fast path
    }
  }
  return mi_page_queue_find_free_ex(heap, pq);
}


/* -----------------------------------------------------------
  Users can register a deferred free function called
  when the `free` list is empty. Since the `local_free`
  is separate this is deterministically called after
  a certain number of allocations.
----------------------------------------------------------- */

static mi_deferred_free_fun* volatile deferred_free = NULL;

void _mi_deferred_free(mi_heap_t* heap, bool force) {
  heap->tld->heartbeat++;
  if (deferred_free != NULL && !heap->tld->recurse) {
    heap->tld->recurse = true;
    deferred_free(force, heap->tld->heartbeat);
    heap->tld->recurse = false;
  }
}

void mi_register_deferred_free(mi_deferred_free_fun* fn) mi_attr_noexcept {
  deferred_free = fn;
}


/* -----------------------------------------------------------
  General allocation
----------------------------------------------------------- */

// Large and huge page allocation.
// Huge pages are allocated directly without being in a queue.
// Because huge pages contain just one block, and the segment contains
// just that page, we always treat them as abandoned and any thread
// that frees the block can free the whole page and segment directly.

static mi_page_t* mi_large_huge_page_alloc(mi_heap_t* heap, size_t size) {
  size_t block_size = _mi_wsize_from_size(size) * sizeof(uintptr_t);
  mi_assert_internal(_mi_bin(block_size) == MI_BIN_HUGE);
  bool is_huge = (block_size > MI_LARGE_OBJ_SIZE_MAX);
  mi_page_queue_t* pq = (is_huge ? NULL : mi_page_queue(heap, block_size));
  mi_page_t* page = mi_page_fresh_alloc(heap, pq, block_size);
  if (page != NULL) {
    mi_assert_internal(mi_page_immediate_available(page));
    mi_assert_internal(page->block_size == block_size);

    if (pq == NULL) {
      // huge pages are directly abandoned
      mi_assert_internal(_mi_page_segment(page)->kind == MI_SEGMENT_HUGE);
      mi_assert_internal(_mi_page_segment(page)->used==1);
      mi_assert_internal(_mi_page_segment(page)->thread_id==0); // abandoned, not in the huge queue
      page->heap = NULL;
    }
    else {
      mi_assert_internal(_mi_page_segment(page)->kind != MI_SEGMENT_HUGE);
    }
    if (page->block_size <= MI_LARGE_OBJ_SIZE_MAX) {
      _mi_stat_increase(&heap->tld->stats.large, block_size);
      _mi_stat_counter_increase(&heap->tld->stats.large_count, 1);
    }
    else {
      _mi_stat_increase(&heap->tld->stats.huge, block_size);
      _mi_stat_counter_increase(&heap->tld->stats.huge_count, 1);
    }
  }  
  return page;
}


// Generic allocation routine if the fast path (`alloc.c:mi_page_malloc`) does not succeed.
void* _mi_malloc_generic(mi_heap_t* heap, size_t size) mi_attr_noexcept
{
  mi_assert_internal(heap != NULL);

  // initialize if necessary
  if (mi_unlikely(!mi_heap_is_initialized(heap))) {
    mi_thread_init(); // calls `_mi_heap_init` in turn
    heap = mi_get_default_heap();
  }
  mi_assert_internal(mi_heap_is_initialized(heap));

  // call potential deferred free routines
  _mi_deferred_free(heap, false);

  // free delayed frees from other threads
  _mi_heap_delayed_free(heap);

  // huge allocation?
  mi_page_t* page;
  if (mi_unlikely(size > MI_MEDIUM_OBJ_SIZE_MAX)) {
    if (mi_unlikely(size > PTRDIFF_MAX)) {
      page = NULL;
    }
    else {
      page = mi_large_huge_page_alloc(heap,size);
    }
  }
  else {
    // otherwise find a page with free blocks in our size segregated queues
    page = mi_find_free_page(heap,size);
  }
  if (page == NULL) return NULL; // out of memory

  mi_assert_internal(mi_page_immediate_available(page));
  mi_assert_internal(page->block_size >= size);

  // and try again, this time succeeding! (i.e. this should never recurse)
  return _mi_page_malloc(heap, page, size);
}<|MERGE_RESOLUTION|>--- conflicted
+++ resolved
@@ -243,13 +243,8 @@
   mi_assert_internal(pq==NULL||mi_heap_contains_queue(heap, pq));
   mi_page_t* page = _mi_segment_page_alloc(block_size, &heap->tld->segments, &heap->tld->os);
   if (page == NULL) return NULL;
-<<<<<<< HEAD
   mi_assert_internal(pq==NULL || _mi_page_segment(page)->kind != MI_SEGMENT_HUGE);
-  mi_page_init(heap, page, block_size, &heap->tld->stats);
-=======
-  mi_assert_internal(pq==NULL || _mi_page_segment(page)->page_kind != MI_PAGE_HUGE);
   mi_page_init(heap, page, block_size, heap->tld);
->>>>>>> 1d998af8
   _mi_stat_increase( &heap->tld->stats.pages, 1);
   if (pq!=NULL) mi_page_queue_push(heap, pq, page); // huge pages use pq==NULL
   mi_assert_expensive(_mi_page_is_valid(page));
@@ -550,6 +545,7 @@
 // allocations but this did not speed up any benchmark (due to an
 // extra test in malloc? or cache effects?)
 static void mi_page_extend_free(mi_heap_t* heap, mi_page_t* page, mi_tld_t* tld) {
+  UNUSED(tld); 
   mi_assert_expensive(mi_page_is_valid_init(page));
   #if (MI_SECURE<=2)
   mi_assert(page->free == NULL);
@@ -559,7 +555,7 @@
   if (page->capacity >= page->reserved) return;
 
   size_t page_size;
-  uint8_t* page_start = _mi_page_start(_mi_page_segment(page), page, &page_size);
+  _mi_page_start(_mi_page_segment(page), page, &page_size);
   mi_stat_counter_increase(tld->stats.pages_extended, 1);
 
   // calculate the extend count
@@ -575,12 +571,6 @@
 
   mi_assert_internal(extend > 0 && extend + page->capacity <= page->reserved);
   mi_assert_internal(extend < (1UL<<16));
-
-  // commit on-demand for large and huge pages?
-  if (_mi_page_segment(page)->page_kind >= MI_PAGE_LARGE && !mi_option_is_enabled(mi_option_eager_page_commit)) {
-    uint8_t* start = page_start + (page->capacity * page->block_size);
-    _mi_mem_commit(start, extend * page->block_size, NULL, &tld->os);
-  }
 
   // and append the extend the free list
   if (extend < MI_MIN_SLICES || MI_SECURE==0) { //!mi_option_is_enabled(mi_option_secure)) {
