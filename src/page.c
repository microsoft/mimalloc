/*----------------------------------------------------------------------------
Copyright (c) 2018-2024, Microsoft Research, Daan Leijen
This is free software; you can redistribute it and/or modify it under the
terms of the MIT license. A copy of the license can be found in the file
"LICENSE" at the root of this distribution.
-----------------------------------------------------------------------------*/

/* -----------------------------------------------------------
  The core of the allocator. Every segment contains
  pages of a certain block size. The main function
  exported is `mi_malloc_generic`.
----------------------------------------------------------- */

#include "mimalloc.h"
#include "mimalloc/internal.h"
#include "mimalloc/atomic.h"

/* -----------------------------------------------------------
  Definition of page queues for each block size
----------------------------------------------------------- */

#define MI_IN_PAGE_C
#include "page-queue.c"
#undef MI_IN_PAGE_C


/* -----------------------------------------------------------
  Page helpers
----------------------------------------------------------- */

// Index a block in a page
static inline mi_block_t* mi_page_block_at(const mi_page_t* page, void* page_start, size_t block_size, size_t i) {
  MI_UNUSED(page);
  mi_assert_internal(page != NULL);
  mi_assert_internal(i <= page->reserved);
  return (mi_block_t*)((uint8_t*)page_start + (i * block_size));
}

//static void mi_page_init(mi_heap_t* heap, mi_page_t* page, size_t size, mi_tld_t* tld);
static void mi_page_extend_free(mi_heap_t* heap, mi_page_t* page);

#if (MI_DEBUG>=3)
static size_t mi_page_list_count(mi_page_t* page, mi_block_t* head) {
  mi_assert_internal(_mi_ptr_page(page) == page);
  size_t count = 0;
  while (head != NULL) {
    mi_assert_internal((uint8_t*)head - (uint8_t*)page > (ptrdiff_t)MI_LARGE_PAGE_SIZE || page == _mi_ptr_page(head));
    count++;
    head = mi_block_next(page, head);
  }
  return count;
}

/*
// Start of the page available memory
static inline uint8_t* mi_page_area(const mi_page_t* page) {
  return _mi_page_start(_mi_page_segment(page), page, NULL);
}
*/

static bool mi_page_list_is_valid(mi_page_t* page, mi_block_t* p) {
  size_t psize;
  uint8_t* page_area = mi_page_area(page, &psize);
  mi_block_t* start = (mi_block_t*)page_area;
  mi_block_t* end   = (mi_block_t*)(page_area + psize);
  while(p != NULL) {
    if (p < start || p >= end) return false;
    p = mi_block_next(page, p);
  }
#if MI_DEBUG>3 // generally too expensive to check this
  if (page->free_is_zero) {
    const size_t ubsize = mi_page_usable_block_size(page);
    for (mi_block_t* block = page->free; block != NULL; block = mi_block_next(page, block)) {
      mi_assert_expensive(mi_mem_is_zero(block + 1, ubsize - sizeof(mi_block_t)));
    }
  }
#endif
  return true;
}

static bool mi_page_is_valid_init(mi_page_t* page) {
  mi_assert_internal(mi_page_block_size(page) > 0);
  mi_assert_internal(page->used <= page->capacity);
  mi_assert_internal(page->capacity <= page->reserved);

  // const size_t bsize = mi_page_block_size(page);
  // uint8_t* start = mi_page_start(page);
  //mi_assert_internal(start + page->capacity*page->block_size == page->top);

  mi_assert_internal(mi_page_list_is_valid(page,page->free));
  mi_assert_internal(mi_page_list_is_valid(page,page->local_free));

  #if MI_DEBUG>3 // generally too expensive to check this
  if (page->free_is_zero) {
    const size_t ubsize = mi_page_usable_block_size(page);
    for(mi_block_t* block = page->free; block != NULL; block = mi_block_next(page,block)) {
      mi_assert_expensive(mi_mem_is_zero(block + 1, ubsize - sizeof(mi_block_t)));
    }
  }
  #endif

  #if !MI_TRACK_ENABLED && !MI_TSAN
  mi_block_t* tfree = mi_page_thread_free(page);
  mi_assert_internal(mi_page_list_is_valid(page, tfree));
  //size_t tfree_count = mi_page_list_count(page, tfree);
  //mi_assert_internal(tfree_count <= page->thread_freed + 1);
  #endif

  size_t free_count = mi_page_list_count(page, page->free) + mi_page_list_count(page, page->local_free);
  mi_assert_internal(page->used + free_count == page->capacity);

  return true;
}

extern bool _mi_process_is_initialized;             // has mi_process_init been called?

bool _mi_page_is_valid(mi_page_t* page) {
  mi_assert_internal(mi_page_is_valid_init(page));
  #if MI_SECURE
  mi_assert_internal(page->keys[0] != 0);
  #endif
  if (!mi_page_is_abandoned(page)) {
    //mi_assert_internal(!_mi_process_is_initialized);
    {
      mi_page_queue_t* pq = mi_page_queue_of(page);
      mi_assert_internal(mi_page_queue_contains(pq, page));
      mi_assert_internal(pq->block_size==mi_page_block_size(page) || mi_page_is_huge(page) || mi_page_is_in_full(page));
      // mi_assert_internal(mi_heap_contains_queue(mi_page_heap(page),pq));
    }
  }
  return true;
}
#endif


/* -----------------------------------------------------------
  Page collect the `local_free` and `thread_free` lists
----------------------------------------------------------- */

static void mi_page_thread_collect_to_local(mi_page_t* page, mi_block_t* head)
{
  if (head == NULL) return;

  // find the last block in the list -- also to get a proper use count (without data races)
  size_t max_count = page->capacity; // cannot collect more than capacity
  size_t count = 1;
  mi_block_t* last = head;
  mi_block_t* next;
  while ((next = mi_block_next(page, last)) != NULL && count <= max_count) {
    count++;
    last = next;
  }

  // if `count > max_count` there was a memory corruption (possibly infinite list due to double multi-threaded free)
  if (count > max_count) {
    _mi_error_message(EFAULT, "corrupted thread-free list\n");
    return; // the thread-free items cannot be freed
  }

  // and append the current local free list
  mi_block_set_next(page, last, page->local_free);
  page->local_free = head;

  // update counts now
  mi_assert_internal(count <= UINT16_MAX);
  page->used = page->used - (uint16_t)count;
}

// Collect the local `thread_free` list using an atomic exchange.
static void mi_page_thread_free_collect(mi_page_t* page)
{
  // atomically capture the thread free list
  mi_block_t* head;
  mi_thread_free_t tfreex;
  mi_thread_free_t tfree = mi_atomic_load_relaxed(&page->xthread_free);
  do {
    head = mi_tf_block(tfree);
    if mi_likely(head == NULL) return; // return if the list is empty
    tfreex = mi_tf_create(NULL,mi_tf_is_owned(tfree));  // set the thread free list to NULL
  } while (!mi_atomic_cas_weak_acq_rel(&page->xthread_free, &tfree, tfreex));  // release is enough?
  mi_assert_internal(head != NULL);

  // and move it to the local list
  mi_page_thread_collect_to_local(page, head);
}

void _mi_page_free_collect(mi_page_t* page, bool force) {
  mi_assert_internal(page!=NULL);

  // collect the thread free list
  mi_page_thread_free_collect(page);

  // and the local free list
  if (page->local_free != NULL) {
    if mi_likely(page->free == NULL) {
      // usual case
      page->free = page->local_free;
      page->local_free = NULL;
      page->free_is_zero = false;
    }
    else if (force) {
      // append -- only on shutdown (force) as this is a linear operation
      mi_block_t* tail = page->local_free;
      mi_block_t* next;
      while ((next = mi_block_next(page, tail)) != NULL) {
        tail = next;
      }
      mi_block_set_next(page, tail, page->free);
      page->free = page->local_free;
      page->local_free = NULL;
      page->free_is_zero = false;
    }
  }

  mi_assert_internal(!force || page->local_free == NULL);
}

// Collect elements in the thread-free list starting at `head`. This is an optimized
// version of `_mi_page_free_collect` to be used from `free.c:_mi_free_collect_mt` that avoids atomic access to `xthread_free`.
//
// `head` must be in the `xthread_free` list. It will not collect `head` itself
// so the `used` count is not fully updated in general. However, if the `head` is
// the last remaining element, it will be collected and the used count will become `0` (so `mi_page_all_free` becomes true).
void _mi_page_free_collect_partly(mi_page_t* page, mi_block_t* head) {
  if (head == NULL) return;
  mi_block_t* next = mi_block_next(page,head);  // we cannot collect the head element itself as `page->thread_free` may point to it (and we want to avoid atomic ops)
  if (next != NULL) {
    mi_block_set_next(page, head, NULL);
    mi_page_thread_collect_to_local(page, next);
    if (page->local_free != NULL && page->free == NULL) {
      page->free = page->local_free;
      page->local_free = NULL;
      page->free_is_zero = false;
    }
  }
  if (page->used == 1) {
    // all elements are free'd since we skipped the `head` element itself
    mi_assert_internal(mi_tf_block(mi_atomic_load_relaxed(&page->xthread_free)) == head);
    mi_assert_internal(mi_block_next(page,head) == NULL);
    _mi_page_free_collect(page, false);  // collect the final element
  }
}


/* -----------------------------------------------------------
  Page fresh and retire
----------------------------------------------------------- */

/*
// called from segments when reclaiming abandoned pages
void _mi_page_reclaim(mi_heap_t* heap, mi_page_t* page) {
  // mi_page_set_heap(page, heap);
  // _mi_page_use_delayed_free(page, MI_USE_DELAYED_FREE, true); // override never (after heap is set)
  _mi_page_free_collect(page, false); // ensure used count is up to date

  mi_assert_expensive(mi_page_is_valid_init(page));
  // mi_assert_internal(mi_page_heap(page) == heap);
  // mi_assert_internal(mi_page_thread_free_flag(page) != MI_NEVER_DELAYED_FREE);

  // TODO: push on full queue immediately if it is full?
  mi_page_queue_t* pq = mi_heap_page_queue_of(heap, page);
  mi_page_queue_push(heap, pq, page);
  mi_assert_expensive(_mi_page_is_valid(page));
}
*/

// called from `mi_free` on a reclaim, and fresh_alloc if we get an abandoned page
void _mi_heap_page_reclaim(mi_heap_t* heap, mi_page_t* page)
{
  mi_assert_internal(_mi_is_aligned(page, MI_PAGE_ALIGN));
  mi_assert_internal(_mi_ptr_page(page)==page);
  mi_assert_internal(mi_page_is_owned(page));
  mi_assert_internal(mi_page_is_abandoned(page));

  mi_page_set_heap(page,heap);
  _mi_page_free_collect(page, false); // ensure used count is up to date
  mi_page_queue_t* pq = mi_heap_page_queue_of(heap, page);
  mi_page_queue_push_at_end(heap, pq, page);
  mi_assert_expensive(_mi_page_is_valid(page));
}

void _mi_page_abandon(mi_page_t* page, mi_page_queue_t* pq) {
  _mi_page_free_collect(page, false); // ensure used count is up to date
  if (mi_page_all_free(page)) {
    _mi_page_free(page, pq);
  }
  else {
    mi_page_queue_remove(pq, page);
    mi_heap_t* heap = page->heap;
    mi_page_set_heap(page, NULL);
    page->heap = heap; // dont set heap to NULL so we can reclaim_on_free within the same heap
    _mi_arenas_page_abandon(page, heap->tld);
    _mi_arenas_collect(false, false, heap->tld); // allow purging
  }
}


// allocate a fresh page from a segment
static mi_page_t* mi_page_fresh_alloc(mi_heap_t* heap, mi_page_queue_t* pq, size_t block_size, size_t page_alignment) {
  #if !MI_HUGE_PAGE_ABANDON
  mi_assert_internal(pq != NULL);
  mi_assert_internal(mi_heap_contains_queue(heap, pq));
  mi_assert_internal(page_alignment > 0 || block_size > MI_LARGE_MAX_OBJ_SIZE || block_size == pq->block_size);
  #endif
  mi_page_t* page = _mi_arenas_page_alloc(heap, block_size, page_alignment);
  if (page == NULL) {
    // out-of-memory
    return NULL;
  }
  if (mi_page_is_abandoned(page)) {
    _mi_heap_page_reclaim(heap, page);
    if (!mi_page_immediate_available(page)) {
      if (mi_page_is_expandable(page)) {
        mi_page_extend_free(heap, page);
      }
      else {
        mi_assert(false); // should not happen?
        return NULL;
      }
    }
  }
  else if (pq != NULL) {
    mi_page_queue_push(heap, pq, page);
  }
  mi_heap_stat_increase(heap, pages, 1);
  mi_assert_internal(pq!=NULL || mi_page_block_size(page) >= block_size);
  mi_heap_stat_increase(heap, page_bins[mi_page_bin(page)], 1);
  mi_assert_expensive(_mi_page_is_valid(page));
  return page;
}

// Get a fresh page to use
static mi_page_t* mi_page_fresh(mi_heap_t* heap, mi_page_queue_t* pq) {
  mi_assert_internal(mi_heap_contains_queue(heap, pq));
  mi_page_t* page = mi_page_fresh_alloc(heap, pq, pq->block_size, 0);
  if (page==NULL) return NULL;
  mi_assert_internal(pq->block_size==mi_page_block_size(page));
  mi_assert_internal(pq==mi_heap_page_queue_of(heap, page));
  return page;
}


/* -----------------------------------------------------------
  Unfull, abandon, free and retire
----------------------------------------------------------- */

// Move a page from the full list back to a regular list (called from thread-local mi_free)
void _mi_page_unfull(mi_page_t* page) {
  mi_assert_internal(page != NULL);
  mi_assert_expensive(_mi_page_is_valid(page));
  mi_assert_internal(mi_page_is_in_full(page));
  mi_assert_internal(!mi_page_heap(page)->allow_page_abandon);
  if (!mi_page_is_in_full(page)) return;

  mi_heap_t* heap = mi_page_heap(page);
  mi_page_queue_t* pqfull = &heap->pages[MI_BIN_FULL];
  mi_page_set_in_full(page, false); // to get the right queue
  mi_page_queue_t* pq = mi_heap_page_queue_of(heap, page);
  mi_page_set_in_full(page, true);
  mi_page_queue_enqueue_from_full(pq, pqfull, page);
}

static void mi_page_to_full(mi_page_t* page, mi_page_queue_t* pq) {
  mi_assert_internal(pq == mi_page_queue_of(page));
  mi_assert_internal(!mi_page_immediate_available(page));
  mi_assert_internal(!mi_page_is_in_full(page));

  mi_heap_t* heap = mi_page_heap(page);
  if (heap->allow_page_abandon) {
    // abandon full pages (this is the usual case in order to allow for sharing of memory between heaps)
    _mi_page_abandon(page, pq);
  }
  else if (!mi_page_is_in_full(page)) {
    // put full pages in a heap local queue (this is for heaps that cannot abandon, for example, if the heap can be destroyed)
    mi_page_queue_enqueue_from(&mi_page_heap(page)->pages[MI_BIN_FULL], pq, page);
    _mi_page_free_collect(page, false);  // try to collect right away in case another thread freed just before MI_USE_DELAYED_FREE was set
  }
}


// Free a page with no more free blocks
void _mi_page_free(mi_page_t* page, mi_page_queue_t* pq) {
  mi_assert_internal(page != NULL);
  mi_assert_expensive(_mi_page_is_valid(page));
  mi_assert_internal(pq == mi_page_queue_of(page));
  mi_assert_internal(mi_page_all_free(page));
  // mi_assert_internal(mi_page_thread_free_flag(page)!=MI_DELAYED_FREEING);

  // no more aligned blocks in here
  mi_page_set_has_aligned(page, false);

  // remove from the page list
  // (no need to do _mi_heap_delayed_free first as all blocks are already free)
  mi_page_queue_remove(pq, page);

  // and free it
  mi_heap_t* heap = page->heap;
  mi_heap_stat_decrease(heap, page_bins[mi_page_bin(page)], 1);
  mi_page_set_heap(page,NULL);
  _mi_arenas_page_free(page);
  _mi_arenas_collect(false, false, heap->tld);  // allow purging
}

#define MI_MAX_RETIRE_SIZE    MI_LARGE_OBJ_SIZE_MAX   // should be less than size for MI_BIN_HUGE
#define MI_RETIRE_CYCLES      (16)

// Retire a page with no more used blocks
// Important to not retire too quickly though as new
// allocations might coming.
// Note: called from `mi_free` and benchmarks often
// trigger this due to freeing everything and then
// allocating again so careful when changing this.
void _mi_page_retire(mi_page_t* page) mi_attr_noexcept {
  mi_assert_internal(page != NULL);
  mi_assert_expensive(_mi_page_is_valid(page));
  mi_assert_internal(mi_page_all_free(page));

  mi_page_set_has_aligned(page, false);

  // don't retire too often..
  // (or we end up retiring and re-allocating most of the time)
  // NOTE: refine this more: we should not retire if this
  // is the only page left with free blocks. It is not clear
  // how to check this efficiently though...
  // for now, we don't retire if it is the only page left of this size class.
  mi_page_queue_t* pq = mi_page_queue_of(page);
  #if MI_RETIRE_CYCLES > 0
  const size_t bsize = mi_page_block_size(page);
  if mi_likely( /* bsize < MI_MAX_RETIRE_SIZE && */ !mi_page_queue_is_special(pq)) {  // not full or huge queue?
    if (pq->last==page && pq->first==page) { // the only page in the queue?
      mi_heap_t* heap = mi_page_heap(page);
      mi_debug_heap_stat_counter_increase(heap, pages_retire, 1);
      page->retire_expire = (bsize <= MI_SMALL_MAX_OBJ_SIZE ? MI_RETIRE_CYCLES : MI_RETIRE_CYCLES/4);
      mi_assert_internal(pq >= heap->pages);
      const size_t index = pq - heap->pages;
      mi_assert_internal(index < MI_BIN_FULL && index < MI_BIN_HUGE);
      if (index < heap->page_retired_min) heap->page_retired_min = index;
      if (index > heap->page_retired_max) heap->page_retired_max = index;
      mi_assert_internal(mi_page_all_free(page));
      return; // don't free after all
    }
  }
  #endif
  _mi_page_free(page, pq);
}

// free retired pages: we don't need to look at the entire queues
// since we only retire pages that are at the head position in a queue.
void _mi_heap_collect_retired(mi_heap_t* heap, bool force) {
  size_t min = MI_BIN_FULL;
  size_t max = 0;
  for(size_t bin = heap->page_retired_min; bin <= heap->page_retired_max; bin++) {
    mi_page_queue_t* pq   = &heap->pages[bin];
    mi_page_t*       page = pq->first;
    if (page != NULL && page->retire_expire != 0) {
      if (mi_page_all_free(page)) {
        page->retire_expire--;
        if (force || page->retire_expire == 0) {
          _mi_page_free(pq->first, pq);
        }
        else {
          // keep retired, update min/max
          if (bin < min) min = bin;
          if (bin > max) max = bin;
        }
      }
      else {
        page->retire_expire = 0;
      }
    }
  }
  heap->page_retired_min = min;
  heap->page_retired_max = max;
}

/*
static void mi_heap_collect_full_pages(mi_heap_t* heap) {
  // note: normally full pages get immediately abandoned and the full queue is always empty
  // this path is only used if abandoning is disabled due to a destroy-able heap or options
  // set by the user.
  mi_page_queue_t* pq = &heap->pages[MI_BIN_FULL];
  for (mi_page_t* page = pq->first; page != NULL; ) {
    mi_page_t* next = page->next;         // get next in case we free the page
    _mi_page_free_collect(page, false);   // register concurrent free's
    // no longer full?
    if (!mi_page_is_full(page)) {
      if (mi_page_all_free(page)) {
        _mi_page_free(page, pq);
      }
      else {
        _mi_page_unfull(page);
      }
    }
    page = next;
  }
}
*/


/* -----------------------------------------------------------
  Initialize the initial free list in a page.
  In secure mode we initialize a randomized list by
  alternating between slices.
----------------------------------------------------------- */

#define MI_MAX_SLICE_SHIFT  (6)   // at most 64 slices
#define MI_MAX_SLICES       (1UL << MI_MAX_SLICE_SHIFT)
#define MI_MIN_SLICES       (2)

static void mi_page_free_list_extend_secure(mi_heap_t* const heap, mi_page_t* const page, const size_t bsize, const size_t extend, mi_stats_t* const stats) {
  MI_UNUSED(stats);
  #if (MI_SECURE<3)
  mi_assert_internal(page->free == NULL);
  mi_assert_internal(page->local_free == NULL);
  #endif
  mi_assert_internal(page->capacity + extend <= page->reserved);
  mi_assert_internal(bsize == mi_page_block_size(page));
  void* const page_area = mi_page_start(page);

  // initialize a randomized free list
  // set up `slice_count` slices to alternate between
  size_t shift = MI_MAX_SLICE_SHIFT;
  while ((extend >> shift) == 0) {
    shift--;
  }
  const size_t slice_count = (size_t)1U << shift;
  const size_t slice_extend = extend / slice_count;
  mi_assert_internal(slice_extend >= 1);
  mi_block_t* blocks[MI_MAX_SLICES];   // current start of the slice
  size_t      counts[MI_MAX_SLICES];   // available objects in the slice
  for (size_t i = 0; i < slice_count; i++) {
    blocks[i] = mi_page_block_at(page, page_area, bsize, page->capacity + i*slice_extend);
    counts[i] = slice_extend;
  }
  counts[slice_count-1] += (extend % slice_count);  // final slice holds the modulus too (todo: distribute evenly?)

  // and initialize the free list by randomly threading through them
  // set up first element
  const uintptr_t r = _mi_heap_random_next(heap);
  size_t current = r % slice_count;
  counts[current]--;
  mi_block_t* const free_start = blocks[current];
  // and iterate through the rest; use `random_shuffle` for performance
  uintptr_t rnd = _mi_random_shuffle(r|1); // ensure not 0
  for (size_t i = 1; i < extend; i++) {
    // call random_shuffle only every INTPTR_SIZE rounds
    const size_t round = i%MI_INTPTR_SIZE;
    if (round == 0) rnd = _mi_random_shuffle(rnd);
    // select a random next slice index
    size_t next = ((rnd >> 8*round) & (slice_count-1));
    while (counts[next]==0) {                            // ensure it still has space
      next++;
      if (next==slice_count) next = 0;
    }
    // and link the current block to it
    counts[next]--;
    mi_block_t* const block = blocks[current];
    blocks[current] = (mi_block_t*)((uint8_t*)block + bsize);  // bump to the following block
    mi_block_set_next(page, block, blocks[next]);   // and set next; note: we may have `current == next`
    current = next;
  }
  // prepend to the free list (usually NULL)
  mi_block_set_next(page, blocks[current], page->free);  // end of the list
  page->free = free_start;
}

static mi_decl_noinline void mi_page_free_list_extend( mi_page_t* const page, const size_t bsize, const size_t extend, mi_stats_t* const stats)
{
  MI_UNUSED(stats);
  #if (MI_SECURE<3)
  mi_assert_internal(page->free == NULL);
  mi_assert_internal(page->local_free == NULL);
  #endif
  mi_assert_internal(page->capacity + extend <= page->reserved);
  mi_assert_internal(bsize == mi_page_block_size(page));
  void* const page_area = mi_page_start(page);

  mi_block_t* const start = mi_page_block_at(page, page_area, bsize, page->capacity);

  // initialize a sequential free list
  mi_block_t* const last = mi_page_block_at(page, page_area, bsize, page->capacity + extend - 1);
  mi_block_t* block = start;
  while(block <= last) {
    mi_block_t* next = (mi_block_t*)((uint8_t*)block + bsize);
    mi_block_set_next(page,block,next);
    block = next;
  }
  // prepend to free list (usually `NULL`)
  mi_block_set_next(page, last, page->free);
  page->free = start;
}

/* -----------------------------------------------------------
  Page initialize and extend the capacity
----------------------------------------------------------- */

#define MI_MAX_EXTEND_SIZE    (4*1024)      // heuristic, one OS page seems to work well.
#if (MI_SECURE>=3)
#define MI_MIN_EXTEND         (8*MI_SECURE) // extend at least by this many
#else
#define MI_MIN_EXTEND         (1)
#endif

// Extend the capacity (up to reserved) by initializing a free list
// We do at most `MI_MAX_EXTEND` to avoid touching too much memory
// Note: we also experimented with "bump" allocation on the first
// allocations but this did not speed up any benchmark (due to an
// extra test in malloc? or cache effects?)
static void mi_page_extend_free(mi_heap_t* heap, mi_page_t* page) {
  mi_assert_expensive(mi_page_is_valid_init(page));
  #if (MI_SECURE<3)
  mi_assert(page->free == NULL);
  mi_assert(page->local_free == NULL);
  if (page->free != NULL) return;
  #endif
  if (page->capacity >= page->reserved) return;

  size_t page_size;
  //uint8_t* page_start =
  mi_page_area(page, &page_size);
  mi_debug_heap_stat_counter_increase(heap, pages_extended, 1);

  // calculate the extend count
  const size_t bsize = mi_page_block_size(page);
  size_t extend = (size_t)page->reserved - page->capacity;
  mi_assert_internal(extend > 0);

  size_t max_extend = (bsize >= MI_MAX_EXTEND_SIZE ? MI_MIN_EXTEND : MI_MAX_EXTEND_SIZE/bsize);
  if (max_extend < MI_MIN_EXTEND) { max_extend = MI_MIN_EXTEND; }
  mi_assert_internal(max_extend > 0);

  if (extend > max_extend) {
    // ensure we don't touch memory beyond the page to reduce page commit.
    // the `lean` benchmark tests this. Going from 1 to 8 increases rss by 50%.
    extend = max_extend;
  }

  mi_assert_internal(extend > 0 && extend + page->capacity <= page->reserved);
  mi_assert_internal(extend < (1UL<<16));

  // commit on demand?
  if (page->slice_committed > 0) {
    const size_t needed_size = (page->capacity + extend)*bsize;
    const size_t needed_commit = _mi_align_up( mi_page_slice_offset_of(page, needed_size), MI_PAGE_MIN_COMMIT_SIZE );
    if (needed_commit > page->slice_committed) {
      mi_assert_internal(((needed_commit - page->slice_committed) % _mi_os_page_size()) == 0);
      _mi_os_commit(mi_page_slice_start(page) + page->slice_committed, needed_commit - page->slice_committed, NULL);
      page->slice_committed = needed_commit;
    }
  }

  // and append the extend the free list
  if (extend < MI_MIN_SLICES || MI_SECURE<3) { //!mi_option_is_enabled(mi_option_secure)) {
    mi_page_free_list_extend(page, bsize, extend, &heap->tld->stats );
  }
  else {
    mi_page_free_list_extend_secure(heap, page, bsize, extend, &heap->tld->stats);
  }
  // enable the new free list
  page->capacity += (uint16_t)extend;
  mi_debug_heap_stat_increase(heap, page_committed, extend * bsize);
  mi_assert_expensive(mi_page_is_valid_init(page));
}

// Initialize a fresh page (that is already partially initialized)
void _mi_page_init(mi_heap_t* heap, mi_page_t* page) {
  mi_assert(page != NULL);
  mi_page_set_heap(page, heap);

  size_t page_size;
  uint8_t* page_start = mi_page_area(page, &page_size); MI_UNUSED(page_start);
  mi_track_mem_noaccess(page_start,page_size);
  mi_assert_internal(page_size / mi_page_block_size(page) < (1L<<16));
  mi_assert_internal(page->reserved > 0);
  #if (MI_PADDING || MI_ENCODE_FREELIST)
  page->keys[0] = _mi_heap_random_next(heap);
  page->keys[1] = _mi_heap_random_next(heap);
  #endif
  #if MI_DEBUG>2
  if (page->memid.initially_zero) {
    mi_track_mem_defined(page->page_start, mi_page_committed(page));
    mi_assert_expensive(mi_mem_is_zero(page_start, mi_page_committed(page)));
  }
  #endif

  mi_assert_internal(page->capacity == 0);
  mi_assert_internal(page->free == NULL);
  mi_assert_internal(page->used == 0);
  mi_assert_internal(mi_page_is_owned(page));
  mi_assert_internal(page->xthread_free == 1);
  mi_assert_internal(page->next == NULL);
  mi_assert_internal(page->prev == NULL);
  mi_assert_internal(page->retire_expire == 0);
  mi_assert_internal(!mi_page_has_aligned(page));
  #if (MI_PADDING || MI_ENCODE_FREELIST)
  mi_assert_internal(page->keys[0] != 0);
  mi_assert_internal(page->keys[1] != 0);
  #endif
  mi_assert_internal(page->block_size_shift == 0 || (mi_page_block_size(page) == ((size_t)1 << page->block_size_shift)));
  mi_assert_expensive(mi_page_is_valid_init(page));

  // initialize an initial free list
  mi_page_extend_free(heap,page);
  mi_assert(mi_page_immediate_available(page));
}


/* -----------------------------------------------------------
  Find pages with free blocks
-------------------------------------------------------------*/

// Find a page with free blocks of `page->block_size`.
static mi_decl_noinline mi_page_t* mi_page_queue_find_free_ex(mi_heap_t* heap, mi_page_queue_t* pq, bool first_try)
{
  // search through the pages in "next fit" order
  #if MI_STAT
  size_t count = 0;
  #endif
  long candidate_limit = 0;          // we reset this on the first candidate to limit the search
  long page_full_retain = (pq->block_size > MI_SMALL_MAX_OBJ_SIZE ? 0 : heap->page_full_retain); // only retain small pages
  mi_page_t* page_candidate = NULL;  // a page with free space
  mi_page_t* page = pq->first;

  while (page != NULL)
  {
    mi_page_t* next = page->next; // remember next (as this page can move to another queue)
    #if MI_STAT
    count++;
    #endif
    candidate_limit--;

    // search up to N pages for a best candidate

    // is the local free list non-empty?
    bool immediate_available = mi_page_immediate_available(page);
    if (!immediate_available) {
      // collect freed blocks by us and other threads to we get a proper use count
      _mi_page_free_collect(page, false);
      immediate_available = mi_page_immediate_available(page);
    }

    // if the page is completely full, move it to the `mi_pages_full`
    // queue so we don't visit long-lived pages too often.
    if (!immediate_available && !mi_page_is_expandable(page)) {
      page_full_retain--;
      if (page_full_retain < 0) {
        mi_assert_internal(!mi_page_is_in_full(page) && !mi_page_immediate_available(page));
        mi_page_to_full(page, pq);
      }
    }
    else {
      // the page has free space, make it a candidate
      // we prefer non-expandable pages with high usage as candidates (to reduce commit, and increase chances of free-ing up pages)
      if (page_candidate == NULL) {
        page_candidate = page;
        candidate_limit = _mi_option_get_fast(mi_option_page_max_candidates);
      }
      else if (mi_page_all_free(page_candidate)) {
        _mi_page_free(page_candidate, pq);
        page_candidate = page;
      }
      // prefer to reuse fuller pages (in the hope the less used page gets freed)
      else if (page->used >= page_candidate->used && !mi_page_is_mostly_used(page)) { // && !mi_page_is_expandable(page)) {
        page_candidate = page;
      }
      // if we find a non-expandable candidate, or searched for N pages, return with the best candidate
      if (immediate_available || candidate_limit <= 0) {
        mi_assert_internal(page_candidate!=NULL);
        break;
      }
    }

  #if 0
    // first-fit algorithm without candidates
    // If the page contains free blocks, we are done
    if (mi_page_immediate_available(page) || mi_page_is_expandable(page)) {
      break;  // pick this one
    }

    // If the page is completely full, move it to the `mi_pages_full`
    // queue so we don't visit long-lived pages too often.
    mi_assert_internal(!mi_page_is_in_full(page) && !mi_page_immediate_available(page));
    mi_page_to_full(page, pq);
  #endif

    page = next;
  } // for each page

  mi_heap_stat_counter_increase(heap, page_searches, count);

  // set the page to the best candidate
  if (page_candidate != NULL) {
    page = page_candidate;
  }
  if (page != NULL) {
    if (!mi_page_immediate_available(page)) {
      mi_assert_internal(mi_page_is_expandable(page));
      mi_page_extend_free(heap, page);
    }
    mi_assert_internal(mi_page_immediate_available(page));
  }

  if (page == NULL) {
    _mi_heap_collect_retired(heap, false); // perhaps make a page available
    page = mi_page_fresh(heap, pq);
    mi_assert_internal(page == NULL || mi_page_immediate_available(page));
    if (page == NULL && first_try) {
      // out-of-memory _or_ an abandoned page with free blocks was reclaimed, try once again
      page = mi_page_queue_find_free_ex(heap, pq, false);
      mi_assert_internal(page == NULL || mi_page_immediate_available(page));
    }
  }
  else {
    mi_assert_internal(page == NULL || mi_page_immediate_available(page));
    // move the page to the front of the queue
    mi_page_queue_move_to_front(heap, pq, page);
    page->retire_expire = 0;
    // _mi_heap_collect_retired(heap, false); // update retire counts; note: increases rss on MemoryLoad bench so don't do this
  }
  mi_assert_internal(page == NULL || mi_page_immediate_available(page));


  return page;
}



// Find a page with free blocks of `size`.
static mi_page_t* mi_find_free_page(mi_heap_t* heap, mi_page_queue_t* pq) {
  // mi_page_queue_t* pq = mi_page_queue(heap, size);
  mi_assert_internal(!mi_page_queue_is_huge(pq));

  // check the first page: we even do this with candidate search or otherwise we re-search every time
  mi_page_t* page = pq->first;
  if mi_likely(page != NULL && mi_page_immediate_available(page)) {
    #if (MI_SECURE>=3) // in secure mode, we extend half the time to increase randomness
    if (page->capacity < page->reserved && ((_mi_heap_random_next(heap) & 1) == 1)) {
      mi_page_extend_free(heap, page);
      mi_assert_internal(mi_page_immediate_available(page));
    }
    #endif
    page->retire_expire = 0;
    return page; // fast path
  }
  else {
    return mi_page_queue_find_free_ex(heap, pq, true);
  }
}


/* -----------------------------------------------------------
  Users can register a deferred free function called
  when the `free` list is empty. Since the `local_free`
  is separate this is deterministically called after
  a certain number of allocations.
----------------------------------------------------------- */

static mi_deferred_free_fun* volatile deferred_free = NULL;
static _Atomic(void*) deferred_arg; // = NULL

void _mi_deferred_free(mi_heap_t* heap, bool force) {
  heap->tld->heartbeat++;
  if (deferred_free != NULL && !heap->tld->recurse) {
    heap->tld->recurse = true;
    deferred_free(force, heap->tld->heartbeat, mi_atomic_load_ptr_relaxed(void,&deferred_arg));
    heap->tld->recurse = false;
  }
}

void mi_register_deferred_free(mi_deferred_free_fun* fn, void* arg) mi_attr_noexcept {
  deferred_free = fn;
  mi_atomic_store_ptr_release(void,&deferred_arg, arg);
}


/* -----------------------------------------------------------
  General allocation
----------------------------------------------------------- */

// Huge pages contain just one block, and the segment contains just that page.
// Huge pages are also use if the requested alignment is very large (> MI_BLOCK_ALIGNMENT_MAX)
// so their size is not always `> MI_LARGE_OBJ_SIZE_MAX`.
static mi_page_t* mi_huge_page_alloc(mi_heap_t* heap, size_t size, size_t page_alignment, mi_page_queue_t* pq) {
  const size_t block_size = _mi_os_good_alloc_size(size);
  // mi_assert_internal(mi_bin(block_size) == MI_BIN_HUGE || page_alignment > 0);
  #if MI_HUGE_PAGE_ABANDON
  #error todo.
  #else
  // mi_page_queue_t* pq = mi_page_queue(heap, MI_LARGE_MAX_OBJ_SIZE+1);  // always in the huge queue regardless of the block size
  mi_assert_internal(mi_page_queue_is_huge(pq));
  #endif
  mi_page_t* page = mi_page_fresh_alloc(heap, pq, block_size, page_alignment);
  if (page != NULL) {
    mi_assert_internal(mi_page_block_size(page) >= size);
    mi_assert_internal(mi_page_immediate_available(page));
    mi_assert_internal(mi_page_is_huge(page));
    mi_assert_internal(mi_page_is_singleton(page));
    #if MI_HUGE_PAGE_ABANDON
    mi_assert_internal(mi_page_is_abandoned(page));
    mi_page_set_heap(page, NULL);
    #endif
    mi_heap_stat_increase(heap, malloc_huge, mi_page_block_size(page));
    mi_heap_stat_counter_increase(heap, malloc_huge_count, 1);
  }
  return page;
}


// Allocate a page
// Note: in debug mode the size includes MI_PADDING_SIZE and might have overflowed.
static mi_page_t* mi_find_page(mi_heap_t* heap, size_t size, size_t huge_alignment) mi_attr_noexcept {
  const size_t req_size = size - MI_PADDING_SIZE;  // correct for padding_size in case of an overflow on `size`
  if mi_unlikely(req_size > MI_MAX_ALLOC_SIZE) {
    _mi_error_message(EOVERFLOW, "allocation request is too large (%zu bytes)\n", req_size);
    return NULL;
  }
  mi_page_queue_t* pq = mi_page_queue(heap, (huge_alignment > 0 ? MI_LARGE_MAX_OBJ_SIZE+1 : size));
  // huge allocation?
  if mi_unlikely(mi_page_queue_is_huge(pq) || req_size > MI_MAX_ALLOC_SIZE) {
    return mi_huge_page_alloc(heap,size,huge_alignment,pq);
  }
  else {
    // otherwise find a page with free blocks in our size segregated queues
    #if MI_PADDING
    mi_assert_internal(size >= MI_PADDING_SIZE);
    #endif
    return mi_find_free_page(heap, pq);
  }
}


// Generic allocation routine if the fast path (`alloc.c:mi_page_malloc`) does not succeed.
// Note: in debug mode the size includes MI_PADDING_SIZE and might have overflowed.
// The `huge_alignment` is normally 0 but is set to a multiple of MI_SLICE_SIZE for
// very large requested alignments in which case we use a huge singleton page.
void* _mi_malloc_generic(mi_heap_t* heap, size_t size, bool zero, size_t huge_alignment) mi_attr_noexcept
{
  mi_assert_internal(heap != NULL);

  // initialize if necessary
  if mi_unlikely(!mi_heap_is_initialized(heap)) {
    heap = mi_heap_get_default(); // calls mi_thread_init
    if mi_unlikely(!mi_heap_is_initialized(heap)) { return NULL; }
  }
  mi_assert_internal(mi_heap_is_initialized(heap));

<<<<<<< HEAD
  // collect every N generic mallocs
  if mi_unlikely(heap->generic_count++ > 10000) {
    heap->generic_count = 0;
    mi_heap_collect(heap, false /* force? */);
=======
  // do administrative tasks every N generic mallocs
  if mi_unlikely(++heap->generic_count >= 100) {
    heap->generic_collect_count += heap->generic_count;
    heap->generic_count = 0;
    // call potential deferred free routines
    _mi_deferred_free(heap, false);

    // free delayed frees from other threads (but skip contended ones)
    _mi_heap_delayed_free_partial(heap);
    
    // collect every once in a while (10000 by default)
    const long generic_collect = mi_option_get_clamp(mi_option_generic_collect, 1, 1000000L);    
    if (heap->generic_collect_count >= generic_collect) {
      heap->generic_collect_count = 0;
      mi_heap_collect(heap, false /* force? */);
    }
>>>>>>> 58d13f6a
  }

  // find (or allocate) a page of the right size
  mi_page_t* page = mi_find_page(heap, size, huge_alignment);
  if mi_unlikely(page == NULL) { // first time out of memory, try to collect and retry the allocation once more
    mi_heap_collect(heap, true /* force? */);
    page = mi_find_page(heap, size, huge_alignment);
  }

  if mi_unlikely(page == NULL) { // out of memory
    const size_t req_size = size - MI_PADDING_SIZE;  // correct for padding_size in case of an overflow on `size`
    _mi_error_message(ENOMEM, "unable to allocate memory (%zu bytes)\n", req_size);
    return NULL;
  }

  mi_assert_internal(mi_page_immediate_available(page));
  mi_assert_internal(mi_page_block_size(page) >= size);
  mi_assert_internal(_mi_is_aligned(page, MI_PAGE_ALIGN));
  mi_assert_internal(_mi_ptr_page(page)==page);

  // and try again, this time succeeding! (i.e. this should never recurse through _mi_page_malloc)
  void* p;
  if mi_unlikely(zero && mi_page_is_huge(page)) {
    // note: we cannot call _mi_page_malloc with zeroing for huge blocks; we zero it afterwards in that case.
    p = _mi_page_malloc(heap, page, size);
    mi_assert_internal(p != NULL);
    _mi_memzero_aligned(p, mi_page_usable_block_size(page));
  }
  else {
    p = _mi_page_malloc_zero(heap, page, size, zero);
    mi_assert_internal(p != NULL);
  }
  // move singleton pages to the full queue
  if (page->reserved == page->used) {
    mi_page_to_full(page, mi_page_queue_of(page));
  }
  return p;
}<|MERGE_RESOLUTION|>--- conflicted
+++ resolved
@@ -713,9 +713,7 @@
 static mi_decl_noinline mi_page_t* mi_page_queue_find_free_ex(mi_heap_t* heap, mi_page_queue_t* pq, bool first_try)
 {
   // search through the pages in "next fit" order
-  #if MI_STAT
   size_t count = 0;
-  #endif
   long candidate_limit = 0;          // we reset this on the first candidate to limit the search
   long page_full_retain = (pq->block_size > MI_SMALL_MAX_OBJ_SIZE ? 0 : heap->page_full_retain); // only retain small pages
   mi_page_t* page_candidate = NULL;  // a page with free space
@@ -724,9 +722,7 @@
   while (page != NULL)
   {
     mi_page_t* next = page->next; // remember next (as this page can move to another queue)
-    #if MI_STAT
     count++;
-    #endif
     candidate_limit--;
 
     // search up to N pages for a best candidate
@@ -944,29 +940,19 @@
   }
   mi_assert_internal(mi_heap_is_initialized(heap));
 
-<<<<<<< HEAD
-  // collect every N generic mallocs
-  if mi_unlikely(heap->generic_count++ > 10000) {
-    heap->generic_count = 0;
-    mi_heap_collect(heap, false /* force? */);
-=======
   // do administrative tasks every N generic mallocs
-  if mi_unlikely(++heap->generic_count >= 100) {
+  if mi_unlikely(++heap->generic_count >= 1000) {
     heap->generic_collect_count += heap->generic_count;
     heap->generic_count = 0;
     // call potential deferred free routines
     _mi_deferred_free(heap, false);
 
-    // free delayed frees from other threads (but skip contended ones)
-    _mi_heap_delayed_free_partial(heap);
-    
     // collect every once in a while (10000 by default)
-    const long generic_collect = mi_option_get_clamp(mi_option_generic_collect, 1, 1000000L);    
+    const long generic_collect = mi_option_get_clamp(mi_option_generic_collect, 1, 1000000L);
     if (heap->generic_collect_count >= generic_collect) {
       heap->generic_collect_count = 0;
       mi_heap_collect(heap, false /* force? */);
     }
->>>>>>> 58d13f6a
   }
 
   // find (or allocate) a page of the right size
