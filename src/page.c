--- conflicted
+++ resolved
@@ -632,12 +632,7 @@
 // Note: we also experimented with "bump" allocation on the first
 // allocations but this did not speed up any benchmark (due to an
 // extra test in malloc? or cache effects?)
-<<<<<<< HEAD
-static void mi_page_extend_free(mi_heap_t* heap, mi_page_t* page, mi_tld_t* tld) {
-  MI_UNUSED(tld);
-=======
 static bool mi_page_extend_free(mi_heap_t* heap, mi_page_t* page, mi_tld_t* tld) {
->>>>>>> 93a003e2
   mi_assert_expensive(mi_page_is_valid_init(page));
   #if (MI_SECURE<=2)
   mi_assert(page->free == NULL);
