/* ----------------------------------------------------------------------------
Copyright (c) 2018, Microsoft Research, Daan Leijen
This is free software; you can redistribute it and/or modify it under the
terms of the MIT license. A copy of the license can be found in the file
"LICENSE" at the root of this distribution.
-----------------------------------------------------------------------------*/

#if !defined(MI_IN_ALLOC_C)
#error "this file should be included from 'alloc.c' (so aliases can work)"
#endif

#if defined(MI_MALLOC_OVERRIDE) && defined(_WIN32) && !(defined(MI_SHARED_LIB) && defined(_DLL))
#error "It is only possible to override "malloc" on Windows when building as a DLL (and linking the C runtime as a DLL)"
#endif

#if defined(MI_MALLOC_OVERRIDE) && !(defined(_WIN32)) // || (defined(__MACH__) && !defined(MI_INTERPOSE)))

// ------------------------------------------------------
// Override system malloc
// ------------------------------------------------------

#if (defined(__GNUC__) || defined(__clang__)) && !defined(__MACH__)
  // use aliasing to alias the exported function to one of our `mi_` functions
  #if (defined(__GNUC__) && __GNUC__ >= 9)
    #define MI_FORWARD(fun)      __attribute__((alias(#fun), used, visibility("default"), copy(fun)))
  #else
    #define MI_FORWARD(fun)      __attribute__((alias(#fun), used, visibility("default")))
  #endif
  #define MI_FORWARD1(fun,x)      MI_FORWARD(fun)
  #define MI_FORWARD2(fun,x,y)    MI_FORWARD(fun)
  #define MI_FORWARD3(fun,x,y,z)  MI_FORWARD(fun)
  #define MI_FORWARD0(fun,x)      MI_FORWARD(fun)
  #define MI_FORWARD02(fun,x,y)   MI_FORWARD(fun)
#else
  // use forwarding by calling our `mi_` function
  #define MI_FORWARD1(fun,x)      { return MI_SOURCE_RET(fun, x); }
  #define MI_FORWARD2(fun,x,y)    { return MI_SOURCE_RET(fun, x, y); }
  #define MI_FORWARD3(fun,x,y,z)  { return MI_SOURCE_RET(fun, x, y, z); }
  #define MI_FORWARD0(fun,x)      { fun(x); }
  #define MI_FORWARD02(fun,x,y)   { fun(x,y); }
#endif

#if defined(__APPLE__) && defined(MI_SHARED_LIB_EXPORT) && defined(MI_INTERPOSE)
  // use interposing so `DYLD_INSERT_LIBRARIES` works without `DYLD_FORCE_FLAT_NAMESPACE=1`
  // See: <https://books.google.com/books?id=K8vUkpOXhN4C&pg=PA73>
  struct mi_interpose_s {
    const void* replacement;
    const void* target;
  };
  #define MI_INTERPOSE_FUN(oldfun,newfun) { (const void*)&newfun, (const void*)&oldfun }
  #define MI_INTERPOSE_MI(fun)            MI_INTERPOSE_FUN(fun,mi_##fun)
  __attribute__((used)) static struct mi_interpose_s _mi_interposes[]  __attribute__((section("__DATA, __interpose"))) =
  {
    MI_INTERPOSE_MI(malloc),
    MI_INTERPOSE_MI(calloc),
    MI_INTERPOSE_MI(realloc),
    MI_INTERPOSE_MI(strdup),
    MI_INTERPOSE_MI(strndup),
    MI_INTERPOSE_MI(realpath),
    MI_INTERPOSE_MI(posix_memalign),
    MI_INTERPOSE_MI(reallocf),
    MI_INTERPOSE_MI(valloc),
    // some code allocates from a zone but deallocates using plain free :-( (like NxHashResizeToCapacity <https://github.com/nneonneo/osx-10.9-opensource/blob/master/objc4-551.1/runtime/hashtable2.mm>)
    MI_INTERPOSE_FUN(free,mi_cfree), // use safe free that checks if pointers are from us
  };
#elif defined(_MSC_VER)
  // cannot override malloc unless using a dll.
  // we just override new/delete which does work in a static library.
#else
  // On all other systems forward to our API
  void* malloc(size_t size)              MI_FORWARD1(mi_malloc, size);
  void* calloc(size_t size, size_t n)    MI_FORWARD2(mi_calloc, size, n);
  void* realloc(void* p, size_t newsize) MI_FORWARD2(mi_realloc, p, newsize);
  void  free(void* p)                    MI_FORWARD0(mi_free, p);
#endif

#if (defined(__GNUC__) || defined(__clang__)) && !defined(__MACH__)
#pragma GCC visibility push(default)
#endif

// ------------------------------------------------------
// Override new/delete
// This is not really necessary as they usually call
// malloc/free anyway, but it improves performance.
// ------------------------------------------------------
#ifdef __cplusplus
  // ------------------------------------------------------
  // With a C++ compiler we override the new/delete operators.
  // see <https://en.cppreference.com/w/cpp/memory/new/operator_new>
  // ------------------------------------------------------
  #include <new>
  void operator delete(void* p) noexcept              MI_FORWARD0(mi_free,p);
  void operator delete[](void* p) noexcept            MI_FORWARD0(mi_free,p);

  void* operator new(std::size_t n) noexcept(false)   MI_FORWARD1(mi_new,n);
  void* operator new[](std::size_t n) noexcept(false) MI_FORWARD1(mi_new,n);

  void* operator new  (std::size_t n, const std::nothrow_t& ) noexcept { return MI_SOURCE_RET(mi_new_nothrow, n); }
  void* operator new[](std::size_t n, const std::nothrow_t& ) noexcept { return MI_SOURCE_RET(mi_new_nothrow, n); }

  #if (__cplusplus >= 201402L || _MSC_VER >= 1916)
  void operator delete  (void* p, std::size_t n) noexcept MI_FORWARD02(mi_free_size,p,n);
  void operator delete[](void* p, std::size_t n) noexcept MI_FORWARD02(mi_free_size,p,n);
  #endif

  #if (__cplusplus > 201402L && defined(__cpp_aligned_new)) && (!defined(__GNUC__) || (__GNUC__ > 5))
  void operator delete  (void* p, std::align_val_t al) noexcept { mi_free_aligned(p, static_cast<size_t>(al)); }
  void operator delete[](void* p, std::align_val_t al) noexcept { mi_free_aligned(p, static_cast<size_t>(al)); }
  void operator delete  (void* p, std::size_t n, std::align_val_t al) noexcept { mi_free_size_aligned(p, n, static_cast<size_t>(al)); };
  void operator delete[](void* p, std::size_t n, std::align_val_t al) noexcept { mi_free_size_aligned(p, n, static_cast<size_t>(al)); };

  void* operator new( std::size_t n, std::align_val_t al)   noexcept(false) { return MI_SOURCE_RET(mi_new_aligned, n, static_cast<size_t>(al)); }
  void* operator new[]( std::size_t n, std::align_val_t al) noexcept(false) { return MI_SOURCE_RET(mi_new_aligned, n, static_cast<size_t>(al)); }
  void* operator new  (std::size_t n, std::align_val_t al, const std::nothrow_t&) noexcept { return MI_SOURCE_RET(mi_new_aligned_nothrow, n, static_cast<size_t>(al)); }
  void* operator new[](std::size_t n, std::align_val_t al, const std::nothrow_t&) noexcept { return MI_SOURCE_RET(mi_new_aligned_nothrow, n, static_cast<size_t>(al)); }
  #endif

#elif (defined(__GNUC__) || defined(__clang__))
  // ------------------------------------------------------
  // Override by defining the mangled C++ names of the operators (as
  // used by GCC and CLang).
  // See <https://itanium-cxx-abi.github.io/cxx-abi/abi.html#mangling>
  // ------------------------------------------------------
  void _ZdlPv(void* p)            MI_FORWARD0(mi_free,p); // delete
  void _ZdaPv(void* p)            MI_FORWARD0(mi_free,p); // delete[]
  void _ZdlPvm(void* p, size_t n) MI_FORWARD02(mi_free_size,p,n);
  void _ZdaPvm(void* p, size_t n) MI_FORWARD02(mi_free_size,p,n);
  void _ZdlPvSt11align_val_t(void* p, size_t al)            { mi_free_aligned(p,al); }
  void _ZdaPvSt11align_val_t(void* p, size_t al)            { mi_free_aligned(p,al); }
  void _ZdlPvmSt11align_val_t(void* p, size_t n, size_t al) { mi_free_size_aligned(p,n,al); }
  void _ZdaPvmSt11align_val_t(void* p, size_t n, size_t al) { mi_free_size_aligned(p,n,al); }

  typedef struct mi_nothrow_s {  } mi_nothrow_t;
  #if (MI_INTPTR_SIZE==8)
    void* _Znwm(size_t n)                             MI_FORWARD1(mi_new,n);  // new 64-bit
    void* _Znam(size_t n)                             MI_FORWARD1(mi_new,n);  // new[] 64-bit
    void* _ZnwmSt11align_val_t(size_t n, size_t al)   MI_FORWARD2(mi_new_aligned, n, al);
    void* _ZnamSt11align_val_t(size_t n, size_t al)   MI_FORWARD2(mi_new_aligned, n, al);
    void* _ZnwmRKSt9nothrow_t(size_t n, mi_nothrow_t tag) { UNUSED(tag); return MI_SOURCE_RET(mi_new_nothrow, n); }
    void* _ZnamRKSt9nothrow_t(size_t n, mi_nothrow_t tag) { UNUSED(tag); return MI_SOURCE_RET(mi_new_nothrow, n); }
    void* _ZnwmSt11align_val_tRKSt9nothrow_t(size_t n, size_t al, mi_nothrow_t tag) { UNUSED(tag); return MI_SOURCE_RET(mi_new_aligned_nothrow, n, al); }
    void* _ZnamSt11align_val_tRKSt9nothrow_t(size_t n, size_t al, mi_nothrow_t tag) { UNUSED(tag); return MI_SOURCE_RET(mi_new_aligned_nothrow, n, al); }
  #elif (MI_INTPTR_SIZE==4)
    void* _Znwj(size_t n)                             MI_FORWARD1(mi_new,n);  // new 64-bit
    void* _Znaj(size_t n)                             MI_FORWARD1(mi_new,n);  // new[] 64-bit
    void* _ZnwjSt11align_val_t(size_t n, size_t al)   MI_FORWARD2(mi_new_aligned, n, al);
    void* _ZnajSt11align_val_t(size_t n, size_t al)   MI_FORWARD2(mi_new_aligned, n, al);
    void* _ZnwjRKSt9nothrow_t(size_t n, mi_nothrow_t tag) { UNUSED(tag); return MI_SOURCE_RET(mi_new_nothrow,n); }
    void* _ZnajRKSt9nothrow_t(size_t n, mi_nothrow_t tag) { UNUSED(tag); return MI_SOURCE_RET(mi_new_nothrow,n); }
    void* _ZnwjSt11align_val_tRKSt9nothrow_t(size_t n, size_t al, mi_nothrow_t tag) { UNUSED(tag); return MI_SOURCE_RET(mi_new_aligned_nothrow,n,al); }
    void* _ZnajSt11align_val_tRKSt9nothrow_t(size_t n, size_t al, mi_nothrow_t tag) { UNUSED(tag); return MI_SOURCE_RET(mi_new_aligned_nothrow,n,al); }
  #else
  #error "define overloads for new/delete for this platform (just for performance, can be skipped)"
  #endif
#endif // __cplusplus


#ifdef __cplusplus
extern "C" {
#endif

// ------------------------------------------------------
// Posix & Unix functions definitions
// ------------------------------------------------------

void   cfree(void* p)                    MI_FORWARD0(mi_free, p);
void*  reallocf(void* p, size_t newsize) MI_FORWARD2(mi_reallocf,p,newsize);
size_t malloc_size(const void* p)        MI_FORWARD1(mi_usable_size,p);
#if !defined(__ANDROID__)
size_t malloc_usable_size(void* p)       MI_FORWARD1(mi_usable_size, p);
#else
size_t malloc_usable_size(const void* p) MI_FORWARD1(mi_usable_size, p);
#endif
// no forwarding here due to aliasing/name mangling issues
void* valloc(size_t size)                                   { return MI_SOURCE_RET(mi_valloc, size); }
void* pvalloc(size_t size)                                  { return MI_SOURCE_RET(mi_pvalloc, size); }
void* reallocarray(void* p, size_t count, size_t size)      { return MI_SOURCE_RET(mi_reallocarray, p, count, size); }
void* memalign(size_t alignment, size_t size)               { return MI_SOURCE_RET(mi_memalign, alignment, size); }
int posix_memalign(void** p, size_t alignment, size_t size) { return MI_SOURCE_RET(mi_posix_memalign, p, alignment, size); }
void* _aligned_malloc(size_t alignment, size_t size)        { return MI_SOURCE_RET(mi_aligned_alloc, alignment, size); }

// on some glibc `aligned_alloc` is declared `static inline` so we cannot override it (e.g. Conda). This happens
// when _GLIBCXX_HAVE_ALIGNED_ALLOC is not defined. However, in those cases it will use `memalign`, `posix_memalign`, 
// or `_aligned_malloc` and we can avoid overriding it ourselves.
<<<<<<< HEAD
#if _GLIBCXX_HAVE_ALIGNED_ALLOC
void* aligned_alloc(size_t alignment, size_t size) { return MI_SOURCE_RET(mi_aligned_alloc, alignment, size); }
=======
// We should always override if using C compilation. (issue #276)
#if _GLIBCXX_HAVE_ALIGNED_ALLOC || !defined(__cplusplus)
void* aligned_alloc(size_t alignment, size_t size)   { return mi_aligned_alloc(alignment, size); }
>>>>>>> c5406f32
#endif

// Override to improve debug source locations
char*    strdup(const char* s)      { return MI_SOURCE_RET(mi_strdup, s); }
wchar_t* wcsdup(const wchar_t* s)   { return MI_SOURCE_RET(mi_wcsdup, s); }

// gives compile errors if we override :-(
// char* get_current_dir_name(void)        { return MI_SOURCE_RET(mi_getcwd, NULL, 0); }
// char* getcwd(char* buf, size_t buf_len) { return MI_SOURCE_RET(mi_getcwd, buf, buf_len); }


#if defined(__GLIBC__) && defined(__linux__)
  // forward __libc interface (needed for glibc-based Linux distributions)
  void* __libc_malloc(size_t size)                  MI_FORWARD1(mi_malloc,size);
  void* __libc_calloc(size_t count, size_t size)    MI_FORWARD2(mi_calloc,count,size);
  void* __libc_realloc(void* p, size_t size)        MI_FORWARD2(mi_realloc,p,size);
  void  __libc_free(void* p)                        MI_FORWARD0(mi_free,p);
  void  __libc_cfree(void* p)                       MI_FORWARD0(mi_free,p);

  void* __libc_valloc(size_t size)                              { return MI_SOURCE_RET(mi_valloc, size); }
  void* __libc_pvalloc(size_t size)                             { return MI_SOURCE_RET(mi_pvalloc, size); }
  void* __libc_memalign(size_t alignment, size_t size)          { return MI_SOURCE_RET(mi_memalign, alignment, size); }
  int __posix_memalign(void** p, size_t alignment, size_t size) { return MI_SOURCE_RET(mi_posix_memalign, p, alignment, size); }
#endif

#ifdef __cplusplus
}
#endif

#if (defined(__GNUC__) || defined(__clang__)) && !defined(__MACH__)
#pragma GCC visibility pop
#endif

#endif // MI_MALLOC_OVERRIDE && !_WIN32<|MERGE_RESOLUTION|>--- conflicted
+++ resolved
@@ -182,14 +182,9 @@
 // on some glibc `aligned_alloc` is declared `static inline` so we cannot override it (e.g. Conda). This happens
 // when _GLIBCXX_HAVE_ALIGNED_ALLOC is not defined. However, in those cases it will use `memalign`, `posix_memalign`, 
 // or `_aligned_malloc` and we can avoid overriding it ourselves.
-<<<<<<< HEAD
-#if _GLIBCXX_HAVE_ALIGNED_ALLOC
-void* aligned_alloc(size_t alignment, size_t size) { return MI_SOURCE_RET(mi_aligned_alloc, alignment, size); }
-=======
 // We should always override if using C compilation. (issue #276)
 #if _GLIBCXX_HAVE_ALIGNED_ALLOC || !defined(__cplusplus)
-void* aligned_alloc(size_t alignment, size_t size)   { return mi_aligned_alloc(alignment, size); }
->>>>>>> c5406f32
+void* aligned_alloc(size_t alignment, size_t size) { return MI_SOURCE_RET(mi_aligned_alloc, alignment, size); }
 #endif
 
 // Override to improve debug source locations
