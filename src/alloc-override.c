/* ----------------------------------------------------------------------------
Copyright (c) 2018-2021, Microsoft Research, Daan Leijen
This is free software; you can redistribute it and/or modify it under the
terms of the MIT license. A copy of the license can be found in the file
"LICENSE" at the root of this distribution.
-----------------------------------------------------------------------------*/

#if !defined(MI_IN_ALLOC_C)
#error "this file should be included from 'alloc.c' (so aliases can work)"
#endif

#if defined(MI_MALLOC_OVERRIDE) && defined(_WIN32) && !(defined(MI_SHARED_LIB) && defined(_DLL))
#error "It is only possible to override "malloc" on Windows when building as a DLL (and linking the C runtime as a DLL)"
#endif

#if defined(MI_MALLOC_OVERRIDE) && !(defined(_WIN32)) 

#if defined(__APPLE__)
mi_decl_externc void   vfree(void* p);
mi_decl_externc size_t malloc_size(const void* p);
mi_decl_externc size_t malloc_good_size(size_t size);
#endif

// helper definition for C override of C++ new
typedef struct mi_nothrow_s { int _tag; } mi_nothrow_t;

// ------------------------------------------------------
// Override system malloc
// ------------------------------------------------------

#if (defined(__GNUC__) || defined(__clang__)) && !defined(__APPLE__) && !defined(MI_VALGRIND)
  // gcc, clang: use aliasing to alias the exported function to one of our `mi_` functions
  #if (defined(__GNUC__) && __GNUC__ >= 9)
    #pragma GCC diagnostic ignored "-Wattributes"  // or we get warnings that nodiscard is ignored on a forward
    #define MI_FORWARD(fun)      __attribute__((alias(#fun), used, visibility("default"), copy(fun)));
  #else
    #define MI_FORWARD(fun)      __attribute__((alias(#fun), used, visibility("default")));
  #endif
  #define MI_FORWARD1(fun,x)      MI_FORWARD(fun)
  #define MI_FORWARD2(fun,x,y)    MI_FORWARD(fun)
  #define MI_FORWARD3(fun,x,y,z)  MI_FORWARD(fun)
  #define MI_FORWARD0(fun,x)      MI_FORWARD(fun)
  #define MI_FORWARD02(fun,x,y)   MI_FORWARD(fun)
#else
  // otherwise use forwarding by calling our `mi_` function 
  #define MI_FORWARD1(fun,x)      { return fun(x); }
  #define MI_FORWARD2(fun,x,y)    { return fun(x,y); }
  #define MI_FORWARD3(fun,x,y,z)  { return fun(x,y,z); }
  #define MI_FORWARD0(fun,x)      { fun(x); }
  #define MI_FORWARD02(fun,x,y)   { fun(x,y); }
#endif

#if defined(__APPLE__) && defined(MI_SHARED_LIB_EXPORT) && defined(MI_OSX_INTERPOSE)    
  // define MI_OSX_IS_INTERPOSED as we should not provide forwarding definitions for 
  // functions that are interposed (or the interposing does not work)
  #define MI_OSX_IS_INTERPOSED

  // use interposing so `DYLD_INSERT_LIBRARIES` works without `DYLD_FORCE_FLAT_NAMESPACE=1`
  // See: <https://books.google.com/books?id=K8vUkpOXhN4C&pg=PA73>
  struct mi_interpose_s {
    const void* replacement;
    const void* target;
  };
  #define MI_INTERPOSE_FUN(oldfun,newfun) { (const void*)&newfun, (const void*)&oldfun }
  #define MI_INTERPOSE_MI(fun)            MI_INTERPOSE_FUN(fun,mi_##fun)
  
  __attribute__((used)) static struct mi_interpose_s _mi_interposes[]  __attribute__((section("__DATA, __interpose"))) =
  {
    MI_INTERPOSE_MI(malloc),
    MI_INTERPOSE_MI(calloc),
    MI_INTERPOSE_MI(realloc),
    MI_INTERPOSE_MI(strdup),
    MI_INTERPOSE_MI(strndup),
    MI_INTERPOSE_MI(realpath),
    MI_INTERPOSE_MI(posix_memalign),
    MI_INTERPOSE_MI(reallocf),
    MI_INTERPOSE_MI(valloc),
    MI_INTERPOSE_MI(malloc_size),
    MI_INTERPOSE_MI(malloc_good_size),
    MI_INTERPOSE_MI(aligned_alloc),
    #ifdef MI_OSX_ZONE
    // we interpose malloc_default_zone in alloc-override-osx.c so we can use mi_free safely
    MI_INTERPOSE_MI(free),
    MI_INTERPOSE_FUN(vfree,mi_free),
    #else
    // sometimes code allocates from default zone but deallocates using plain free :-( (like NxHashResizeToCapacity <https://github.com/nneonneo/osx-10.9-opensource/blob/master/objc4-551.1/runtime/hashtable2.mm>)
    MI_INTERPOSE_FUN(free,mi_cfree), // use safe free that checks if pointers are from us
    MI_INTERPOSE_FUN(vfree,mi_cfree),
    #endif
  };

  #ifdef __cplusplus
  extern "C" {
    void  _ZdlPv(void* p);   // delete
    void  _ZdaPv(void* p);   // delete[]
    void  _ZdlPvm(void* p, size_t n);  // delete
    void  _ZdaPvm(void* p, size_t n);  // delete[]
    void* _Znwm(size_t n);  // new
    void* _Znam(size_t n);  // new[]
    void* _ZnwmRKSt9nothrow_t(size_t n, mi_nothrow_t tag); // new nothrow
    void* _ZnamRKSt9nothrow_t(size_t n, mi_nothrow_t tag); // new[] nothrow
  }  
  __attribute__((used)) static struct mi_interpose_s _mi_cxx_interposes[]  __attribute__((section("__DATA, __interpose"))) =
  {
    MI_INTERPOSE_FUN(_ZdlPv,mi_free),
    MI_INTERPOSE_FUN(_ZdaPv,mi_free),
    MI_INTERPOSE_FUN(_ZdlPvm,mi_free_size),
    MI_INTERPOSE_FUN(_ZdaPvm,mi_free_size),
    MI_INTERPOSE_FUN(_Znwm,mi_new),
    MI_INTERPOSE_FUN(_Znam,mi_new),
    MI_INTERPOSE_FUN(_ZnwmRKSt9nothrow_t,mi_new_nothrow),
    MI_INTERPOSE_FUN(_ZnamRKSt9nothrow_t,mi_new_nothrow),
  };
  #endif // __cplusplus

#elif defined(_MSC_VER)
  // cannot override malloc unless using a dll.
  // we just override new/delete which does work in a static library.
#else
  // On all other systems forward to our API  
  void* malloc(size_t size)              MI_FORWARD1(mi_malloc, size)
  void* calloc(size_t size, size_t n)    MI_FORWARD2(mi_calloc, size, n)
  void* realloc(void* p, size_t newsize) MI_FORWARD2(mi_realloc, p, newsize)
  void  free(void* p)                    MI_FORWARD0(mi_free, p)
#endif

#if (defined(__GNUC__) || defined(__clang__)) && !defined(__APPLE__)
#pragma GCC visibility push(default)
#endif

// ------------------------------------------------------
// Override new/delete
// This is not really necessary as they usually call
// malloc/free anyway, but it improves performance.
// ------------------------------------------------------
#ifdef __cplusplus
  // ------------------------------------------------------
  // With a C++ compiler we override the new/delete operators.
  // see <https://en.cppreference.com/w/cpp/memory/new/operator_new>
  // ------------------------------------------------------
  #include <new>

  #ifndef MI_OSX_IS_INTERPOSED
    void operator delete(void* p) noexcept              MI_FORWARD0(mi_free,p)
    void operator delete[](void* p) noexcept            MI_FORWARD0(mi_free,p)

    void* operator new(std::size_t n) noexcept(false)   MI_FORWARD1(mi_new,n)
    void* operator new[](std::size_t n) noexcept(false) MI_FORWARD1(mi_new,n)

    void* operator new  (std::size_t n, const std::nothrow_t& tag) noexcept { MI_UNUSED(tag); return mi_new_nothrow(n); }
    void* operator new[](std::size_t n, const std::nothrow_t& tag) noexcept { MI_UNUSED(tag); return mi_new_nothrow(n); }

    #if (__cplusplus >= 201402L || _MSC_VER >= 1916)
    void operator delete  (void* p, std::size_t n) noexcept MI_FORWARD02(mi_free_size,p,n)
    void operator delete[](void* p, std::size_t n) noexcept MI_FORWARD02(mi_free_size,p,n)
    #endif
  #endif

  #if (__cplusplus > 201402L && defined(__cpp_aligned_new)) && (!defined(__GNUC__) || (__GNUC__ > 5))
  void operator delete  (void* p, std::align_val_t al) noexcept { mi_free_aligned(p, static_cast<size_t>(al)); }
  void operator delete[](void* p, std::align_val_t al) noexcept { mi_free_aligned(p, static_cast<size_t>(al)); }
  void operator delete  (void* p, std::size_t n, std::align_val_t al) noexcept { mi_free_size_aligned(p, n, static_cast<size_t>(al)); };
  void operator delete[](void* p, std::size_t n, std::align_val_t al) noexcept { mi_free_size_aligned(p, n, static_cast<size_t>(al)); };

  void* operator new( std::size_t n, std::align_val_t al)   noexcept(false) { return mi_new_aligned(n, static_cast<size_t>(al)); }
  void* operator new[]( std::size_t n, std::align_val_t al) noexcept(false) { return mi_new_aligned(n, static_cast<size_t>(al)); }
  void* operator new  (std::size_t n, std::align_val_t al, const std::nothrow_t&) noexcept { return mi_new_aligned_nothrow(n, static_cast<size_t>(al)); }
  void* operator new[](std::size_t n, std::align_val_t al, const std::nothrow_t&) noexcept { return mi_new_aligned_nothrow(n, static_cast<size_t>(al)); }
  #endif

#elif (defined(__GNUC__) || defined(__clang__)) 
  // ------------------------------------------------------
  // Override by defining the mangled C++ names of the operators (as
  // used by GCC and CLang).
  // See <https://itanium-cxx-abi.github.io/cxx-abi/abi.html#mangling>
  // ------------------------------------------------------
  
  void _ZdlPv(void* p)            MI_FORWARD0(mi_free,p) // delete
  void _ZdaPv(void* p)            MI_FORWARD0(mi_free,p) // delete[]
  void _ZdlPvm(void* p, size_t n) MI_FORWARD02(mi_free_size,p,n)
  void _ZdaPvm(void* p, size_t n) MI_FORWARD02(mi_free_size,p,n)
  void _ZdlPvSt11align_val_t(void* p, size_t al)            { mi_free_aligned(p,al); }
  void _ZdaPvSt11align_val_t(void* p, size_t al)            { mi_free_aligned(p,al); }
  void _ZdlPvmSt11align_val_t(void* p, size_t n, size_t al) { mi_free_size_aligned(p,n,al); }
  void _ZdaPvmSt11align_val_t(void* p, size_t n, size_t al) { mi_free_size_aligned(p,n,al); }
  
  #if (MI_INTPTR_SIZE==8)
    void* _Znwm(size_t n)                             MI_FORWARD1(mi_new,n)  // new 64-bit
    void* _Znam(size_t n)                             MI_FORWARD1(mi_new,n)  // new[] 64-bit
    void* _ZnwmRKSt9nothrow_t(size_t n, mi_nothrow_t tag) { MI_UNUSED(tag); return mi_new_nothrow(n); }
    void* _ZnamRKSt9nothrow_t(size_t n, mi_nothrow_t tag) { MI_UNUSED(tag); return mi_new_nothrow(n); }     
    void* _ZnwmSt11align_val_t(size_t n, size_t al)   MI_FORWARD2(mi_new_aligned, n, al)
    void* _ZnamSt11align_val_t(size_t n, size_t al)   MI_FORWARD2(mi_new_aligned, n, al)
    void* _ZnwmSt11align_val_tRKSt9nothrow_t(size_t n, size_t al, mi_nothrow_t tag) { MI_UNUSED(tag); return mi_new_aligned_nothrow(n,al); }
    void* _ZnamSt11align_val_tRKSt9nothrow_t(size_t n, size_t al, mi_nothrow_t tag) { MI_UNUSED(tag); return mi_new_aligned_nothrow(n,al); }
  #elif (MI_INTPTR_SIZE==4)
    void* _Znwj(size_t n)                             MI_FORWARD1(mi_new,n)  // new 64-bit
    void* _Znaj(size_t n)                             MI_FORWARD1(mi_new,n)  // new[] 64-bit
    void* _ZnwjRKSt9nothrow_t(size_t n, mi_nothrow_t tag) { MI_UNUSED(tag); return mi_new_nothrow(n); }
    void* _ZnajRKSt9nothrow_t(size_t n, mi_nothrow_t tag) { MI_UNUSED(tag); return mi_new_nothrow(n); }   
    void* _ZnwjSt11align_val_t(size_t n, size_t al)   MI_FORWARD2(mi_new_aligned, n, al)
    void* _ZnajSt11align_val_t(size_t n, size_t al)   MI_FORWARD2(mi_new_aligned, n, al)
    void* _ZnwjSt11align_val_tRKSt9nothrow_t(size_t n, size_t al, mi_nothrow_t tag) { MI_UNUSED(tag); return mi_new_aligned_nothrow(n,al); }
    void* _ZnajSt11align_val_tRKSt9nothrow_t(size_t n, size_t al, mi_nothrow_t tag) { MI_UNUSED(tag); return mi_new_aligned_nothrow(n,al); }
  #else
    #error "define overloads for new/delete for this platform (just for performance, can be skipped)"
  #endif
#endif // __cplusplus

// ------------------------------------------------------
// Further Posix & Unix functions definitions
// ------------------------------------------------------

#ifdef __cplusplus
extern "C" {
#endif

#ifndef MI_OSX_IS_INTERPOSED
  // Forward Posix/Unix calls as well
  void*  reallocf(void* p, size_t newsize) MI_FORWARD2(mi_reallocf,p,newsize)
  size_t malloc_size(const void* p)        MI_FORWARD1(mi_usable_size,p)
  #if !defined(__ANDROID__) && !defined(__FreeBSD__)
  size_t malloc_usable_size(void *p)       MI_FORWARD1(mi_usable_size,p)
  #else
  size_t malloc_usable_size(const void *p) MI_FORWARD1(mi_usable_size,p)
  #endif

  // No forwarding here due to aliasing/name mangling issues
  void*  valloc(size_t size)               { return mi_valloc(size); }
  void   vfree(void* p)                    { mi_free(p); }                
  size_t malloc_good_size(size_t size)     { return mi_malloc_good_size(size); }
  int    posix_memalign(void** p, size_t alignment, size_t size) { return mi_posix_memalign(p, alignment, size); }
  

<<<<<<< HEAD
// no forwarding here due to aliasing/name mangling issues
void* valloc(size_t size)                                     { return mi_valloc(size); }
void* pvalloc(size_t size)                                    { return mi_pvalloc(size); }
void* reallocarray(void* p, size_t count, size_t size)        { return mi_reallocarray(p, count, size); }
int   reallocarr(void* p, size_t count, size_t size)          { return mi_reallocarr(&p, count, size); }
void* memalign(size_t alignment, size_t size)                 { return mi_memalign(alignment, size); }
int   posix_memalign(void** p, size_t alignment, size_t size) { return mi_posix_memalign(p, alignment, size); }
void* _aligned_malloc(size_t alignment, size_t size)          { return mi_aligned_alloc(alignment, size); }

// on some glibc `aligned_alloc` is declared `static inline` so we cannot override it (e.g. Conda). This happens
// when _GLIBCXX_HAVE_ALIGNED_ALLOC is not defined. However, in those cases it will use `memalign`, `posix_memalign`, 
// or `_aligned_malloc` and we can avoid overriding it ourselves.
// We should always override if using C compilation. (issue #276)
#if _GLIBCXX_HAVE_ALIGNED_ALLOC || !defined(__cplusplus)
void* aligned_alloc(size_t alignment, size_t size)   { return mi_aligned_alloc(alignment, size); }
=======
  // `aligned_alloc` is only available when __USE_ISOC11 is defined.
  // Note: Conda has a custom glibc where `aligned_alloc` is declared `static inline` and we cannot
  // override it, but both _ISOC11_SOURCE and __USE_ISOC11 are undefined in Conda GCC7 or GCC9.
  // Fortunately, in the case where `aligned_alloc` is declared as `static inline` it
  // uses internally `memalign`, `posix_memalign`, or `_aligned_malloc` so we  can avoid overriding it ourselves.
  #if __USE_ISOC11 
  void* aligned_alloc(size_t alignment, size_t size) { return mi_aligned_alloc(alignment, size); }
  #endif
>>>>>>> 523e6d5c
#endif

// no forwarding here due to aliasing/name mangling issues
void  cfree(void* p)                                    { mi_free(p); } 
void* pvalloc(size_t size)                              { return mi_pvalloc(size); }
void* reallocarray(void* p, size_t count, size_t size)  { return mi_reallocarray(p, count, size); }
void* memalign(size_t alignment, size_t size)           { return mi_memalign(alignment, size); }
void* _aligned_malloc(size_t alignment, size_t size)    { return mi_aligned_alloc(alignment, size); }

#if defined(__GLIBC__) && defined(__linux__)
  // forward __libc interface (needed for glibc-based Linux distributions)
  void* __libc_malloc(size_t size)                      MI_FORWARD1(mi_malloc,size)
  void* __libc_calloc(size_t count, size_t size)        MI_FORWARD2(mi_calloc,count,size)
  void* __libc_realloc(void* p, size_t size)            MI_FORWARD2(mi_realloc,p,size)
  void  __libc_free(void* p)                            MI_FORWARD0(mi_free,p)
  void  __libc_cfree(void* p)                           MI_FORWARD0(mi_free,p)

  void* __libc_valloc(size_t size)                      { return mi_valloc(size); }
  void* __libc_pvalloc(size_t size)                     { return mi_pvalloc(size); }
  void* __libc_memalign(size_t alignment, size_t size)  { return mi_memalign(alignment,size); }
  int   __posix_memalign(void** p, size_t alignment, size_t size) { return mi_posix_memalign(p,alignment,size); }
#endif

#ifdef __cplusplus
}
#endif

#if (defined(__GNUC__) || defined(__clang__)) && !defined(__APPLE__)
#pragma GCC visibility pop
#endif

#endif // MI_MALLOC_OVERRIDE && !_WIN32<|MERGE_RESOLUTION|>--- conflicted
+++ resolved
@@ -231,24 +231,6 @@
   size_t malloc_good_size(size_t size)     { return mi_malloc_good_size(size); }
   int    posix_memalign(void** p, size_t alignment, size_t size) { return mi_posix_memalign(p, alignment, size); }
   
-
-<<<<<<< HEAD
-// no forwarding here due to aliasing/name mangling issues
-void* valloc(size_t size)                                     { return mi_valloc(size); }
-void* pvalloc(size_t size)                                    { return mi_pvalloc(size); }
-void* reallocarray(void* p, size_t count, size_t size)        { return mi_reallocarray(p, count, size); }
-int   reallocarr(void* p, size_t count, size_t size)          { return mi_reallocarr(&p, count, size); }
-void* memalign(size_t alignment, size_t size)                 { return mi_memalign(alignment, size); }
-int   posix_memalign(void** p, size_t alignment, size_t size) { return mi_posix_memalign(p, alignment, size); }
-void* _aligned_malloc(size_t alignment, size_t size)          { return mi_aligned_alloc(alignment, size); }
-
-// on some glibc `aligned_alloc` is declared `static inline` so we cannot override it (e.g. Conda). This happens
-// when _GLIBCXX_HAVE_ALIGNED_ALLOC is not defined. However, in those cases it will use `memalign`, `posix_memalign`, 
-// or `_aligned_malloc` and we can avoid overriding it ourselves.
-// We should always override if using C compilation. (issue #276)
-#if _GLIBCXX_HAVE_ALIGNED_ALLOC || !defined(__cplusplus)
-void* aligned_alloc(size_t alignment, size_t size)   { return mi_aligned_alloc(alignment, size); }
-=======
   // `aligned_alloc` is only available when __USE_ISOC11 is defined.
   // Note: Conda has a custom glibc where `aligned_alloc` is declared `static inline` and we cannot
   // override it, but both _ISOC11_SOURCE and __USE_ISOC11 are undefined in Conda GCC7 or GCC9.
@@ -257,13 +239,13 @@
   #if __USE_ISOC11 
   void* aligned_alloc(size_t alignment, size_t size) { return mi_aligned_alloc(alignment, size); }
   #endif
->>>>>>> 523e6d5c
 #endif
 
 // no forwarding here due to aliasing/name mangling issues
 void  cfree(void* p)                                    { mi_free(p); } 
 void* pvalloc(size_t size)                              { return mi_pvalloc(size); }
 void* reallocarray(void* p, size_t count, size_t size)  { return mi_reallocarray(p, count, size); }
+int   reallocarr(void* p, size_t count, size_t size)    { return mi_reallocarr(&p, count, size); }
 void* memalign(size_t alignment, size_t size)           { return mi_memalign(alignment, size); }
 void* _aligned_malloc(size_t alignment, size_t size)    { return mi_aligned_alloc(alignment, size); }
 
