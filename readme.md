--- conflicted
+++ resolved
@@ -192,11 +192,27 @@
 
 ## Cmake with Visual Studio
 
-<<<<<<< HEAD
 You can also use cmake on Windows. Open a Visual Studio 2022 development prompt 
 and invoke `cmake` with the right [generator](https://cmake.org/cmake/help/latest/generator/Visual%20Studio%2017%202022.html) 
 and architecture, like:
-=======
+
+```
+> cmake ..\.. -G "Visual Studio 17 2022" -A x64 -DMI_OVERRIDE=ON
+```
+
+The cmake build type is specified when actually building, for example:
+
+```
+> cmake --build . --config=Release
+```
+
+You can also install the [LLVM toolset](https://learn.microsoft.com/en-us/cpp/build/clang-support-msbuild?view=msvc-170#install-1) 
+on Windows to build with the `clang-cl` compiler directly:
+
+```
+> cmake ../.. -G "Visual Studio 17 2022" -T ClangCl
+```
+
 ## Building Mimalloc - Using vcpkg
 
 You can download and install Mimalloc using the [vcpkg](https://github.com/Microsoft/vcpkg) dependency manager:
@@ -210,25 +226,6 @@
 ```
 
 The Mimalloc port in vcpkg is kept up to date by Microsoft team members and community contributors. If the version is out of date, please [create an issue or pull request](https://github.com/Microsoft/vcpkg) on the vcpkg repository.
->>>>>>> 9e5a7eb6
-
-```
-> cmake ..\.. -G "Visual Studio 17 2022" -A x64 -DMI_OVERRIDE=ON
-```
-
-The cmake build type is specified when actually building, for example:
-
-```
-> cmake --build . --config=Release
-```
-
-You can also install the [LLVM toolset](https://learn.microsoft.com/en-us/cpp/build/clang-support-msbuild?view=msvc-170#install-1) 
-on Windows to build with the `clang-cl` compiler directly:
-
-```
-> cmake ../.. -G "Visual Studio 17 2022" -T ClangCl
-```
-
 
 ## Single Source
 
