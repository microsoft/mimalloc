cmake_minimum_required(VERSION 3.0)
project(libmimalloc C CXX)

set(CMAKE_C_STANDARD 11)
set(CMAKE_CXX_STANDARD 17)

option(MI_SECURE            "Use full security mitigations (like guard pages, allocation randomization, double-free mitigation, and free-list corruption detection)" OFF)
option(MI_DEBUG_FULL        "Use full internal heap invariant checking in DEBUG mode (expensive)" OFF)
option(MI_PADDING           "Enable padding to detect heap block overflow (used only in DEBUG mode)" ON)
option(MI_OVERRIDE          "Override the standard malloc interface (e.g. define entry points for malloc() etc)" ON)
option(MI_XMALLOC           "Enable abort() call on memory allocation failure by default" OFF)
option(MI_SHOW_ERRORS       "Show error and warning messages by default (only enabled by default in DEBUG mode)" OFF)
option(MI_USE_CXX           "Use the C++ compiler to compile the library (instead of the C compiler)" OFF)
option(MI_SEE_ASM           "Generate assembly files" OFF)
option(MI_OSX_INTERPOSE     "Use interpose to override standard malloc on macOS" ON)
option(MI_OSX_ZONE          "Use malloc zone to override standard malloc on macOS" ON) 
option(MI_LOCAL_DYNAMIC_TLS "Use slightly slower, dlopen-compatible TLS mechanism (Unix)" OFF)
option(MI_BUILD_SHARED      "Build shared library" ON)
option(MI_BUILD_STATIC      "Build static library" ON)
option(MI_BUILD_OBJECT      "Build object library" ON)
option(MI_BUILD_TESTS       "Build test executables" ON)
option(MI_DEBUG_TSAN        "Build with thread sanitizer (needs clang)" OFF)
option(MI_DEBUG_UBSAN       "Build with undefined-behavior sanitizer (needs clang++)" OFF)

# deprecated options
option(MI_CHECK_FULL        "Use full internal invariant checking in DEBUG mode (deprecated, use MI_DEBUG_FULL instead)" OFF)
option(MI_INSTALL_TOPLEVEL  "Install directly into $CMAKE_INSTALL_PREFIX instead of PREFIX/lib/mimalloc-version (deprecated)" OFF)
option(MI_USE_LIBATOMIC     "Explicitly link with -latomic (on older systems) (deprecated and detected automatically)" OFF)

include(GNUInstallDirs)
include("cmake/mimalloc-config-version.cmake")

set(mi_sources
    src/stats.c
    src/random.c
    src/os.c
    src/bitmap.c
    src/arena.c
    src/region.c
    src/segment.c
    src/page.c
    src/alloc.c
    src/alloc-aligned.c
    src/alloc-posix.c
    src/heap.c
    src/options.c
    src/init.c)


# -----------------------------------------------------------------------------
# Convenience: set default build type depending on the build directory
# -----------------------------------------------------------------------------

message(STATUS "")    
if (NOT CMAKE_BUILD_TYPE)
  if ("${CMAKE_BINARY_DIR}" MATCHES ".*(D|d)ebug$" OR  MI_DEBUG_FULL)
    message(STATUS "No build type selected, default to: Debug")
    set(CMAKE_BUILD_TYPE "Debug")
  else()
    message(STATUS "No build type selected, default to: Release")
    set(CMAKE_BUILD_TYPE "Release")
  endif()
endif()

if("${CMAKE_BINARY_DIR}" MATCHES ".*(S|s)ecure$")
  message(STATUS "Default to secure build")
  set(MI_SECURE "ON")
endif()


# -----------------------------------------------------------------------------
# Process options
# -----------------------------------------------------------------------------

if(CMAKE_C_COMPILER_ID MATCHES "MSVC|Intel")
  set(MI_USE_CXX "ON")
endif()

if(MI_OVERRIDE)
  message(STATUS "Override standard malloc (MI_OVERRIDE=ON)")
  if(APPLE)
    if(MI_OSX_ZONE)
      # use zone's on macOS
      message(STATUS "  Use malloc zone to override malloc (MI_OSX_ZONE=ON)")
      list(APPEND mi_sources src/alloc-override-osx.c)
      list(APPEND mi_defines MI_OSX_ZONE=1)      
      if (NOT MI_OSX_INTERPOSE)
        message(STATUS "  WARNING: zone overriding usually also needs interpose (use -DMI_OSX_INTERPOSE=ON)")
      endif()
    endif()
    if(MI_OSX_INTERPOSE)
      # use interpose on macOS
      message(STATUS "  Use interpose to override malloc (MI_OSX_INTERPOSE=ON)")
      list(APPEND mi_defines MI_OSX_INTERPOSE=1)
      if (NOT MI_OSX_ZONE)
        message(STATUS "  WARNING: interpose usually also needs zone overriding (use -DMI_OSX_INTERPOSE=ON)")
      endif()
    endif()
    if((NOT MI_USE_CXX) AND MI_OVERRIDE)
      message(STATUS "  WARNING: if overriding C++ new/delete, it is best to build mimalloc with a C++ compiler (use -DMI_USE_CXX=ON)")
    endif()
  endif()
endif()

if(MI_SECURE)
  message(STATUS "Set full secure build (MI_SECURE=ON)")
  list(APPEND mi_defines MI_SECURE=4)
endif()

if(MI_SEE_ASM)
  message(STATUS "Generate assembly listings (MI_SEE_ASM=ON)")
  list(APPEND mi_cflags -save-temps)
endif()

if(MI_CHECK_FULL)
  message(STATUS "The MI_CHECK_FULL option is deprecated, use MI_DEBUG_FULL instead")
  set(MI_DEBUG_FULL "ON")
endif()

if(MI_DEBUG_FULL)
  message(STATUS "Set debug level to full internal invariant checking (MI_DEBUG_FULL=ON)")
  list(APPEND mi_defines MI_DEBUG=3)   # full invariant checking
endif()

if(NOT MI_PADDING)
  message(STATUS "Disable padding of heap blocks in debug mode (MI_PADDING=OFF)")
  list(APPEND mi_defines MI_PADDING=0)
endif()

if(MI_XMALLOC)
  message(STATUS "Enable abort() calls on memory allocation failure (MI_XMALLOC=ON)")
  list(APPEND mi_defines MI_XMALLOC=1)
endif()

if(MI_SHOW_ERRORS)
  message(STATUS "Enable printing of error and warning messages by default (MI_SHOW_ERRORS=ON)")
  list(APPEND mi_defines MI_SHOW_ERRORS=1)
endif()

if(MI_DEBUG_TSAN)
  if(CMAKE_C_COMPILER_ID MATCHES "Clang")
    message(STATUS "Build with thread sanitizer (MI_DEBUG_TSAN=ON)")
    list(APPEND mi_defines MI_TSAN=1)
    list(APPEND mi_cflags -fsanitize=thread -g -O1)
    list(APPEND CMAKE_EXE_LINKER_FLAGS -fsanitize=thread)
  else()
    message(WARNING "Can only use thread sanitizer with clang (MI_DEBUG_TSAN=ON but ignored)")    
  endif()  
endif()

if(MI_DEBUG_UBSAN)
  if(CMAKE_BUILD_TYPE MATCHES "Debug")    
    if(CMAKE_CXX_COMPILER_ID MATCHES "Clang")
      message(STATUS "Build with undefined-behavior sanitizer (MI_DEBUG_UBSAN=ON)")
      list(APPEND mi_cflags -fsanitize=undefined -g)
      list(APPEND CMAKE_EXE_LINKER_FLAGS -fsanitize=undefined)
      if (NOT MI_USE_CXX)
        message(STATUS "(switch to use C++ due to MI_DEBUG_UBSAN)")
        set(MI_USE_CXX "ON")
      endif()
    else()
      message(WARNING "Can only use undefined-behavior sanitizer with clang++ (MI_DEBUG_UBSAN=ON but ignored)")    
    endif()  
  else()
    message(WARNING "Can only use thread sanitizer with a debug build (CMAKE_BUILD_TYPE=${CMAKE_BUILD_TYPE})")    
  endif()
endif()

if(MI_USE_CXX)
  message(STATUS "Use the C++ compiler to compile (MI_USE_CXX=ON)")
  set_source_files_properties(${mi_sources} PROPERTIES LANGUAGE CXX )
  set_source_files_properties(src/static.c test/test-api.c test/test-stress PROPERTIES LANGUAGE CXX )
  if(CMAKE_CXX_COMPILER_ID MATCHES "AppleClang|Clang")
    list(APPEND mi_cflags -Wno-deprecated)
  endif()
  if(CMAKE_CXX_COMPILER_ID MATCHES "Intel")
    list(APPEND mi_cflags -Kc++)
  endif()
endif()

# Compiler flags
if(CMAKE_C_COMPILER_ID MATCHES "AppleClang|Clang|GNU")
  list(APPEND mi_cflags -Wall -Wextra -Wno-unknown-pragmas -fvisibility=hidden)
  if(NOT MI_USE_CXX)
    list(APPEND mi_cflags -Wstrict-prototypes)
  endif()  
  if(CMAKE_C_COMPILER_ID MATCHES "AppleClang|Clang")
    list(APPEND mi_cflags -Wpedantic -Wno-static-in-inline)
  endif()
endif()

if(CMAKE_C_COMPILER_ID MATCHES "Intel")
  list(APPEND mi_cflags -Wall -fvisibility=hidden)
endif()

if(CMAKE_C_COMPILER_ID MATCHES "AppleClang|Clang|GNU|Intel" AND NOT CMAKE_SYSTEM_NAME MATCHES "Haiku")
  if(MI_LOCAL_DYNAMIC_TLS)
    list(APPEND mi_cflags -ftls-model=local-dynamic)
  else()
    list(APPEND mi_cflags -ftls-model=initial-exec)
  endif()
  if(MI_OVERRIDE)
    list(APPEND mi_cflags -fno-builtin-malloc)
  endif()
endif()

if (MSVC AND MSVC_VERSION GREATER_EQUAL 1914)
  list(APPEND mi_cflags /Zc:__cplusplus)
endif()

# extra needed libraries
if(WIN32)
  list(APPEND mi_libraries psapi shell32 user32 advapi32 bcrypt)
else()
  find_library(MI_LIBPTHREAD pthread)
  if (MI_LIBPTHREAD)                      
    list(APPEND mi_libraries ${MI_LIBPTHREAD})
  endif()
  find_library(MI_LIBRT rt)
  if(MI_LIBRT)
    list(APPEND mi_libraries ${MI_LIBRT})
  endif()  
  find_library(MI_LIBATOMIC atomic)
  if (MI_LIBATOMIC OR MI_USE_LIBATOMIC) 
    list(APPEND mi_libraries atomic)
  endif()
endif()

# -----------------------------------------------------------------------------
# Install and output names
# -----------------------------------------------------------------------------

# dynamic/shared library and symlinks always go to /usr/local/lib equivalent
set(mi_install_libdir   "${CMAKE_INSTALL_LIBDIR}") 

# static libraries and object files, includes, and cmake config files
# are either installed at top level, or use versioned directories for side-by-side installation (default)
if (MI_INSTALL_TOPLEVEL)
  set(mi_install_objdir     "${CMAKE_INSTALL_LIBDIR}")
  set(mi_install_incdir     "${CMAKE_INSTALL_INCLUDEDIR}")        
  set(mi_install_cmakedir   "${CMAKE_INSTALL_LIBDIR}/cmake/mimalloc")
else()
  set(mi_install_objdir     "${CMAKE_INSTALL_LIBDIR}/mimalloc-${mi_version}")       # for static library and object files
  set(mi_install_incdir     "${CMAKE_INSTALL_INCLUDEDIR}/mimalloc-${mi_version}")   # for includes
  set(mi_install_cmakedir   "${CMAKE_INSTALL_LIBDIR}/cmake/mimalloc-${mi_version}") # for cmake package info
endif()

if(MI_SECURE)
  set(mi_basename "mimalloc-secure")
else()
  set(mi_basename "mimalloc")
endif()

string(TOLOWER "${CMAKE_BUILD_TYPE}" CMAKE_BUILD_TYPE_LC)
if(NOT(CMAKE_BUILD_TYPE_LC MATCHES "^(release|relwithdebinfo|minsizerel|none)$"))
  set(mi_basename "${mi_basename}-${CMAKE_BUILD_TYPE_LC}") #append build type (e.g. -debug) if not a release version
endif()
if(MI_BUILD_SHARED)
  list(APPEND mi_build_targets "shared")
endif()
if(MI_BUILD_STATIC)
  list(APPEND mi_build_targets "static")
endif()
if(MI_BUILD_OBJECT)
  list(APPEND mi_build_targets "object")
endif()
if(MI_BUILD_TESTS)
  list(APPEND mi_build_targets "tests")
endif()

message(STATUS "")
message(STATUS "Library base name: ${mi_basename}")
message(STATUS "Version          : ${mi_version}")
message(STATUS "Build type       : ${CMAKE_BUILD_TYPE_LC}")
if(MI_USE_CXX)
  message(STATUS "C++ Compiler     : ${CMAKE_CXX_COMPILER}")
else()
  message(STATUS "C Compiler       : ${CMAKE_C_COMPILER}")
endif()
message(STATUS "Compiler flags   : ${mi_cflags}")
message(STATUS "Compiler defines : ${mi_defines}")
message(STATUS "Link libraries   : ${mi_libraries}")
message(STATUS "Build targets    : ${mi_build_targets}")
message(STATUS "")

# -----------------------------------------------------------------------------
# Main targets
# -----------------------------------------------------------------------------

# shared library
if(MI_BUILD_SHARED)
  add_library(mimalloc SHARED ${mi_sources})
  set_target_properties(mimalloc PROPERTIES VERSION ${mi_version} SOVERSION ${mi_version_major} OUTPUT_NAME ${mi_basename} )
  target_compile_definitions(mimalloc PRIVATE ${mi_defines} MI_SHARED_LIB MI_SHARED_LIB_EXPORT)
  target_compile_options(mimalloc PRIVATE ${mi_cflags})
  target_link_libraries(mimalloc PUBLIC ${mi_libraries})
  target_include_directories(mimalloc PUBLIC
      $<BUILD_INTERFACE:${CMAKE_CURRENT_SOURCE_DIR}/include>
      $<INSTALL_INTERFACE:${mi_install_incdir}>
  )
  if(WIN32)
    # On windows copy the mimalloc redirection dll too.
    if(CMAKE_SIZEOF_VOID_P EQUAL 4)
      set(MIMALLOC_REDIRECT_SUFFIX "32")
    else()
      set(MIMALLOC_REDIRECT_SUFFIX "")
    endif()

    target_link_libraries(mimalloc PRIVATE ${CMAKE_CURRENT_SOURCE_DIR}/bin/mimalloc-redirect${MIMALLOC_REDIRECT_SUFFIX}.lib)
    add_custom_command(TARGET mimalloc POST_BUILD
      COMMAND "${CMAKE_COMMAND}" -E copy "${CMAKE_CURRENT_SOURCE_DIR}/bin/mimalloc-redirect${MIMALLOC_REDIRECT_SUFFIX}.dll" $<TARGET_FILE_DIR:mimalloc>
      COMMENT "Copy mimalloc-redirect${MIMALLOC_REDIRECT_SUFFIX}.dll to output directory")
  endif()

  install(TARGETS mimalloc EXPORT mimalloc DESTINATION ${mi_install_libdir} LIBRARY)  
  install(EXPORT mimalloc DESTINATION ${mi_install_cmakedir})
endif()

# static library
if (MI_BUILD_STATIC)
  add_library(mimalloc-static STATIC ${mi_sources})
  set_property(TARGET mimalloc-static PROPERTY POSITION_INDEPENDENT_CODE ON)
  target_compile_definitions(mimalloc-static PRIVATE ${mi_defines} MI_STATIC_LIB)
  target_compile_options(mimalloc-static PRIVATE ${mi_cflags})
  target_link_libraries(mimalloc-static PUBLIC ${mi_libraries})
  target_include_directories(mimalloc-static PUBLIC
      $<BUILD_INTERFACE:${CMAKE_CURRENT_SOURCE_DIR}/include>
      $<INSTALL_INTERFACE:${mi_install_incdir}>
  )
  if(WIN32)
    # When building both static and shared libraries on Windows, a static library should use a
    # different output name to avoid the conflict with the import library of a shared one.
    string(REPLACE "mimalloc" "mimalloc-static" mi_output_name ${mi_basename})
    set_target_properties(mimalloc-static PROPERTIES OUTPUT_NAME ${mi_output_name})
  else()
    set_target_properties(mimalloc-static PROPERTIES OUTPUT_NAME ${mi_basename})
  endif()

<<<<<<< HEAD
  install(TARGETS mimalloc-static EXPORT mimalloc DESTINATION ${mi_install_objdir} LIBRARY)
=======
  install(TARGETS mimalloc-static EXPORT mimalloc DESTINATION ${mi_install_libdir} LIBRARY)
  install(EXPORT mimalloc DESTINATION ${mi_install_cmakedir})
>>>>>>> 38a03229
endif()

# install include files
install(FILES include/mimalloc.h DESTINATION ${mi_install_incdir})
install(FILES include/mimalloc-override.h DESTINATION ${mi_install_incdir})
install(FILES include/mimalloc-new-delete.h DESTINATION ${mi_install_incdir})
install(FILES cmake/mimalloc-config.cmake DESTINATION ${mi_install_cmakedir})
install(FILES cmake/mimalloc-config-version.cmake DESTINATION ${mi_install_cmakedir})


# single object file for more predictable static overriding
if (MI_BUILD_OBJECT)
  add_library(mimalloc-obj OBJECT src/static.c)
  set_property(TARGET mimalloc-obj PROPERTY POSITION_INDEPENDENT_CODE ON)
  target_compile_definitions(mimalloc-obj PRIVATE ${mi_defines})
  target_compile_options(mimalloc-obj PRIVATE ${mi_cflags})
  target_include_directories(mimalloc-obj PUBLIC
      $<BUILD_INTERFACE:${CMAKE_CURRENT_SOURCE_DIR}/include>
      $<INSTALL_INTERFACE:${mi_install_incdir}>
  )

  # the following seems to lead to cmake warnings/errors on some systems, disable for now :-(
  # install(TARGETS mimalloc-obj EXPORT mimalloc DESTINATION ${mi_install_libdir})

  # the FILES expression can also be: $<TARGET_OBJECTS:mimalloc-obj>
  # but that fails cmake versions less than 3.10 so we leave it as is for now
  install(FILES ${CMAKE_CURRENT_BINARY_DIR}/CMakeFiles/mimalloc-obj.dir/src/static.c${CMAKE_C_OUTPUT_EXTENSION}
          DESTINATION ${mi_install_objdir}
          RENAME ${mi_basename}${CMAKE_C_OUTPUT_EXTENSION} )
endif()

# -----------------------------------------------------------------------------
# API surface testing
# -----------------------------------------------------------------------------

if (MI_BUILD_TESTS)
  enable_testing()

  foreach(TEST_NAME api api-fill stress)
    add_executable(mimalloc-test-${TEST_NAME} test/test-${TEST_NAME}.c)
    target_compile_definitions(mimalloc-test-${TEST_NAME} PRIVATE ${mi_defines})
    target_compile_options(mimalloc-test-${TEST_NAME} PRIVATE ${mi_cflags})
    target_include_directories(mimalloc-test-${TEST_NAME} PRIVATE include)
    target_link_libraries(mimalloc-test-${TEST_NAME} PRIVATE mimalloc ${mi_libraries})

    add_test(NAME test-${TEST_NAME} COMMAND mimalloc-test-${TEST_NAME})
  endforeach()
endif()

# -----------------------------------------------------------------------------
# Set override properties
# -----------------------------------------------------------------------------
if (MI_OVERRIDE)
  if (MI_BUILD_SHARED)
    target_compile_definitions(mimalloc PRIVATE MI_MALLOC_OVERRIDE)
  endif()
  if(NOT WIN32)
    # It is only possible to override malloc on Windows when building as a DLL.
    if (MI_BUILD_STATIC)
      target_compile_definitions(mimalloc-static PRIVATE MI_MALLOC_OVERRIDE)
    endif()
    if (MI_BUILD_OBJECT)
      target_compile_definitions(mimalloc-obj PRIVATE MI_MALLOC_OVERRIDE)
    endif()
  endif()
endif()<|MERGE_RESOLUTION|>--- conflicted
+++ resolved
@@ -336,12 +336,8 @@
     set_target_properties(mimalloc-static PROPERTIES OUTPUT_NAME ${mi_basename})
   endif()
 
-<<<<<<< HEAD
   install(TARGETS mimalloc-static EXPORT mimalloc DESTINATION ${mi_install_objdir} LIBRARY)
-=======
-  install(TARGETS mimalloc-static EXPORT mimalloc DESTINATION ${mi_install_libdir} LIBRARY)
   install(EXPORT mimalloc DESTINATION ${mi_install_cmakedir})
->>>>>>> 38a03229
 endif()
 
 # install include files
