--- conflicted
+++ resolved
@@ -395,15 +395,10 @@
     list(APPEND mi_cflags -fno-builtin-malloc)
   endif()
   if(MI_OPT_ARCH)
-<<<<<<< HEAD
     if(MI_ARCH STREQUAL "x64")
       set(MI_OPT_ARCH_FLAGS "-march=haswell;-mavx2")    # fast bit scan (since 2013)
     elseif(MI_ARCH STREQUAL "arm64")
       set(MI_OPT_ARCH_FLAGS "-march=armv8.1-a")         # fast atomics (since 2016)
-=======
-    if(MI_ARCH STREQUAL "arm64")
-      set(MI_OPT_ARCH_FLAGS "-march=armv8.1-a")         # fast atomics
->>>>>>> 68bd8744
     endif()
   endif()
 endif()
@@ -411,15 +406,10 @@
 if (MSVC AND MSVC_VERSION GREATER_EQUAL 1914) # vs2017+
   list(APPEND mi_cflags /Zc:__cplusplus)
   if(MI_OPT_ARCH)
-<<<<<<< HEAD
     if(MI_ARCH STREQUAL "x64")
-      set(MI_OPT_ARCH_FLAGS "/arch:AVX2")              # fast bit scan (since 2013)
+      set(MI_OPT_ARCH_FLAGS "/arch:AVX2")
     elseif(MI_ARCH STREQUAL "arm64")
-      set(MI_OPT_ARCH_FLAGS "/arch:armv8.1")           # fast atomics (since 2016)
-=======
-    if(MI_ARCH STREQUAL "arm64")
-      set(MI_OPT_ARCH_FLAGS "/arch:armv8.1")           # fast atomics
->>>>>>> 68bd8744
+      set(MI_OPT_ARCH_FLAGS "/arch:armv8.1")
     endif()
   endif()
 endif()
