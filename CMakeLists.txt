--- conflicted
+++ resolved
@@ -324,23 +324,12 @@
 
 # Determine architecture
 set(MI_OPT_ARCH_FLAGS "")
-<<<<<<< HEAD
-set(MI_ARCH "")
-if(CMAKE_SYSTEM_PROCESSOR STREQUAL "x86_64" OR
-   CMAKE_GENERATOR_PLATFORM STREQUAL "x64")          # msvc
-  set(MI_ARCH "x64")
-elseif(CMAKE_SYSTEM_PROCESSOR STREQUAL "aarch64" OR
-       CMAKE_SYSTEM_PROCESSOR STREQUAL "arm64" OR    # apple
-       CMAKE_SYSTEM_PROCESSOR STREQUAL "ARM64" OR    # win32
-       CMAKE_GENERATOR_PLATFORM STREQUAL "ARM64")    # msvc
-=======
 set(MI_ARCH "unknown")
 if(CMAKE_SYSTEM_PROCESSOR MATCHES "^(x86|i[3456]86)$" OR CMAKE_GENERATOR_PLATFORM MATCHES "^(x86|Win32)$")
   set(MI_ARCH "x86")
 elseif(CMAKE_SYSTEM_PROCESSOR MATCHES "^(x86_64|x64|amd64|AMD64)$" OR CMAKE_GENERATOR_PLATFORM STREQUAL "x64")
   set(MI_ARCH "x64")
 elseif(CMAKE_SYSTEM_PROCESSOR MATCHES "^(aarch64|arm64|armv8.?)$" OR CMAKE_GENERATOR_PLATFORM STREQUAL "ARM64")
->>>>>>> 61a112cd
   set(MI_ARCH "arm64")
 elseif(CMAKE_SYSTEM_PROCESSOR MATCHES "^(arm|armv[34567])$")
   set(MI_ARCH "arm32")
@@ -353,13 +342,7 @@
 else()
   set(MI_ARCH ${CMAKE_SYSTEM_PROCESSOR})
 endif()
-<<<<<<< HEAD
-if(MI_ARCH)
-  message(STATUS "Architecture: ${MI_ARCH}")
-endif()
-=======
 message(STATUS "Architecture: ${MI_ARCH}")
->>>>>>> 61a112cd
 
 # Check /proc/cpuinfo for an SV39 MMU and limit the virtual address bits.
 # (this will skip the aligned hinting in that case. Issue #939, #949)
