--- conflicted
+++ resolved
@@ -12,12 +12,7 @@
 option(MI_SHOW_ERRORS       "Show error and warning messages by default (only enabled by default in DEBUG mode)" OFF)
 option(MI_GUARDED           "Build with guard pages behind certain object allocations (implies MI_NO_PADDING=ON)" OFF)
 option(MI_USE_CXX           "Use the C++ compiler to compile the library (instead of the C compiler)" OFF)
-<<<<<<< HEAD
-
-option(MI_OPT_ARCH          "Only for optimized builds: turn on architecture specific optimizations (for x64: '-march=haswell;-mavx2' (2013), for arm64: '-march=armv8.1-a' (2016))" ON)
-=======
 option(MI_OPT_ARCH          "Only for optimized builds: turn on architecture specific optimizations (for x64: '-march=haswell;-mavx2' (2013), for arm64: '-march=armv8.1-a' (2016))" OFF)
->>>>>>> ad52fc1b
 option(MI_OPT_SIMD          "Use SIMD instructions (requires MI_OPT_ARCH to be enabled)" OFF)
 option(MI_SEE_ASM           "Generate assembly files" OFF)
 option(MI_OSX_INTERPOSE     "Use interpose to override standard malloc on macOS" ON)
@@ -186,17 +181,6 @@
   set(MI_USE_CXX "ON")
 endif()
 
-<<<<<<< HEAD
-if(CMAKE_BUILD_TYPE MATCHES "Release|RelWithDebInfo")
-  if (NOT MI_OPT_ARCH)
-    message(STATUS "Architecture specific optimizations are disabled (MI_OPT_ARCH=OFF)")
-  endif()
-#else()
-#  set(MI_OPT_ARCH OFF)
-endif()
-
-=======
->>>>>>> ad52fc1b
 if(MI_OVERRIDE)
   message(STATUS "Override standard malloc (MI_OVERRIDE=ON)")
   if(APPLE)
