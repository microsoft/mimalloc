cmake_minimum_required(VERSION 3.13)
project(libmimalloc C CXX)

set(CMAKE_C_STANDARD 11)
set(CMAKE_CXX_STANDARD 17)

option(MI_SECURE            "Use full security mitigations (like guard pages, allocation randomization, double-free mitigation, and free-list corruption detection)" OFF)
option(MI_DEBUG_FULL        "Use full internal heap invariant checking in DEBUG mode (expensive)" OFF)
option(MI_PADDING           "Enable padding to detect heap block overflow (always on in DEBUG or SECURE mode, or with Valgrind/ASAN)" OFF)
option(MI_OVERRIDE          "Override the standard malloc interface (e.g. define entry points for malloc() etc)" ON)
option(MI_XMALLOC           "Enable abort() call on memory allocation failure by default" OFF)
option(MI_SHOW_ERRORS       "Show error and warning messages by default (only enabled by default in DEBUG mode)" OFF)
option(MI_TRACK_VALGRIND    "Compile with Valgrind support (adds a small overhead)" OFF)
option(MI_TRACK_ASAN        "Compile with address sanitizer support (adds a small overhead)" OFF)
option(MI_TRACK_ETW         "Compile with Windows event tracing (ETW) support (adds a small overhead)" OFF)
option(MI_USE_CXX           "Use the C++ compiler to compile the library (instead of the C compiler)" OFF)
option(MI_SEE_ASM           "Generate assembly files" OFF)
option(MI_OSX_INTERPOSE     "Use interpose to override standard malloc on macOS" ON)
option(MI_OSX_ZONE          "Use malloc zone to override standard malloc on macOS" ON)
option(MI_WIN_REDIRECT      "Use redirection module ('mimalloc-redirect') on Windows if compiling mimalloc as a DLL" ON)
option(MI_LOCAL_DYNAMIC_TLS "Use slightly slower, dlopen-compatible TLS mechanism (Unix)" OFF)
option(MI_BUILD_SHARED      "Build shared library" ON)
option(MI_BUILD_STATIC      "Build static library" ON)
option(MI_BUILD_OBJECT      "Build object library" ON)
option(MI_BUILD_TESTS       "Build test executables" ON)
option(MI_DEBUG_TSAN        "Build with thread sanitizer (needs clang)" OFF)
option(MI_DEBUG_UBSAN       "Build with undefined-behavior sanitizer (needs clang++)" OFF)
option(MI_SKIP_COLLECT_ON_EXIT "Skip collecting memory on program exit" OFF)
option(MI_NO_PADDING        "Force no use of padding even in DEBUG mode etc." OFF)
option(MI_INSTALL_TOPLEVEL  "Install directly into $CMAKE_INSTALL_PREFIX instead of PREFIX/lib/mimalloc-version" OFF)
option(MI_NO_THP            "Force disable transparent huge pages support on Linux/Android process wise only" OFF)

# deprecated options
option(MI_CHECK_FULL        "Use full internal invariant checking in DEBUG mode (deprecated, use MI_DEBUG_FULL instead)" OFF)
option(MI_USE_LIBATOMIC     "Explicitly link with -latomic (on older systems) (deprecated and detected automatically)" OFF)

include(CheckIncludeFiles)
include(GNUInstallDirs)
include("cmake/mimalloc-config-version.cmake")

set(mi_sources
    src/alloc.c
    src/alloc-aligned.c
    src/alloc-posix.c
    src/arena.c
    src/bitmap.c
    src/heap.c
    src/init.c
    src/libc.c
    src/options.c
    src/os.c
    src/page.c
    src/random.c
    src/segment.c
    src/segment-map.c
    src/stats.c
    src/prim/prim.c)

set(mi_cflags "")
set(mi_libraries "")

# -----------------------------------------------------------------------------
# Convenience: set default build type depending on the build directory
# -----------------------------------------------------------------------------

message(STATUS "")
if (NOT CMAKE_BUILD_TYPE)
  if ("${CMAKE_BINARY_DIR}" MATCHES ".*(D|d)ebug$" OR  MI_DEBUG_FULL)
    message(STATUS "No build type selected, default to: Debug")
    set(CMAKE_BUILD_TYPE "Debug")
  else()
    message(STATUS "No build type selected, default to: Release")
    set(CMAKE_BUILD_TYPE "Release")
  endif()
endif()

if("${CMAKE_BINARY_DIR}" MATCHES ".*(S|s)ecure$")
  message(STATUS "Default to secure build")
  set(MI_SECURE "ON")
endif()


# -----------------------------------------------------------------------------
# Process options
# -----------------------------------------------------------------------------

if(CMAKE_C_COMPILER_ID MATCHES "MSVC|Intel")
  set(MI_USE_CXX "ON")
endif()

if(MI_OVERRIDE)
  message(STATUS "Override standard malloc (MI_OVERRIDE=ON)")
  if(APPLE)
    if(MI_OSX_ZONE)
      # use zone's on macOS
      message(STATUS "  Use malloc zone to override malloc (MI_OSX_ZONE=ON)")
      list(APPEND mi_sources src/prim/osx/alloc-override-zone.c)
      list(APPEND mi_defines MI_OSX_ZONE=1)
      if (NOT MI_OSX_INTERPOSE)
        message(STATUS "  WARNING: zone overriding usually also needs interpose (use -DMI_OSX_INTERPOSE=ON)")
      endif()
    endif()
    if(MI_OSX_INTERPOSE)
      # use interpose on macOS
      message(STATUS "  Use interpose to override malloc (MI_OSX_INTERPOSE=ON)")
      list(APPEND mi_defines MI_OSX_INTERPOSE=1)
      if (NOT MI_OSX_ZONE)
        message(STATUS "  WARNING: interpose usually also needs zone overriding (use -DMI_OSX_INTERPOSE=ON)")
      endif()
    endif()
    if(MI_USE_CXX AND MI_OSX_INTERPOSE)
      message(STATUS "  WARNING: if dynamically overriding malloc/free, it is more reliable to build mimalloc as C code (use -DMI_USE_CXX=OFF)")
    endif()
  endif()
endif()

if(WIN32)
  if (MI_WIN_REDIRECT)
    if (MSVC_C_ARCHITECTURE_ID MATCHES "ARM")
      message(STATUS "Cannot use redirection on Windows ARM (MI_WIN_REDIRECT=OFF)")
      set(MI_WIN_REDIRECT OFF)
    endif()
  endif()
  if (NOT MI_WIN_REDIRECT)
    # use a negative define for backward compatibility
    list(APPEND mi_defines MI_WIN_NOREDIRECT=1)
  endif()
endif()

if(MI_SECURE)
  message(STATUS "Set full secure build (MI_SECURE=ON)")
  list(APPEND mi_defines MI_SECURE=4)
endif()

if(MI_TRACK_VALGRIND)
  CHECK_INCLUDE_FILES("valgrind/valgrind.h;valgrind/memcheck.h" MI_HAS_VALGRINDH)
  if (NOT MI_HAS_VALGRINDH)
    set(MI_TRACK_VALGRIND OFF)
    message(WARNING "Cannot find the 'valgrind/valgrind.h' and 'valgrind/memcheck.h' -- install valgrind first")
    message(STATUS  "Compile **without** Valgrind support (MI_TRACK_VALGRIND=OFF)")
  else()
    message(STATUS "Compile with Valgrind support (MI_TRACK_VALGRIND=ON)")
    list(APPEND mi_defines MI_TRACK_VALGRIND=1)
  endif()
endif()

if(MI_TRACK_ASAN)
  if (APPLE AND MI_OVERRIDE)
    set(MI_TRACK_ASAN OFF)
    message(WARNING "Cannot enable address sanitizer support on macOS if MI_OVERRIDE is ON (MI_TRACK_ASAN=OFF)")
  endif()
  if (MI_TRACK_VALGRIND)
    set(MI_TRACK_ASAN OFF)
    message(WARNING "Cannot enable address sanitizer support with also Valgrind support enabled (MI_TRACK_ASAN=OFF)")
  endif()
  if(MI_TRACK_ASAN)
    CHECK_INCLUDE_FILES("sanitizer/asan_interface.h" MI_HAS_ASANH)
    if (NOT MI_HAS_ASANH)
      set(MI_TRACK_ASAN OFF)
      message(WARNING "Cannot find the 'sanitizer/asan_interface.h' -- install address sanitizer support first")
      message(STATUS  "Compile **without** address sanitizer support (MI_TRACK_ASAN=OFF)")
    else()
      message(STATUS "Compile with address sanitizer support (MI_TRACK_ASAN=ON)")
      list(APPEND mi_defines MI_TRACK_ASAN=1)
      list(APPEND mi_cflags -fsanitize=address)
      list(APPEND mi_libraries -fsanitize=address)
    endif()
  endif()
endif()

if(MI_TRACK_ETW)
  if(NOT WIN32)
    set(MI_TRACK_ETW OFF)
    message(WARNING "Can only enable ETW support on Windows (MI_TRACK_ETW=OFF)")
  endif()
  if (MI_TRACK_VALGRIND OR MI_TRACK_ASAN)
    set(MI_TRACK_ETW OFF)
    message(WARNING "Cannot enable ETW support with also Valgrind or ASAN support enabled (MI_TRACK_ETW=OFF)")
  endif()
  if(MI_TRACK_ETW)
    message(STATUS "Compile with Windows event tracing support (MI_TRACK_ETW=ON)")
    list(APPEND mi_defines MI_TRACK_ETW=1)
  endif()
endif()

if(MI_SEE_ASM)
  message(STATUS "Generate assembly listings (MI_SEE_ASM=ON)")
  list(APPEND mi_cflags -save-temps)
endif()

if(MI_CHECK_FULL)
  message(STATUS "The MI_CHECK_FULL option is deprecated, use MI_DEBUG_FULL instead")
  set(MI_DEBUG_FULL "ON")
endif()

if (MI_SKIP_COLLECT_ON_EXIT)
  message(STATUS "Skip collecting memory on program exit (MI_SKIP_COLLECT_ON_EXIT=ON)")
  list(APPEND mi_defines MI_SKIP_COLLECT_ON_EXIT=1)
endif()

if(MI_DEBUG_FULL)
  message(STATUS "Set debug level to full internal invariant checking (MI_DEBUG_FULL=ON)")
  list(APPEND mi_defines MI_DEBUG=3)   # full invariant checking
endif()

if(MI_NO_PADDING)
  message(STATUS "Suppress any padding of heap blocks (MI_NO_PADDING=ON)")
  list(APPEND mi_defines MI_PADDING=0)
else()
  if(MI_PADDING)
    message(STATUS "Enable explicit padding of heap blocks (MI_PADDING=ON)")
    list(APPEND mi_defines MI_PADDING=1)
  endif()
endif()

if(MI_XMALLOC)
  message(STATUS "Enable abort() calls on memory allocation failure (MI_XMALLOC=ON)")
  list(APPEND mi_defines MI_XMALLOC=1)
endif()

if(MI_SHOW_ERRORS)
  message(STATUS "Enable printing of error and warning messages by default (MI_SHOW_ERRORS=ON)")
  list(APPEND mi_defines MI_SHOW_ERRORS=1)
endif()

if(MI_DEBUG_TSAN)
  if(CMAKE_C_COMPILER_ID MATCHES "Clang")
    message(STATUS "Build with thread sanitizer (MI_DEBUG_TSAN=ON)")
    list(APPEND mi_defines MI_TSAN=1)
    list(APPEND mi_cflags -fsanitize=thread -g -O1)
    list(APPEND mi_libraries -fsanitize=thread)
  else()
    message(WARNING "Can only use thread sanitizer with clang (MI_DEBUG_TSAN=ON but ignored)")
  endif()
endif()

if(MI_DEBUG_UBSAN)
  if(CMAKE_BUILD_TYPE MATCHES "Debug")
    if(CMAKE_CXX_COMPILER_ID MATCHES "Clang")
      message(STATUS "Build with undefined-behavior sanitizer (MI_DEBUG_UBSAN=ON)")
      list(APPEND mi_cflags -fsanitize=undefined -g -fno-sanitize-recover=undefined)
      list(APPEND mi_libraries -fsanitize=undefined)
      if (NOT MI_USE_CXX)
        message(STATUS "(switch to use C++ due to MI_DEBUG_UBSAN)")
        set(MI_USE_CXX "ON")
      endif()
    else()
      message(WARNING "Can only use undefined-behavior sanitizer with clang++ (MI_DEBUG_UBSAN=ON but ignored)")
    endif()
  else()
    message(WARNING "Can only use thread sanitizer with a debug build (CMAKE_BUILD_TYPE=${CMAKE_BUILD_TYPE})")
  endif()
endif()

if(MI_USE_CXX)
  message(STATUS "Use the C++ compiler to compile (MI_USE_CXX=ON)")
  set_source_files_properties(${mi_sources} PROPERTIES LANGUAGE CXX )
  set_source_files_properties(src/static.c test/test-api.c test/test-api-fill test/test-stress PROPERTIES LANGUAGE CXX )
  if(CMAKE_CXX_COMPILER_ID MATCHES "AppleClang|Clang")
    list(APPEND mi_cflags -Wno-deprecated)
  endif()
  if(CMAKE_CXX_COMPILER_ID MATCHES "Intel" AND NOT CMAKE_CXX_COMPILER_ID MATCHES "IntelLLVM")
    list(APPEND mi_cflags -Kc++)
  endif()
endif()

<<<<<<< HEAD
if(CMAKE_SYSTEM_NAME MATCHES "Linux|Android")
  if(MI_NO_THP)
    message(STATUS "Disable transparent huge pages support (MI_NO_THP=ON)")
    list(APPEND mi_defines MI_NO_THP=1)
  endif()
endif()


if(CMAKE_SYSTEM_NAME MATCHES "Haiku")
   SET(CMAKE_INSTALL_LIBDIR ~/config/non-packaged/lib)
   SET(CMAKE_INSTALL_INCLUDEDIR ~/config/non-packaged/headers)
 endif()
=======
# On Haiku use `-DCMAKE_INSTALL_PREFIX` instead, issue #788
# if(CMAKE_SYSTEM_NAME MATCHES "Haiku")
#   SET(CMAKE_INSTALL_LIBDIR ~/config/non-packaged/lib)
#   SET(CMAKE_INSTALL_INCLUDEDIR ~/config/non-packaged/headers)
# endif()
>>>>>>> c541a9b3

# Compiler flags
if(CMAKE_C_COMPILER_ID MATCHES "AppleClang|Clang|GNU")
  list(APPEND mi_cflags -Wall -Wextra -Wno-unknown-pragmas -fvisibility=hidden)
  if(NOT MI_USE_CXX)
    list(APPEND mi_cflags -Wstrict-prototypes)
  endif()
  if(CMAKE_C_COMPILER_ID MATCHES "AppleClang|Clang")
    list(APPEND mi_cflags -Wpedantic -Wno-static-in-inline)
  endif()
endif()

if(CMAKE_C_COMPILER_ID MATCHES "Intel")
  list(APPEND mi_cflags -Wall -fvisibility=hidden)
endif()

if(CMAKE_C_COMPILER_ID MATCHES "AppleClang|Clang|GNU|Intel" AND NOT CMAKE_SYSTEM_NAME MATCHES "Haiku")
  if(MI_LOCAL_DYNAMIC_TLS)
    list(APPEND mi_cflags -ftls-model=local-dynamic)
  else()
    list(APPEND mi_cflags -ftls-model=initial-exec)
  endif()
  if(MI_OVERRIDE)
    list(APPEND mi_cflags -fno-builtin-malloc)
  endif()
endif()

if (MSVC AND MSVC_VERSION GREATER_EQUAL 1914)
  list(APPEND mi_cflags /Zc:__cplusplus)
endif()

# extra needed libraries
if(WIN32)
  list(APPEND mi_libraries psapi shell32 user32 advapi32 bcrypt)
  set(pc_libraries "-lpsapi -lshell32 -luser32 -ladvapi32 -lbcrypt")
else()
  set(pc_libraries "")
  find_library(MI_LIBPTHREAD pthread)
  if (MI_LIBPTHREAD)
    list(APPEND mi_libraries ${MI_LIBPTHREAD})
    set(pc_libraries "${pc_libraries} -pthread")
  endif()
  find_library(MI_LIBRT rt)
  if(MI_LIBRT)
    list(APPEND mi_libraries ${MI_LIBRT})
    set(pc_libraries "${pc_libraries} -lrt")
  endif()
  find_library(MI_LIBATOMIC atomic)
  if (NOT MI_LIBATOMIC AND MI_USE_LIBATOMIC)
    set(MI_LIBATOMIC atomic)
  endif()
  if (MI_LIBATOMIC)
    list(APPEND mi_libraries ${MI_LIBATOMIC})
    set(pc_libraries "${pc_libraries} -latomic")
  endif()
endif()

# -----------------------------------------------------------------------------
# Install and output names
# -----------------------------------------------------------------------------

# dynamic/shared library and symlinks always go to /usr/local/lib equivalent
set(mi_install_libdir   "${CMAKE_INSTALL_LIBDIR}")

# static libraries and object files, includes, and cmake config files
# are either installed at top level, or use versioned directories for side-by-side installation (default)
if (MI_INSTALL_TOPLEVEL)
  set(mi_install_objdir     "${CMAKE_INSTALL_LIBDIR}")
  set(mi_install_incdir     "${CMAKE_INSTALL_INCLUDEDIR}")
  set(mi_install_cmakedir   "${CMAKE_INSTALL_LIBDIR}/cmake/mimalloc")
else()
  set(mi_install_objdir     "${CMAKE_INSTALL_LIBDIR}/mimalloc-${mi_version}")       # for static library and object files
  set(mi_install_incdir     "${CMAKE_INSTALL_INCLUDEDIR}/mimalloc-${mi_version}")   # for includes
  set(mi_install_cmakedir   "${CMAKE_INSTALL_LIBDIR}/cmake/mimalloc-${mi_version}") # for cmake package info
endif()

set(mi_basename "mimalloc")
if(MI_SECURE)
  set(mi_basename "${mi_basename}-secure")
endif()
if(MI_TRACK_VALGRIND)
  set(mi_basename "${mi_basename}-valgrind")
endif()
if(MI_TRACK_ASAN)
  set(mi_basename "${mi_basename}-asan")
endif()
string(TOLOWER "${CMAKE_BUILD_TYPE}" CMAKE_BUILD_TYPE_LC)
if(NOT(CMAKE_BUILD_TYPE_LC MATCHES "^(release|relwithdebinfo|minsizerel|none)$"))
  set(mi_basename "${mi_basename}-${CMAKE_BUILD_TYPE_LC}") #append build type (e.g. -debug) if not a release version
endif()

if(MI_BUILD_SHARED)
  list(APPEND mi_build_targets "shared")
endif()
if(MI_BUILD_STATIC)
  list(APPEND mi_build_targets "static")
endif()
if(MI_BUILD_OBJECT)
  list(APPEND mi_build_targets "object")
endif()
if(MI_BUILD_TESTS)
  list(APPEND mi_build_targets "tests")
endif()

message(STATUS "")
message(STATUS "Library base name: ${mi_basename}")
message(STATUS "Version          : ${mi_version}")
message(STATUS "Build type       : ${CMAKE_BUILD_TYPE_LC}")
if(MI_USE_CXX)
  message(STATUS "C++ Compiler     : ${CMAKE_CXX_COMPILER}")
else()
  message(STATUS "C Compiler       : ${CMAKE_C_COMPILER}")
endif()
message(STATUS "Compiler flags   : ${mi_cflags}")
message(STATUS "Compiler defines : ${mi_defines}")
message(STATUS "Link libraries   : ${mi_libraries}")
message(STATUS "Build targets    : ${mi_build_targets}")
message(STATUS "")

# -----------------------------------------------------------------------------
# Main targets
# -----------------------------------------------------------------------------

# shared library
if(MI_BUILD_SHARED)
  add_library(mimalloc SHARED ${mi_sources})
  set_target_properties(mimalloc PROPERTIES VERSION ${mi_version} SOVERSION ${mi_version_major} OUTPUT_NAME ${mi_basename} )
  target_compile_definitions(mimalloc PRIVATE ${mi_defines} MI_SHARED_LIB MI_SHARED_LIB_EXPORT)
  target_compile_options(mimalloc PRIVATE ${mi_cflags})
  target_link_libraries(mimalloc PRIVATE ${mi_libraries})
  target_include_directories(mimalloc PUBLIC
      $<BUILD_INTERFACE:${CMAKE_CURRENT_SOURCE_DIR}/include>
      $<INSTALL_INTERFACE:${mi_install_incdir}>
  )
  if(WIN32 AND MI_WIN_REDIRECT)
    # On windows, link and copy the mimalloc redirection dll too.
    if(CMAKE_SIZEOF_VOID_P EQUAL 4)
      set(MIMALLOC_REDIRECT_SUFFIX "32")
    else()
      set(MIMALLOC_REDIRECT_SUFFIX "")
    endif()

    target_link_libraries(mimalloc PRIVATE ${CMAKE_CURRENT_SOURCE_DIR}/bin/mimalloc-redirect${MIMALLOC_REDIRECT_SUFFIX}.lib)
    add_custom_command(TARGET mimalloc POST_BUILD
      COMMAND "${CMAKE_COMMAND}" -E copy "${CMAKE_CURRENT_SOURCE_DIR}/bin/mimalloc-redirect${MIMALLOC_REDIRECT_SUFFIX}.dll" $<TARGET_FILE_DIR:mimalloc>
      COMMENT "Copy mimalloc-redirect${MIMALLOC_REDIRECT_SUFFIX}.dll to output directory")
    install(FILES "$<TARGET_FILE_DIR:mimalloc>/mimalloc-redirect${MIMALLOC_REDIRECT_SUFFIX}.dll" DESTINATION ${mi_install_libdir})
  endif()

  install(TARGETS mimalloc EXPORT mimalloc DESTINATION ${mi_install_libdir} LIBRARY)
  install(EXPORT mimalloc DESTINATION ${mi_install_cmakedir})
endif()

# static library
if (MI_BUILD_STATIC)
  add_library(mimalloc-static STATIC ${mi_sources})
  set_property(TARGET mimalloc-static PROPERTY POSITION_INDEPENDENT_CODE ON)
  target_compile_definitions(mimalloc-static PRIVATE ${mi_defines} MI_STATIC_LIB)
  target_compile_options(mimalloc-static PRIVATE ${mi_cflags})
  target_link_libraries(mimalloc-static PRIVATE ${mi_libraries})
  target_include_directories(mimalloc-static PUBLIC
      $<BUILD_INTERFACE:${CMAKE_CURRENT_SOURCE_DIR}/include>
      $<INSTALL_INTERFACE:${mi_install_incdir}>
  )
  if(WIN32)
    # When building both static and shared libraries on Windows, a static library should use a
    # different output name to avoid the conflict with the import library of a shared one.
    string(REPLACE "mimalloc" "mimalloc-static" mi_output_name ${mi_basename})
    set_target_properties(mimalloc-static PROPERTIES OUTPUT_NAME ${mi_output_name})
  else()
    set_target_properties(mimalloc-static PROPERTIES OUTPUT_NAME ${mi_basename})
  endif()

  install(TARGETS mimalloc-static EXPORT mimalloc DESTINATION ${mi_install_objdir} LIBRARY)
  install(EXPORT mimalloc DESTINATION ${mi_install_cmakedir})
endif()

# install include files
install(FILES include/mimalloc.h DESTINATION ${mi_install_incdir})
install(FILES include/mimalloc-override.h DESTINATION ${mi_install_incdir})
install(FILES include/mimalloc-new-delete.h DESTINATION ${mi_install_incdir})
install(FILES cmake/mimalloc-config.cmake DESTINATION ${mi_install_cmakedir})
install(FILES cmake/mimalloc-config-version.cmake DESTINATION ${mi_install_cmakedir})


# single object file for more predictable static overriding
if (MI_BUILD_OBJECT)
  add_library(mimalloc-obj OBJECT src/static.c)
  set_property(TARGET mimalloc-obj PROPERTY POSITION_INDEPENDENT_CODE ON)
  target_compile_definitions(mimalloc-obj PRIVATE ${mi_defines})
  target_compile_options(mimalloc-obj PRIVATE ${mi_cflags})
  target_include_directories(mimalloc-obj PUBLIC
      $<BUILD_INTERFACE:${CMAKE_CURRENT_SOURCE_DIR}/include>
      $<INSTALL_INTERFACE:${mi_install_incdir}>
  )

  # Copy the generated object file (`static.o`) to the output directory (as `mimalloc.o`)
  if(NOT WIN32)
    set(mimalloc-obj-static "${CMAKE_CURRENT_BINARY_DIR}/CMakeFiles/mimalloc-obj.dir/src/static.c${CMAKE_C_OUTPUT_EXTENSION}")
    set(mimalloc-obj-out    "${CMAKE_CURRENT_BINARY_DIR}/${mi_basename}${CMAKE_C_OUTPUT_EXTENSION}")
    add_custom_command(OUTPUT ${mimalloc-obj-out} DEPENDS mimalloc-obj COMMAND "${CMAKE_COMMAND}" -E copy "${mimalloc-obj-static}" "${mimalloc-obj-out}")
    add_custom_target(mimalloc-obj-target ALL DEPENDS ${mimalloc-obj-out})
  endif()

  # the following seems to lead to cmake warnings/errors on some systems, disable for now :-(
  # install(TARGETS mimalloc-obj EXPORT mimalloc DESTINATION ${mi_install_objdir})

  # the FILES expression can also be: $<TARGET_OBJECTS:mimalloc-obj>
  # but that fails cmake versions less than 3.10 so we leave it as is for now
  install(FILES ${mimalloc-obj-static}
          DESTINATION ${mi_install_objdir}
          RENAME ${mi_basename}${CMAKE_C_OUTPUT_EXTENSION} )
endif()

# pkg-config file support
include("cmake/JoinPaths.cmake")
join_paths(includedir_for_pc_file "\${prefix}" "${CMAKE_INSTALL_INCLUDEDIR}")
join_paths(libdir_for_pc_file "\${prefix}" "${CMAKE_INSTALL_LIBDIR}")

configure_file(mimalloc.pc.in mimalloc.pc @ONLY)
install(FILES "${CMAKE_CURRENT_BINARY_DIR}/mimalloc.pc"
        DESTINATION "${CMAKE_INSTALL_LIBDIR}/pkgconfig/")

# -----------------------------------------------------------------------------
# API surface testing
# -----------------------------------------------------------------------------

if (MI_BUILD_TESTS)
  enable_testing()

  foreach(TEST_NAME api api-fill stress)
    add_executable(mimalloc-test-${TEST_NAME} test/test-${TEST_NAME}.c)
    target_compile_definitions(mimalloc-test-${TEST_NAME} PRIVATE ${mi_defines})
    target_compile_options(mimalloc-test-${TEST_NAME} PRIVATE ${mi_cflags})
    target_include_directories(mimalloc-test-${TEST_NAME} PRIVATE include)
    target_link_libraries(mimalloc-test-${TEST_NAME} PRIVATE mimalloc ${mi_libraries})

    add_test(NAME test-${TEST_NAME} COMMAND mimalloc-test-${TEST_NAME})
  endforeach()
endif()

# -----------------------------------------------------------------------------
# Set override properties
# -----------------------------------------------------------------------------
if (MI_OVERRIDE)
  if (MI_BUILD_SHARED)
    target_compile_definitions(mimalloc PRIVATE MI_MALLOC_OVERRIDE)
  endif()
  if(NOT WIN32)
    # It is only possible to override malloc on Windows when building as a DLL.
    if (MI_BUILD_STATIC)
      target_compile_definitions(mimalloc-static PRIVATE MI_MALLOC_OVERRIDE)
    endif()
    if (MI_BUILD_OBJECT)
      target_compile_definitions(mimalloc-obj PRIVATE MI_MALLOC_OVERRIDE)
    endif()
  endif()
endif()<|MERGE_RESOLUTION|>--- conflicted
+++ resolved
@@ -264,7 +264,6 @@
   endif()
 endif()
 
-<<<<<<< HEAD
 if(CMAKE_SYSTEM_NAME MATCHES "Linux|Android")
   if(MI_NO_THP)
     message(STATUS "Disable transparent huge pages support (MI_NO_THP=ON)")
@@ -272,18 +271,11 @@
   endif()
 endif()
 
-
-if(CMAKE_SYSTEM_NAME MATCHES "Haiku")
-   SET(CMAKE_INSTALL_LIBDIR ~/config/non-packaged/lib)
-   SET(CMAKE_INSTALL_INCLUDEDIR ~/config/non-packaged/headers)
- endif()
-=======
 # On Haiku use `-DCMAKE_INSTALL_PREFIX` instead, issue #788
 # if(CMAKE_SYSTEM_NAME MATCHES "Haiku")
 #   SET(CMAKE_INSTALL_LIBDIR ~/config/non-packaged/lib)
 #   SET(CMAKE_INSTALL_INCLUDEDIR ~/config/non-packaged/headers)
 # endif()
->>>>>>> c541a9b3
 
 # Compiler flags
 if(CMAKE_C_COMPILER_ID MATCHES "AppleClang|Clang|GNU")
