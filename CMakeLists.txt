--- conflicted
+++ resolved
@@ -13,14 +13,9 @@
 option(MI_SEE_ASM           "Generate assembly files" OFF)
 option(MI_LOCAL_DYNAMIC_TLS "Use slightly slower, dlopen-compatible TLS mechanism (Unix)" OFF)
 option(MI_BUILD_TESTS       "Build test executables" ON)
-<<<<<<< HEAD
+option(MI_CHECK_FULL        "Use full internal invariant checking in DEBUG mode (deprecated, use MI_DEBUG_FULL instead)" OFF)
 
 include("cmake/mimalloc-config-version.cmake")
-
-set(mi_install_dir "${CMAKE_INSTALL_PREFIX}/lib/mimalloc-${mi_version}")
-=======
-option(MI_CHECK_FULL        "Use full internal invariant checking in DEBUG mode (deprecated, use MI_DEBUG_FULL instead)" OFF)
->>>>>>> 4d4a2885
 
 set(mi_sources
     src/stats.c
