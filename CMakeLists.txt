cmake_minimum_required(VERSION 3.18)
project(libmimalloc C CXX)

set(CMAKE_C_STANDARD 11)
set(CMAKE_CXX_STANDARD 17)

option(MI_SECURE            "Use full security mitigations (like guard pages, allocation randomization, double-free mitigation, and free-list corruption detection)" OFF)
option(MI_DEBUG_FULL        "Use full internal heap invariant checking in DEBUG mode (expensive)" OFF)
option(MI_PADDING           "Enable padding to detect heap block overflow (always on in DEBUG or SECURE mode, or with Valgrind/ASAN)" OFF)
option(MI_OVERRIDE          "Override the standard malloc interface (i.e. define entry points for 'malloc', 'free', etc)" ON)
option(MI_XMALLOC           "Enable abort() call on memory allocation failure by default" OFF)
option(MI_SHOW_ERRORS       "Show error and warning messages by default (only enabled by default in DEBUG mode)" OFF)
option(MI_GUARDED           "Build with guard pages behind certain object allocations (implies MI_NO_PADDING=ON)" OFF)
option(MI_USE_CXX           "Use the C++ compiler to compile the library (instead of the C compiler)" OFF)

option(MI_OPT_ARCH          "Only for optimized builds: turn on architecture specific optimizations (for x64: '-march=haswell;-mavx2' (2013), for arm64: '-march=armv8.1-a' (2016))" ON)
option(MI_OPT_SIMD          "Use SIMD instructions (requires MI_OPT_ARCH to be enabled)" OFF)
option(MI_SEE_ASM           "Generate assembly files" OFF)
option(MI_OSX_INTERPOSE     "Use interpose to override standard malloc on macOS" ON)
option(MI_OSX_ZONE          "Use malloc zone to override standard malloc on macOS" ON)
option(MI_WIN_REDIRECT      "Use redirection module ('mimalloc-redirect') on Windows if compiling mimalloc as a DLL" ON)
option(MI_WIN_USE_FIXED_TLS "Use a fixed TLS slot on Windows to avoid extra tests in the malloc fast path" OFF)
option(MI_LOCAL_DYNAMIC_TLS "Use local-dynamic-tls, a slightly slower but dlopen-compatible thread local storage mechanism (Unix)" OFF)
option(MI_LIBC_MUSL         "Enable this when linking with musl libc" OFF)

option(MI_DEBUG_TSAN        "Build with thread sanitizer (needs clang)" OFF)
option(MI_DEBUG_UBSAN       "Build with undefined-behavior sanitizer (needs clang++)" OFF)
option(MI_TRACK_VALGRIND    "Compile with Valgrind support (adds a small overhead)" OFF)
option(MI_TRACK_ASAN        "Compile with address sanitizer support (adds a small overhead)" OFF)
option(MI_TRACK_ETW         "Compile with Windows event tracing (ETW) support (adds a small overhead)" OFF)

option(MI_BUILD_SHARED      "Build shared library" ON)
option(MI_BUILD_STATIC      "Build static library" ON)
option(MI_BUILD_OBJECT      "Build object library" ON)
option(MI_BUILD_TESTS       "Build test executables" ON)

option(MI_SKIP_COLLECT_ON_EXIT "Skip collecting memory on program exit" OFF)
option(MI_NO_PADDING        "Force no use of padding even in DEBUG mode etc." OFF)
option(MI_INSTALL_TOPLEVEL  "Install directly into $CMAKE_INSTALL_PREFIX instead of PREFIX/lib/mimalloc-version" OFF)
option(MI_NO_THP            "Disable transparent huge pages support on Linux/Android for the mimalloc process only" OFF)
option(MI_EXTRA_CPPDEFS     "Extra pre-processor definitions (use as `-DMI_EXTRA_CPPDEFS=\"opt1=val1;opt2=val2\"`)" "")

# negated options for vcpkg features
option(MI_NO_USE_CXX        "Use plain C compilation (has priority over MI_USE_CXX)" OFF)
option(MI_NO_OPT_ARCH       "Do not use architecture specific optimizations (like '-march=armv8.1-a' for example) (has priority over MI_OPT_ARCH)" OFF)

# deprecated options
option(MI_WIN_USE_FLS       "Use Fiber local storage on Windows to detect thread termination (deprecated)" OFF)
option(MI_CHECK_FULL        "Use full internal invariant checking in DEBUG mode (deprecated, use MI_DEBUG_FULL instead)" OFF)
option(MI_USE_LIBATOMIC     "Explicitly link with -latomic (on older systems) (deprecated and detected automatically)" OFF)

include(CheckLinkerFlag)    # requires cmake 3.18
include(CheckIncludeFiles)
include(GNUInstallDirs)
include("cmake/mimalloc-config-version.cmake")

set(mi_sources
    src/alloc.c
    src/alloc-aligned.c
    src/alloc-posix.c
    src/arena.c
    src/arena-meta.c
    src/bitmap.c
    src/heap.c
    src/init.c
    src/libc.c
    src/options.c
    src/os.c
    src/page.c
    src/page-map.c
    src/random.c
    src/stats.c
    src/prim/prim.c)

set(mi_cflags "")
set(mi_cflags_static "")            # extra flags for a static library build
set(mi_cflags_dynamic "")           # extra flags for a shared-object library build
set(mi_libraries "")

if(MI_EXTRA_CPPDEFS)
 set(mi_defines ${MI_EXTRA_CPPDEFS})
else()
 set(mi_defines "")
endif()

# -----------------------------------------------------------------------------
# Convenience: set default build type and compiler depending on the build directory
# -----------------------------------------------------------------------------

message(STATUS "")
if (NOT CMAKE_BUILD_TYPE)
  if ("${CMAKE_BINARY_DIR}" MATCHES ".*((D|d)ebug|asan|tsan|ubsan|valgrind)$" OR MI_DEBUG_FULL)
    message(STATUS "No build type selected, default to 'Debug'")
    set(CMAKE_BUILD_TYPE "Debug")
  else()
    message(STATUS "No build type selected, default to 'Release'")
    set(CMAKE_BUILD_TYPE "Release")
  endif()
endif()

if (CMAKE_GENERATOR MATCHES "^Visual Studio.*$")
  message(STATUS "Note: when building with Visual Studio the build type is specified when building.")
  message(STATUS "For example: 'cmake --build . --config=Release")
endif()

if("${CMAKE_BINARY_DIR}" MATCHES ".*(S|s)ecure$")
  message(STATUS "Default to secure build")
  set(MI_SECURE "ON")
endif()

# -----------------------------------------------------------------------------
# Process options
# -----------------------------------------------------------------------------
if(CMAKE_C_COMPILER_ID STREQUAL "Clang" AND CMAKE_CXX_COMPILER_FRONTEND_VARIANT STREQUAL "MSVC")
  set(MI_CLANG_CL "ON")
endif()

# put -Wall early so other warnings can be disabled selectively
if(CMAKE_C_COMPILER_ID MATCHES "AppleClang|Clang")
  if (MI_CLANG_CL)
    list(APPEND mi_cflags -W)
  else()
    list(APPEND mi_cflags -Wall -Wextra -Wpedantic)
  endif()
endif()
if(CMAKE_C_COMPILER_ID MATCHES "GNU")
    list(APPEND mi_cflags -Wall -Wextra)
endif()
if(CMAKE_C_COMPILER_ID MATCHES "Intel")
    list(APPEND mi_cflags -Wall)
endif()

# negative overrides (mainly to support vcpkg features)
if(MI_NO_USE_CXX) 
  set(MI_USE_CXX "OFF")
endif()
if(MI_NO_OPT_ARCH)
  set(MI_OPT_ARCH "OFF")
endif()


if(CMAKE_C_COMPILER_ID MATCHES "MSVC|Intel")
  set(MI_USE_CXX "ON")
endif()

if(CMAKE_BUILD_TYPE MATCHES "Release|RelWithDebInfo")
  if (NOT MI_OPT_ARCH)
    message(STATUS "Architecture specific optimizations are disabled (MI_OPT_ARCH=OFF)")
  endif()
#else()
#  set(MI_OPT_ARCH OFF)
endif()

if(MI_OVERRIDE)
  message(STATUS "Override standard malloc (MI_OVERRIDE=ON)")
  if(APPLE)
    if(MI_OSX_ZONE)
      # use zone's on macOS
      message(STATUS "  Use malloc zone to override malloc (MI_OSX_ZONE=ON)")
      list(APPEND mi_sources src/prim/osx/alloc-override-zone.c)
      list(APPEND mi_defines MI_OSX_ZONE=1)
      if (NOT MI_OSX_INTERPOSE)
        message(STATUS "  WARNING: zone overriding usually also needs interpose (use -DMI_OSX_INTERPOSE=ON)")
      endif()
    endif()
    if(MI_OSX_INTERPOSE)
      # use interpose on macOS
      message(STATUS "  Use interpose to override malloc (MI_OSX_INTERPOSE=ON)")
      list(APPEND mi_defines MI_OSX_INTERPOSE=1)
      if (NOT MI_OSX_ZONE)
        message(STATUS "  WARNING: interpose usually also needs zone overriding (use -DMI_OSX_INTERPOSE=ON)")
      endif()
    endif()
    if(MI_USE_CXX AND MI_OSX_INTERPOSE)
      message(STATUS "  WARNING: if dynamically overriding malloc/free, it is more reliable to build mimalloc as C code (use -DMI_USE_CXX=OFF)")
    endif()
  endif()
endif()

if(WIN32)
  if (NOT MI_WIN_REDIRECT)
    # use a negative define for backward compatibility
    list(APPEND mi_defines MI_WIN_NOREDIRECT=1)
  endif()
endif()

if(MI_SECURE)
  message(STATUS "Set full secure build (MI_SECURE=ON)")
  list(APPEND mi_defines MI_SECURE=4)
endif()

if(MI_TRACK_VALGRIND)
  CHECK_INCLUDE_FILES("valgrind/valgrind.h;valgrind/memcheck.h" MI_HAS_VALGRINDH)
  if (NOT MI_HAS_VALGRINDH)
    set(MI_TRACK_VALGRIND OFF)
    message(WARNING "Cannot find the 'valgrind/valgrind.h' and 'valgrind/memcheck.h' -- install valgrind first?")
    message(STATUS  "Disabling Valgrind support (MI_TRACK_VALGRIND=OFF)")
  else()
    message(STATUS "Compile with Valgrind support (MI_TRACK_VALGRIND=ON)")
    list(APPEND mi_defines MI_TRACK_VALGRIND=1)
  endif()
endif()

if(MI_TRACK_ASAN)
  if (APPLE AND MI_OVERRIDE)
    set(MI_TRACK_ASAN OFF)
    message(WARNING "Cannot enable address sanitizer support on macOS if MI_OVERRIDE is ON (MI_TRACK_ASAN=OFF)")
  endif()
  if (MI_TRACK_VALGRIND)
    set(MI_TRACK_ASAN OFF)
    message(WARNING "Cannot enable address sanitizer support with also Valgrind support enabled (MI_TRACK_ASAN=OFF)")
  endif()
  if(MI_TRACK_ASAN)
    CHECK_INCLUDE_FILES("sanitizer/asan_interface.h" MI_HAS_ASANH)
    if (NOT MI_HAS_ASANH)
      set(MI_TRACK_ASAN OFF)
      message(WARNING "Cannot find the 'sanitizer/asan_interface.h' -- install address sanitizer support first")
      message(STATUS  "Compile **without** address sanitizer support (MI_TRACK_ASAN=OFF)")
    else()
      message(STATUS "Compile with address sanitizer support (MI_TRACK_ASAN=ON)")
      list(APPEND mi_defines MI_TRACK_ASAN=1)
      list(APPEND mi_cflags -fsanitize=address)
      list(APPEND mi_libraries -fsanitize=address)
    endif()
  endif()
endif()

if(MI_TRACK_ETW)
  if(NOT WIN32)
    set(MI_TRACK_ETW OFF)
    message(WARNING "Can only enable ETW support on Windows (MI_TRACK_ETW=OFF)")
  endif()
  if (MI_TRACK_VALGRIND OR MI_TRACK_ASAN)
    set(MI_TRACK_ETW OFF)
    message(WARNING "Cannot enable ETW support with also Valgrind or ASAN support enabled (MI_TRACK_ETW=OFF)")
  endif()
  if(MI_TRACK_ETW)
    message(STATUS "Compile with Windows event tracing support (MI_TRACK_ETW=ON)")
    list(APPEND mi_defines MI_TRACK_ETW=1)
  endif()
endif()

if(MI_GUARDED)
  message(STATUS "Compile guard pages behind certain object allocations (MI_GUARDED=ON)")
  list(APPEND mi_defines MI_GUARDED=1)
  if(NOT MI_NO_PADDING)
    message(STATUS "  Disabling padding due to guard pages (MI_NO_PADDING=ON)")
    set(MI_NO_PADDING ON)
  endif()
endif()

if(MI_SEE_ASM)
  message(STATUS "Generate assembly listings (MI_SEE_ASM=ON)")
  list(APPEND mi_cflags -save-temps)
  if(CMAKE_C_COMPILER_ID MATCHES "AppleClang|Clang" AND CMAKE_C_COMPILER_VERSION VERSION_GREATER 14)
    message(STATUS "No GNU Line marker")
    list(APPEND mi_cflags -Wno-gnu-line-marker)
  endif()
endif()

if(MI_CHECK_FULL)
  message(STATUS "The MI_CHECK_FULL option is deprecated, use MI_DEBUG_FULL instead")
  set(MI_DEBUG_FULL "ON")
endif()

if (MI_SKIP_COLLECT_ON_EXIT)
  message(STATUS "Skip collecting memory on program exit (MI_SKIP_COLLECT_ON_EXIT=ON)")
  list(APPEND mi_defines MI_SKIP_COLLECT_ON_EXIT=1)
endif()

if(MI_DEBUG_FULL)
  message(STATUS "Set debug level to full internal invariant checking (MI_DEBUG_FULL=ON)")
  list(APPEND mi_defines MI_DEBUG=3)   # full invariant checking
endif()

if(MI_NO_PADDING)
  message(STATUS "Suppress any padding of heap blocks (MI_NO_PADDING=ON)")
  list(APPEND mi_defines MI_PADDING=0)
else()
  if(MI_PADDING)
    message(STATUS "Enable explicit padding of heap blocks (MI_PADDING=ON)")
    list(APPEND mi_defines MI_PADDING=1)
  endif()
endif()

if(MI_XMALLOC)
  message(STATUS "Enable abort() calls on memory allocation failure (MI_XMALLOC=ON)")
  list(APPEND mi_defines MI_XMALLOC=1)
endif()

if(MI_SHOW_ERRORS)
  message(STATUS "Enable printing of error and warning messages by default (MI_SHOW_ERRORS=ON)")
  list(APPEND mi_defines MI_SHOW_ERRORS=1)
endif()

if(MI_DEBUG_TSAN)
  if(CMAKE_C_COMPILER_ID MATCHES "Clang")
    message(STATUS "Build with thread sanitizer (MI_DEBUG_TSAN=ON)")
    list(APPEND mi_defines MI_TSAN=1)
    list(APPEND mi_cflags -fsanitize=thread -g -O1)
    list(APPEND mi_libraries -fsanitize=thread)
  else()
    message(WARNING "Can only use thread sanitizer with clang (MI_DEBUG_TSAN=ON but ignored)")
  endif()
endif()

if(MI_DEBUG_UBSAN)
  if(CMAKE_BUILD_TYPE MATCHES "Debug")
    if(CMAKE_CXX_COMPILER_ID MATCHES "Clang")
      message(STATUS "Build with undefined-behavior sanitizer (MI_DEBUG_UBSAN=ON)")
      list(APPEND mi_defines MI_UBSAN=1)
      list(APPEND mi_cflags -fsanitize=undefined -g -fno-sanitize-recover=undefined)
      list(APPEND mi_libraries -fsanitize=undefined)
      if (NOT MI_USE_CXX)
        message(STATUS "(switch to use C++ due to MI_DEBUG_UBSAN)")
        set(MI_USE_CXX "ON")
      endif()
    else()
      message(WARNING "Can only use undefined-behavior sanitizer with clang++ (MI_DEBUG_UBSAN=ON but ignored)")
    endif()
  else()
    message(WARNING "Can only use undefined-behavior sanitizer with a debug build (CMAKE_BUILD_TYPE=${CMAKE_BUILD_TYPE})")
  endif()
endif()

if(MI_USE_CXX)
  message(STATUS "Use the C++ compiler to compile (MI_USE_CXX=ON)")
  set_source_files_properties(${mi_sources} PROPERTIES LANGUAGE CXX )
  set_source_files_properties(src/static.c test/test-api.c test/test-api-fill test/test-stress PROPERTIES LANGUAGE CXX )
  if(CMAKE_CXX_COMPILER_ID MATCHES "AppleClang|Clang")
    list(APPEND mi_cflags -Wno-deprecated)
  endif()
  if(CMAKE_CXX_COMPILER_ID MATCHES "Intel" AND NOT CMAKE_CXX_COMPILER_ID MATCHES "IntelLLVM")
    list(APPEND mi_cflags -Kc++)
  endif()
endif()

if(CMAKE_SYSTEM_NAME MATCHES "Linux|Android")
  if(MI_NO_THP)
    message(STATUS "Disable transparent huge pages support (MI_NO_THP=ON)")
    list(APPEND mi_defines MI_NO_THP=1)
  endif()
endif()

if(MI_LIBC_MUSL)
  message(STATUS "Assume using musl libc (MI_LIBC_MUSL=ON)")
  list(APPEND mi_defines MI_LIBC_MUSL=1)
endif()

if(MI_WIN_USE_FLS)
  message(STATUS "Use the Fiber API to detect thread termination (deprecated) (MI_WIN_USE_FLS=ON)")
  list(APPEND mi_defines MI_WIN_USE_FLS=1)
endif()

if(MI_WIN_USE_FIXED_TLS)
  message(STATUS "Use fixed TLS slot on Windows to avoid extra tests in the malloc fast path (MI_WIN_USE_FIXED_TLS=ON)")
  list(APPEND mi_defines MI_WIN_USE_FIXED_TLS=1)
endif()

# Determine architecture
set(MI_OPT_ARCH_FLAGS "")
set(MI_ARCH "unknown")
if(CMAKE_SYSTEM_PROCESSOR MATCHES "^(x86|i[3456]86)$" OR CMAKE_GENERATOR_PLATFORM MATCHES "^(x86|Win32)$")
  set(MI_ARCH "x86")
elseif(CMAKE_SYSTEM_PROCESSOR MATCHES "^(x86_64|x64|amd64|AMD64)$" OR CMAKE_GENERATOR_PLATFORM STREQUAL "x64") # must be before arm64
  set(MI_ARCH "x64")
elseif(CMAKE_SYSTEM_PROCESSOR MATCHES "^(aarch64|arm64|armv8.?|ARM64)$" OR CMAKE_GENERATOR_PLATFORM STREQUAL "ARM64")
  set(MI_ARCH "arm64")
elseif(CMAKE_SYSTEM_PROCESSOR MATCHES "^(arm|armv[34567]|ARM)$")
  set(MI_ARCH "arm32")
elseif(CMAKE_SYSTEM_PROCESSOR MATCHES "^(riscv|riscv32|riscv64)$")
  if(CMAKE_SIZEOF_VOID_P==4)
    set(MI_ARCH "riscv32")
  else()
    set(MI_ARCH "riscv64")
  endif()
else()
  set(MI_ARCH ${CMAKE_SYSTEM_PROCESSOR})
endif()
message(STATUS "Architecture: ${MI_ARCH}") # (${CMAKE_SYSTEM_PROCESSOR}, ${CMAKE_GENERATOR_PLATFORM}, ${CMAKE_GENERATOR})")

# Check /proc/cpuinfo for an SV39 MMU and limit the virtual address bits.
# (this will skip the aligned hinting in that case. Issue #939, #949)
if (EXISTS /proc/cpuinfo)
  file(STRINGS /proc/cpuinfo mi_sv39_mmu REGEX "^mmu[ \t]+:[ \t]+sv39$")
  if (mi_sv39_mmu)
    MESSAGE( STATUS "Set virtual address bits to 39 (SV39 MMU detected)" )
    list(APPEND mi_defines MI_DEFAULT_VIRTUAL_ADDRESS_BITS=39)
  endif()
endif()

# On Haiku use `-DCMAKE_INSTALL_PREFIX` instead, issue #788
# if(CMAKE_SYSTEM_NAME MATCHES "Haiku")
#   SET(CMAKE_INSTALL_LIBDIR ~/config/non-packaged/lib)
#   SET(CMAKE_INSTALL_INCLUDEDIR ~/config/non-packaged/headers)
# endif()

# Compiler flags
if(CMAKE_C_COMPILER_ID MATCHES "AppleClang|Clang|GNU" AND NOT MI_CLANG_CL)
  list(APPEND mi_cflags -Wno-unknown-pragmas -fvisibility=hidden)
  if(NOT MI_USE_CXX)
    list(APPEND mi_cflags -Wstrict-prototypes)
  endif()
  if(CMAKE_C_COMPILER_ID MATCHES "AppleClang|Clang")
    list(APPEND mi_cflags -Wno-static-in-inline)
  endif()
endif()

if(CMAKE_C_COMPILER_ID MATCHES "Intel")
  list(APPEND mi_cflags -fvisibility=hidden)
endif()

if(CMAKE_C_COMPILER_ID MATCHES "AppleClang|Clang|GNU|Intel" AND NOT CMAKE_SYSTEM_NAME MATCHES "Haiku" AND NOT MI_CLANG_CL)
  if(MI_LOCAL_DYNAMIC_TLS)
    list(APPEND mi_cflags -ftls-model=local-dynamic)
  else()
    if(MI_LIBC_MUSL)
      # with musl we use local-dynamic for the static build, see issue #644
      list(APPEND mi_cflags_static  -ftls-model=local-dynamic)
      list(APPEND mi_cflags_dynamic -ftls-model=initial-exec)
      message(STATUS "Use local dynamic TLS for the static build (since MI_LIBC_MUSL=ON)")
    else()
      list(APPEND mi_cflags -ftls-model=initial-exec)
    endif()
  endif()
endif()

if(CMAKE_C_COMPILER_ID MATCHES "AppleClang|Clang|GNU|Intel")
  if(MI_OVERRIDE)
    list(APPEND mi_cflags -fno-builtin-malloc)
  endif()
endif()

if(CMAKE_C_COMPILER_ID MATCHES "AppleClang|Clang|GNU|Intel" AND NOT CMAKE_SYSTEM_NAME MATCHES "Haiku")
  if(MI_OPT_ARCH)
    if(MI_ARCH STREQUAL "x64")
      set(MI_OPT_ARCH_FLAGS "-march=haswell;-mavx2;-mtune=native")    # fast bit scan (since 2013)
    elseif(MI_ARCH STREQUAL "arm64")
      set(MI_OPT_ARCH_FLAGS "-march=armv8.1-a;-mtune=native")         # fast atomics (since 2016)
    endif()
  endif()
endif()

if (MSVC AND MSVC_VERSION GREATER_EQUAL 1914) # vs2017+
  list(APPEND mi_cflags /Zc:__cplusplus)
  if(MI_OPT_ARCH AND NOT MI_CLANG_CL)
<<<<<<< HEAD
    if(MI_ARCH STREQUAL "x64")
      set(MI_OPT_ARCH_FLAGS "/arch:AVX2")
    elseif(MI_ARCH STREQUAL "arm64")
      set(MI_OPT_ARCH_FLAGS "/arch:armv8.1")
=======
    if(MI_ARCH STREQUAL "arm64")
      set(MI_OPT_ARCH_FLAGS "/arch:armv8.1")           # fast atomics
>>>>>>> f4c3a906
    endif()
  endif()
endif()

if(MINGW)
  add_definitions(-D_WIN32_WINNT=0x601)                # issue #976
endif()

if(MI_OPT_ARCH_FLAGS)
  list(APPEND mi_cflags ${MI_OPT_ARCH_FLAGS})
  message(STATUS "Architecture specific optimization is enabled (with ${MI_OPT_ARCH_FLAGS}) (MI_OPT_ARCH=ON)")
  if (MI_OPT_SIMD)
    list(APPEND mi_defines "MI_OPT_SIMD=1")
    message(STATUS "SIMD instructions are enabled (MI_OPT_SIMD=ON)")
  endif()
elseif(MI_OPT_SIMD)
  message(STATUS "SIMD instructions are not enabled (either MI_OPT_ARCH=OFF or this architecture has no SIMD support)")
endif()

# extra needed libraries

# we prefer -l<lib> test over `find_library` as sometimes core libraries
# like `libatomic` are not on the system path (see issue #898)
function(find_link_library libname outlibname)
  check_linker_flag(C "-l${libname}" mi_has_lib${libname})
  if (mi_has_lib${libname})
    message(VERBOSE "link library: -l${libname}")
    set(${outlibname} ${libname} PARENT_SCOPE)
  else()
    find_library(MI_LIBPATH libname)
    if (MI_LIBPATH)
      message(VERBOSE "link library ${libname} at ${MI_LIBPATH}")
      set(${outlibname} ${MI_LIBPATH} PARENT_SCOPE)
    else()
      message(VERBOSE "link library not found: ${libname}")
      set(${outlibname} "" PARENT_SCOPE)
    endif()
  endif()
endfunction()

if(WIN32)
  list(APPEND mi_libraries psapi shell32 user32 advapi32 bcrypt)
else()
  find_link_library("pthread" MI_LIB_PTHREAD)
  if(MI_LIB_PTHREAD)
    list(APPEND mi_libraries "${MI_LIB_PTHREAD}")
  endif()
  find_link_library("rt" MI_LIB_RT)
  if(MI_LIB_RT)
    list(APPEND mi_libraries "${MI_LIB_RT}")
  endif()
  find_link_library("atomic" MI_LIB_ATOMIC)
  if(MI_LIB_ATOMIC)
    list(APPEND mi_libraries "${MI_LIB_ATOMIC}")
  endif()
endif()

# -----------------------------------------------------------------------------
# Install and output names
# -----------------------------------------------------------------------------

# dynamic/shared library and symlinks always go to /usr/local/lib equivalent
# we use ${CMAKE_INSTALL_BINDIR} and ${CMAKE_INSTALL_LIBDIR}.

# static libraries and object files, includes, and cmake config files
# are either installed at top level, or use versioned directories for side-by-side installation (default)
if (MI_INSTALL_TOPLEVEL)
  set(mi_install_objdir     "${CMAKE_INSTALL_LIBDIR}")
  set(mi_install_incdir     "${CMAKE_INSTALL_INCLUDEDIR}")
  set(mi_install_cmakedir   "${CMAKE_INSTALL_LIBDIR}/cmake/mimalloc")
else()
  set(mi_install_objdir     "${CMAKE_INSTALL_LIBDIR}/mimalloc-${mi_version}")       # for static library and object files
  set(mi_install_incdir     "${CMAKE_INSTALL_INCLUDEDIR}/mimalloc-${mi_version}")   # for includes
  set(mi_install_cmakedir   "${CMAKE_INSTALL_LIBDIR}/cmake/mimalloc-${mi_version}") # for cmake package info
endif()

set(mi_libname "mimalloc")
if(MI_SECURE)
  set(mi_libname "${mi_libname}-secure")
endif()
if(MI_TRACK_VALGRIND)
  set(mi_libname "${mi_libname}-valgrind")
endif()
if(MI_TRACK_ASAN)
  set(mi_libname "${mi_libname}-asan")
endif()
string(TOLOWER "${CMAKE_BUILD_TYPE}" CMAKE_BUILD_TYPE_LC)
if(NOT(CMAKE_BUILD_TYPE_LC MATCHES "^(release|relwithdebinfo|minsizerel|none)$"))
  set(mi_libname "${mi_libname}-${CMAKE_BUILD_TYPE_LC}") #append build type (e.g. -debug) if not a release version
endif()

if(MI_BUILD_SHARED)
  list(APPEND mi_build_targets "shared")
endif()
if(MI_BUILD_STATIC)
  list(APPEND mi_build_targets "static")
endif()
if(MI_BUILD_OBJECT)
  list(APPEND mi_build_targets "object")
endif()
if(MI_BUILD_TESTS)
  list(APPEND mi_build_targets "tests")
endif()

message(STATUS "")
message(STATUS "Library name     : ${mi_libname}")
message(STATUS "Version          : ${mi_version}.${mi_version_patch}")
message(STATUS "Build type       : ${CMAKE_BUILD_TYPE_LC}")
if(MI_USE_CXX)
  message(STATUS "C++ Compiler     : ${CMAKE_CXX_COMPILER}")
else()
  message(STATUS "C Compiler       : ${CMAKE_C_COMPILER}")
endif()
message(STATUS "Compiler flags   : ${mi_cflags}")
message(STATUS "Compiler defines : ${mi_defines}")
message(STATUS "Link libraries   : ${mi_libraries}")
message(STATUS "Build targets    : ${mi_build_targets}")
message(STATUS "")

# -----------------------------------------------------------------------------
# Main targets
# -----------------------------------------------------------------------------

# shared library
if(MI_BUILD_SHARED)
  add_library(mimalloc SHARED ${mi_sources})
  set_target_properties(mimalloc PROPERTIES VERSION ${mi_version} SOVERSION ${mi_version_major} OUTPUT_NAME ${mi_libname} )
  target_compile_definitions(mimalloc PRIVATE ${mi_defines} MI_SHARED_LIB MI_SHARED_LIB_EXPORT)
  target_compile_options(mimalloc PRIVATE ${mi_cflags} ${mi_cflags_dynamic})
  target_link_libraries(mimalloc PRIVATE ${mi_libraries})
  target_include_directories(mimalloc PUBLIC
      $<BUILD_INTERFACE:${CMAKE_CURRENT_SOURCE_DIR}/include>
      $<INSTALL_INTERFACE:${mi_install_incdir}>
  )
  install(TARGETS mimalloc EXPORT mimalloc ARCHIVE DESTINATION ${CMAKE_INSTALL_LIBDIR} RUNTIME DESTINATION ${CMAKE_INSTALL_BINDIR} LIBRARY DESTINATION ${CMAKE_INSTALL_LIBDIR})
  install(EXPORT mimalloc DESTINATION ${mi_install_cmakedir})

  if(WIN32)
    # On windows, the import library name for the dll would clash with the static mimalloc.lib
    # so we postfix the dll import library with `.dll.lib`.
    set_property(TARGET mimalloc PROPERTY ARCHIVE_OUTPUT_NAME "${mi_libname}.dll" )
    install(FILES "$<TARGET_FILE_DIR:mimalloc>/${mi_libname}.dll.lib" DESTINATION ${CMAKE_INSTALL_LIBDIR})
  endif()
  if(WIN32 AND MI_WIN_REDIRECT)
    # On windows, link and copy the mimalloc redirection dll too.
    if(CMAKE_GENERATOR_PLATFORM STREQUAL "arm64ec")
      set(MIMALLOC_REDIRECT_SUFFIX "-arm64ec")
    elseif(MI_ARCH STREQUAL "x64")
      set(MIMALLOC_REDIRECT_SUFFIX "")
      if(CMAKE_SYSTEM_PROCESSOR STREQUAL "ARM64")
        message(STATUS "Note: x64 code emulated on Windows for arm64 should use an arm64ec build of 'mimalloc.dll'")
        message(STATUS "      together with 'mimalloc-redirect-arm64ec.dll'. See the 'bin\\readme.md' for more information.")
      endif()
    elseif(MI_ARCH STREQUAL "x86")
      set(MIMALLOC_REDIRECT_SUFFIX "32")
    else()
      set(MIMALLOC_REDIRECT_SUFFIX "-${MI_ARCH}")  # -arm64 etc.
    endif()

    target_link_libraries(mimalloc PRIVATE ${CMAKE_CURRENT_SOURCE_DIR}/bin/mimalloc-redirect${MIMALLOC_REDIRECT_SUFFIX}.lib)  # the DLL import library
    add_custom_command(TARGET mimalloc POST_BUILD
      COMMAND "${CMAKE_COMMAND}" -E copy "${CMAKE_CURRENT_SOURCE_DIR}/bin/mimalloc-redirect${MIMALLOC_REDIRECT_SUFFIX}.dll" $<TARGET_FILE_DIR:mimalloc>
      COMMENT "Copy mimalloc-redirect${MIMALLOC_REDIRECT_SUFFIX}.dll to output directory")
    install(FILES "$<TARGET_FILE_DIR:mimalloc>/mimalloc-redirect${MIMALLOC_REDIRECT_SUFFIX}.dll" DESTINATION ${CMAKE_INSTALL_BINDIR})
  endif()
endif()


# static library
if (MI_BUILD_STATIC)
  add_library(mimalloc-static STATIC ${mi_sources})
  set_property(TARGET mimalloc-static PROPERTY OUTPUT_NAME ${mi_libname})
  set_property(TARGET mimalloc-static PROPERTY POSITION_INDEPENDENT_CODE ON)
  target_compile_definitions(mimalloc-static PRIVATE ${mi_defines} MI_STATIC_LIB)
  target_compile_options(mimalloc-static PRIVATE ${mi_cflags} ${mi_cflags_static})
  target_link_libraries(mimalloc-static PRIVATE ${mi_libraries})
  target_include_directories(mimalloc-static PUBLIC
      $<BUILD_INTERFACE:${CMAKE_CURRENT_SOURCE_DIR}/include>
      $<INSTALL_INTERFACE:${mi_install_incdir}>
  )
  install(TARGETS mimalloc-static EXPORT mimalloc DESTINATION ${mi_install_objdir} LIBRARY)
  install(EXPORT mimalloc DESTINATION ${mi_install_cmakedir})
endif()

# install include files
install(FILES include/mimalloc.h DESTINATION ${mi_install_incdir})
install(FILES include/mimalloc-override.h DESTINATION ${mi_install_incdir})
install(FILES include/mimalloc-new-delete.h DESTINATION ${mi_install_incdir})
install(FILES cmake/mimalloc-config.cmake DESTINATION ${mi_install_cmakedir})
install(FILES cmake/mimalloc-config-version.cmake DESTINATION ${mi_install_cmakedir})


# single object file for more predictable static overriding
if (MI_BUILD_OBJECT)
  add_library(mimalloc-obj OBJECT src/static.c)
  set_property(TARGET mimalloc-obj PROPERTY POSITION_INDEPENDENT_CODE ON)
  target_compile_definitions(mimalloc-obj PRIVATE ${mi_defines})
  target_compile_options(mimalloc-obj PRIVATE ${mi_cflags} ${mi_cflags_static})
  target_include_directories(mimalloc-obj PUBLIC
      $<BUILD_INTERFACE:${CMAKE_CURRENT_SOURCE_DIR}/include>
      $<INSTALL_INTERFACE:${mi_install_incdir}>
  )

  # Copy the generated object file (`static.o`) to the output directory (as `mimalloc.o`)
  if(CMAKE_GENERATOR MATCHES "^Visual Studio.*$")
    set(mimalloc-obj-static "${CMAKE_CURRENT_BINARY_DIR}/mimalloc-obj.dir/$<CONFIG>/static${CMAKE_C_OUTPUT_EXTENSION}")
  else()
    set(mimalloc-obj-static "${CMAKE_CURRENT_BINARY_DIR}/CMakeFiles/mimalloc-obj.dir/src/static.c${CMAKE_C_OUTPUT_EXTENSION}")
  endif()
  set(mimalloc-obj-out "${CMAKE_CURRENT_BINARY_DIR}/${mi_libname}${CMAKE_C_OUTPUT_EXTENSION}")
  add_custom_command(OUTPUT ${mimalloc-obj-out} DEPENDS mimalloc-obj COMMAND "${CMAKE_COMMAND}" -E copy "${mimalloc-obj-static}" "${mimalloc-obj-out}")
  add_custom_target(mimalloc-obj-target ALL DEPENDS ${mimalloc-obj-out})


  # the following seems to lead to cmake warnings/errors on some systems, disable for now :-(
  # install(TARGETS mimalloc-obj EXPORT mimalloc DESTINATION ${mi_install_objdir})

  # the FILES expression can also be: $<TARGET_OBJECTS:mimalloc-obj>
  # but that fails cmake versions less than 3.10 so we leave it as is for now
  install(FILES ${mimalloc-obj-static}
          DESTINATION ${mi_install_objdir}
          RENAME ${mi_libname}${CMAKE_C_OUTPUT_EXTENSION} )
endif()


# pkg-config file support
set(mi_pc_libraries "")
foreach(item IN LISTS mi_libraries)
  if(item MATCHES " *[-].*")
    set(mi_pc_libraries "${mi_pc_libraries} ${item}")
  else()
    set(mi_pc_libraries "${mi_pc_libraries} -l${item}")
  endif()
endforeach()

include("cmake/JoinPaths.cmake")
join_paths(mi_pc_includedir "\${prefix}" "${CMAKE_INSTALL_INCLUDEDIR}")
join_paths(mi_pc_libdir "\${prefix}" "${CMAKE_INSTALL_LIBDIR}")

configure_file(mimalloc.pc.in mimalloc.pc @ONLY)
install(FILES "${CMAKE_CURRENT_BINARY_DIR}/mimalloc.pc"
        DESTINATION "${CMAKE_INSTALL_LIBDIR}/pkgconfig/")



# -----------------------------------------------------------------------------
# API surface testing
# -----------------------------------------------------------------------------

if (MI_BUILD_TESTS)
  enable_testing()

  foreach(TEST_NAME api api-fill stress)
    add_executable(mimalloc-test-${TEST_NAME} test/test-${TEST_NAME}.c)
    target_compile_definitions(mimalloc-test-${TEST_NAME} PRIVATE ${mi_defines})
    target_compile_options(mimalloc-test-${TEST_NAME} PRIVATE ${mi_cflags})
    target_include_directories(mimalloc-test-${TEST_NAME} PRIVATE include)
    target_link_libraries(mimalloc-test-${TEST_NAME} PRIVATE mimalloc ${mi_libraries})

    add_test(NAME test-${TEST_NAME} COMMAND mimalloc-test-${TEST_NAME})
  endforeach()
endif()

# -----------------------------------------------------------------------------
# Set override properties
# -----------------------------------------------------------------------------
if (MI_OVERRIDE)
  if (MI_BUILD_SHARED)
    target_compile_definitions(mimalloc PRIVATE MI_MALLOC_OVERRIDE)
  endif()
  if(NOT WIN32)
    # It is only possible to override malloc on Windows when building as a DLL.
    if (MI_BUILD_STATIC)
      target_compile_definitions(mimalloc-static PRIVATE MI_MALLOC_OVERRIDE)
    endif()
    if (MI_BUILD_OBJECT)
      target_compile_definitions(mimalloc-obj PRIVATE MI_MALLOC_OVERRIDE)
    endif()
  endif()
endif()<|MERGE_RESOLUTION|>--- conflicted
+++ resolved
@@ -131,7 +131,7 @@
 endif()
 
 # negative overrides (mainly to support vcpkg features)
-if(MI_NO_USE_CXX) 
+if(MI_NO_USE_CXX)
   set(MI_USE_CXX "OFF")
 endif()
 if(MI_NO_OPT_ARCH)
@@ -444,15 +444,10 @@
 if (MSVC AND MSVC_VERSION GREATER_EQUAL 1914) # vs2017+
   list(APPEND mi_cflags /Zc:__cplusplus)
   if(MI_OPT_ARCH AND NOT MI_CLANG_CL)
-<<<<<<< HEAD
     if(MI_ARCH STREQUAL "x64")
       set(MI_OPT_ARCH_FLAGS "/arch:AVX2")
     elseif(MI_ARCH STREQUAL "arm64")
       set(MI_OPT_ARCH_FLAGS "/arch:armv8.1")
-=======
-    if(MI_ARCH STREQUAL "arm64")
-      set(MI_OPT_ARCH_FLAGS "/arch:armv8.1")           # fast atomics
->>>>>>> f4c3a906
     endif()
   endif()
 endif()
