#include <stdlib.h>
#include <stdio.h>
#include <assert.h>
#include <string.h>
#include <stdint.h>

#include <mimalloc.h>
#include <mimalloc-override.h>  // redefines malloc etc.


<<<<<<< HEAD
#include <stdint.h>
#include <stdbool.h>

#define MI_INTPTR_SIZE 8
#define MI_LARGE_WSIZE_MAX (4*1024*1024 / MI_INTPTR_SIZE)

#define MI_BIN_HUGE 100
//#define MI_ALIGN2W

// Bit scan reverse: return the index of the highest bit.
static inline uint8_t mi_bsr32(uint32_t x);

#if defined(_MSC_VER)
#include <windows.h>
#include <intrin.h>
static inline uint8_t mi_bsr32(uint32_t x) {
  uint32_t idx;
  _BitScanReverse((DWORD*)&idx, x);
  return idx;
}
#elif defined(__GNUC__) || defined(__clang__)
static inline uint8_t mi_bsr32(uint32_t x) {
  return (31 - __builtin_clz(x));
}
#else
static inline uint8_t mi_bsr32(uint32_t x) {
  // de Bruijn multiplication, see <http://supertech.csail.mit.edu/papers/debruijn.pdf>
  static const uint8_t debruijn[32] = {
     31,  0, 22,  1, 28, 23, 18,  2, 29, 26, 24, 10, 19,  7,  3, 12,
     30, 21, 27, 17, 25,  9,  6, 11, 20, 16,  8,  5, 15,  4, 14, 13,
  };
  x |= x >> 1;
  x |= x >> 2;
  x |= x >> 4;
  x |= x >> 8;
  x |= x >> 16;
  x++;
  return debruijn[(x*0x076be629) >> 27];
}
#endif

/*
// Bit scan reverse: return the index of the highest bit.
uint8_t _mi_bsr(uintptr_t x) {
  if (x == 0) return 0;
  #if MI_INTPTR_SIZE==8
  uint32_t hi = (x >> 32);
  return (hi == 0 ? mi_bsr32((uint32_t)x) : 32 + mi_bsr32(hi));
  #elif MI_INTPTR_SIZE==4
  return mi_bsr32(x);
  #else
  # error "define bsr for non-32 or 64-bit platforms"
  #endif
}
*/


static inline size_t _mi_wsize_from_size(size_t size) {
  return (size + sizeof(uintptr_t) - 1) / sizeof(uintptr_t);
}

// Return the bin for a given field size.
// Returns MI_BIN_HUGE if the size is too large.
// We use `wsize` for the size in "machine word sizes",
// i.e. byte size == `wsize*sizeof(void*)`.
extern inline uint8_t _mi_bin8(size_t size) {
  size_t wsize = _mi_wsize_from_size(size);
  uint8_t bin;
  if (wsize <= 1) {
    bin = 1;
  }
  #if defined(MI_ALIGN4W)
  else if (wsize <= 4) {
    bin = (uint8_t)((wsize+1)&~1); // round to double word sizes
  }
  #elif defined(MI_ALIGN2W)
  else if (wsize <= 8) {
    bin = (uint8_t)((wsize+1)&~1); // round to double word sizes
  }
  #else
  else if (wsize <= 8) {
    bin = (uint8_t)wsize;
  }
  #endif
  else if (wsize > MI_LARGE_WSIZE_MAX) {
    bin = MI_BIN_HUGE;
  }
  else {
    #if defined(MI_ALIGN4W)
    if (wsize <= 16) { wsize = (wsize+3)&~3; } // round to 4x word sizes
    #endif
    wsize--;
    // find the highest bit
    uint8_t b = mi_bsr32((uint32_t)wsize);
    // and use the top 3 bits to determine the bin (~12.5% worst internal fragmentation).
    // - adjust with 3 because we use do not round the first 8 sizes
    //   which each get an exact bin
    bin = ((b << 2) + (uint8_t)((wsize >> (b - 2)) & 0x03)) - 3;
  }
  return bin;
}

extern inline uint8_t _mi_bin4(size_t size) {
  size_t wsize = _mi_wsize_from_size(size);
  uint8_t bin;
  if (wsize <= 1) {
    bin = 1;
  }
  #if defined(MI_ALIGN4W)
  else if (wsize <= 4) {
    bin = (uint8_t)((wsize+1)&~1); // round to double word sizes
  }
  #elif defined(MI_ALIGN2W)
  else if (wsize <= 8) {
    bin = (uint8_t)((wsize+1)&~1); // round to double word sizes
  }
  #else
  else if (wsize <= 8) {
    bin = (uint8_t)wsize;
  }
  #endif
  else if (wsize > MI_LARGE_WSIZE_MAX) {
    bin = MI_BIN_HUGE;
  }
  else {
    uint8_t b = mi_bsr32((uint32_t)wsize);
    bin = ((b << 1) + (uint8_t)((wsize >> (b - 1)) & 0x01)) + 3;
  }
  return bin;
}

size_t _mi_binx4(size_t bsize) {
  if (bsize==0) return 0;
  uint8_t b = mi_bsr32((uint32_t)bsize);
  if (b <= 1) return bsize;
  size_t bin =  ((b << 1) | (bsize >> (b - 1))&0x01);
  return bin;
}

size_t _mi_binx8(size_t bsize) {
  if (bsize<=1) return bsize;
  uint8_t b = mi_bsr32((uint32_t)bsize);
  if (b <= 2) return bsize;
  size_t bin = ((b << 2) | (bsize >> (b - 2))&0x03) - 5;
  return bin;
}

void mi_bins() {
  //printf("  QNULL(1), /* 0 */ \\\n  ");
  size_t last_bin = 0;
  size_t min_bsize = 0;
  size_t last_bsize = 0;
  for (size_t bsize = 1; bsize < 2*1024; bsize++) {
    size_t size = bsize * 64 * 1024;
    size_t bin = _mi_binx8(bsize);
    if (bin != last_bin) {      
      printf("min bsize: %6zd, max bsize: %6zd, bin: %6zd\n", min_bsize, last_bsize, last_bin);
      //printf("QNULL(%6zd), ", wsize);
      //if (last_bin%8 == 0) printf("/* %i */ \\\n  ", last_bin);
      last_bin = bin;
      min_bsize = bsize;
    }
    last_bsize = bsize;
  }
}

=======
>>>>>>> 26695dc5
static void double_free1();
static void double_free2();
static void corrupt_free();
static void block_overflow1();
static void invalid_free();
static void test_aslr(void);
static void test_process_info(void);
static void test_reserved(void);
static void negative_stat(void);
static void alloc_huge(void);


int main() {
  mi_version();
  mi_stats_reset();
  // detect double frees and heap corruption
  // double_free1();
  // double_free2();
  // corrupt_free();
  // block_overflow1();
  // test_aslr();
  // invalid_free();
  // test_reserved();
  // negative_stat();
  alloc_huge();
  
  void* p1 = malloc(78);
  void* p2 = malloc(24);
  free(p1);
  p1 = mi_malloc(8);
  char* s = strdup("hello\n");
  free(p2);
  
  p2 = malloc(16);
  p1 = realloc(p1, 32);
  free(p1);
  free(p2);
  free(s);
  
  /* now test if override worked by allocating/freeing across the api's*/
  //p1 = mi_malloc(32);
  //free(p1);
  //p2 = malloc(32);
  //mi_free(p2);
  mi_collect(true);
  mi_stats_print(NULL);
  // test_process_info();
  return 0;
}

static void invalid_free() {
  free((void*)0xBADBEEF);
  realloc((void*)0xBADBEEF,10);
}

static void block_overflow1() {
  uint8_t* p = (uint8_t*)mi_malloc(17);
  p[18] = 0;
  free(p);
}

// The double free samples come ArcHeap [1] by Insu Yun (issue #161)
// [1]: https://arxiv.org/pdf/1903.00503.pdf

static void double_free1() {
  void* p[256];
  //uintptr_t buf[256];

  p[0] = mi_malloc(622616);
  p[1] = mi_malloc(655362);
  p[2] = mi_malloc(786432);
  mi_free(p[2]);
  // [VULN] Double free
  mi_free(p[2]);
  p[3] = mi_malloc(786456);
  // [BUG] Found overlap
  // p[3]=0x429b2ea2000 (size=917504), p[1]=0x429b2e42000 (size=786432)
  fprintf(stderr, "p3: %p-%p, p1: %p-%p, p2: %p\n", p[3], (uint8_t*)(p[3]) + 786456, p[1], (uint8_t*)(p[1]) + 655362, p[2]);
}

static void double_free2() {
  void* p[256];
  //uintptr_t buf[256];
  // [INFO] Command buffer: 0x327b2000
  // [INFO] Input size: 182
  p[0] = malloc(712352);
  p[1] = malloc(786432);
  free(p[0]);
  // [VULN] Double free
  free(p[0]);
  p[2] = malloc(786440);
  p[3] = malloc(917504);
  p[4] = malloc(786440);
  // [BUG] Found overlap
  // p[4]=0x433f1402000 (size=917504), p[1]=0x433f14c2000 (size=786432)
  fprintf(stderr, "p1: %p-%p, p2: %p-%p\n", p[4], (uint8_t*)(p[4]) + 917504, p[1], (uint8_t*)(p[1]) + 786432);
}


// Try to corrupt the heap through buffer overflow
#define N   256
#define SZ  64

static void corrupt_free() {
  void* p[N];
  // allocate
  for (int i = 0; i < N; i++) {
    p[i] = malloc(SZ);
  }
  // free some
  for (int i = 0; i < N; i += (N/10)) {
    free(p[i]);
    p[i] = NULL;
  }
  // try to corrupt the free list
  for (int i = 0; i < N; i++) {
    if (p[i] != NULL) {
      memset(p[i], 0, SZ+8);
    }
  }
  // allocate more.. trying to trigger an allocation from a corrupted entry
  // this may need many allocations to get there (if at all)
  for (int i = 0; i < 4096; i++) {
    malloc(SZ);
  }
}

static void test_aslr(void) {
  void* p[256];
  p[0] = malloc(378200);
  p[1] = malloc(1134626);
  printf("p1: %p, p2: %p\n", p[0], p[1]);
}

static void test_process_info(void) {
  size_t elapsed = 0;
  size_t user_msecs = 0;
  size_t system_msecs = 0;
  size_t current_rss = 0;
  size_t peak_rss = 0;
  size_t current_commit = 0;
  size_t peak_commit = 0;
  size_t page_faults = 0;  
  for (int i = 0; i < 100000; i++) {
    void* p = calloc(100,10);
    free(p);
  }
  mi_process_info(&elapsed, &user_msecs, &system_msecs, &current_rss, &peak_rss, &current_commit, &peak_commit, &page_faults);
  printf("\n\n*** process info: elapsed %3zd.%03zd s, user: %3zd.%03zd s, rss: %zd b, commit: %zd b\n\n", elapsed/1000, elapsed%1000, user_msecs/1000, user_msecs%1000, peak_rss, peak_commit);
}

static void test_reserved(void) {
#define KiB 1024ULL
#define MiB (KiB*KiB)
#define GiB (MiB*KiB)
  mi_reserve_os_memory(4*GiB, false, true);
  void* p1 = malloc(100);
  void* p2 = malloc(100000);
  void* p3 = malloc(2*GiB);
  void* p4 = malloc(1*GiB + 100000);
  free(p1);
  free(p2);
  free(p3);
  p3 = malloc(1*GiB);
  free(p4);
}



static void negative_stat(void) {
  int* p = mi_malloc(60000);
  mi_stats_print_out(NULL, NULL);
  *p = 100;
  mi_free(p);
  mi_stats_print_out(NULL, NULL);  
}

static void alloc_huge(void) {
  void* p = mi_malloc(67108872);
  mi_free(p);
}


// ----------------------------
// bin size experiments
// ------------------------------

#if 0
#include <stdint.h>
#include <stdbool.h>

#define MI_INTPTR_SIZE 8
#define MI_LARGE_WSIZE_MAX (4*1024*1024 / MI_INTPTR_SIZE)

#define MI_BIN_HUGE 100
//#define MI_ALIGN2W

// Bit scan reverse: return the index of the highest bit.
static inline uint8_t mi_bsr32(uint32_t x);

#if defined(_MSC_VER)
#include <windows.h>
#include <intrin.h>
static inline uint8_t mi_bsr32(uint32_t x) {
  uint32_t idx;
  _BitScanReverse((DWORD*)&idx, x);
  return idx;
}
#elif defined(__GNUC__) || defined(__clang__)
static inline uint8_t mi_bsr32(uint32_t x) {
  return (31 - __builtin_clz(x));
}
#else
static inline uint8_t mi_bsr32(uint32_t x) {
  // de Bruijn multiplication, see <http://supertech.csail.mit.edu/papers/debruijn.pdf>
  static const uint8_t debruijn[32] = {
     31,  0, 22,  1, 28, 23, 18,  2, 29, 26, 24, 10, 19,  7,  3, 12,
     30, 21, 27, 17, 25,  9,  6, 11, 20, 16,  8,  5, 15,  4, 14, 13,
  };
  x |= x >> 1;
  x |= x >> 2;
  x |= x >> 4;
  x |= x >> 8;
  x |= x >> 16;
  x++;
  return debruijn[(x*0x076be629) >> 27];
}
#endif

/*
// Bit scan reverse: return the index of the highest bit.
uint8_t _mi_bsr(uintptr_t x) {
  if (x == 0) return 0;
  #if MI_INTPTR_SIZE==8
  uint32_t hi = (x >> 32);
  return (hi == 0 ? mi_bsr32((uint32_t)x) : 32 + mi_bsr32(hi));
  #elif MI_INTPTR_SIZE==4
  return mi_bsr32(x);
  #else
  # error "define bsr for non-32 or 64-bit platforms"
  #endif
}
*/


static inline size_t _mi_wsize_from_size(size_t size) {
  return (size + sizeof(uintptr_t) - 1) / sizeof(uintptr_t);
}

// Return the bin for a given field size.
// Returns MI_BIN_HUGE if the size is too large.
// We use `wsize` for the size in "machine word sizes",
// i.e. byte size == `wsize*sizeof(void*)`.
extern inline uint8_t _mi_bin8(size_t size) {
  size_t wsize = _mi_wsize_from_size(size);
  uint8_t bin;
  if (wsize <= 1) {
    bin = 1;
  }
#if defined(MI_ALIGN4W)
  else if (wsize <= 4) {
    bin = (uint8_t)((wsize+1)&~1); // round to double word sizes
  }
#elif defined(MI_ALIGN2W)
  else if (wsize <= 8) {
    bin = (uint8_t)((wsize+1)&~1); // round to double word sizes
  }
#else
  else if (wsize <= 8) {
    bin = (uint8_t)wsize;
  }
#endif
  else if (wsize > MI_LARGE_WSIZE_MAX) {
    bin = MI_BIN_HUGE;
  }
  else {
#if defined(MI_ALIGN4W)
    if (wsize <= 16) { wsize = (wsize+3)&~3; } // round to 4x word sizes
#endif
    wsize--;
    // find the highest bit
    uint8_t b = mi_bsr32((uint32_t)wsize);
    // and use the top 3 bits to determine the bin (~12.5% worst internal fragmentation).
    // - adjust with 3 because we use do not round the first 8 sizes
    //   which each get an exact bin
    bin = ((b << 2) + (uint8_t)((wsize >> (b - 2)) & 0x03)) - 3;
  }
  return bin;
}

static inline uint8_t _mi_bin4(size_t size) {
  size_t wsize = _mi_wsize_from_size(size);
  uint8_t bin;
  if (wsize <= 1) {
    bin = 1;
  }
#if defined(MI_ALIGN4W)
  else if (wsize <= 4) {
    bin = (uint8_t)((wsize+1)&~1); // round to double word sizes
  }
#elif defined(MI_ALIGN2W)
  else if (wsize <= 8) {
    bin = (uint8_t)((wsize+1)&~1); // round to double word sizes
  }
#else
  else if (wsize <= 8) {
    bin = (uint8_t)wsize;
  }
#endif
  else if (wsize > MI_LARGE_WSIZE_MAX) {
    bin = MI_BIN_HUGE;
  }
  else {
    uint8_t b = mi_bsr32((uint32_t)wsize);
    bin = ((b << 1) + (uint8_t)((wsize >> (b - 1)) & 0x01)) + 3;
  }
  return bin;
}

static size_t _mi_binx4(size_t bsize) {
  if (bsize==0) return 0;
  uint8_t b = mi_bsr32((uint32_t)bsize);
  if (b <= 1) return bsize;
  size_t bin = ((b << 1) | (bsize >> (b - 1))&0x01);
  return bin;
}

static size_t _mi_binx8(size_t bsize) {
  if (bsize<=1) return bsize;
  uint8_t b = mi_bsr32((uint32_t)bsize);
  if (b <= 2) return bsize;
  size_t bin = ((b << 2) | (bsize >> (b - 2))&0x03) - 5;
  return bin;
}

static void mi_bins(void) {
  //printf("  QNULL(1), /* 0 */ \\\n  ");
  size_t last_bin = 0;
  size_t min_bsize = 0;
  size_t last_bsize = 0;
  for (size_t bsize = 1; bsize < 2*1024; bsize++) {
    size_t size = bsize * 64 * 1024;
    size_t bin = _mi_binx8(bsize);
    if (bin != last_bin) {
      printf("min bsize: %6zd, max bsize: %6zd, bin: %6zd\n", min_bsize, last_bsize, last_bin);
      //printf("QNULL(%6zd), ", wsize);
      //if (last_bin%8 == 0) printf("/* %i */ \\\n  ", last_bin);
      last_bin = bin;
      min_bsize = bsize;
    }
    last_bsize = bsize;
  }
}
#endif<|MERGE_RESOLUTION|>--- conflicted
+++ resolved
@@ -8,175 +8,6 @@
 #include <mimalloc-override.h>  // redefines malloc etc.
 
 
-<<<<<<< HEAD
-#include <stdint.h>
-#include <stdbool.h>
-
-#define MI_INTPTR_SIZE 8
-#define MI_LARGE_WSIZE_MAX (4*1024*1024 / MI_INTPTR_SIZE)
-
-#define MI_BIN_HUGE 100
-//#define MI_ALIGN2W
-
-// Bit scan reverse: return the index of the highest bit.
-static inline uint8_t mi_bsr32(uint32_t x);
-
-#if defined(_MSC_VER)
-#include <windows.h>
-#include <intrin.h>
-static inline uint8_t mi_bsr32(uint32_t x) {
-  uint32_t idx;
-  _BitScanReverse((DWORD*)&idx, x);
-  return idx;
-}
-#elif defined(__GNUC__) || defined(__clang__)
-static inline uint8_t mi_bsr32(uint32_t x) {
-  return (31 - __builtin_clz(x));
-}
-#else
-static inline uint8_t mi_bsr32(uint32_t x) {
-  // de Bruijn multiplication, see <http://supertech.csail.mit.edu/papers/debruijn.pdf>
-  static const uint8_t debruijn[32] = {
-     31,  0, 22,  1, 28, 23, 18,  2, 29, 26, 24, 10, 19,  7,  3, 12,
-     30, 21, 27, 17, 25,  9,  6, 11, 20, 16,  8,  5, 15,  4, 14, 13,
-  };
-  x |= x >> 1;
-  x |= x >> 2;
-  x |= x >> 4;
-  x |= x >> 8;
-  x |= x >> 16;
-  x++;
-  return debruijn[(x*0x076be629) >> 27];
-}
-#endif
-
-/*
-// Bit scan reverse: return the index of the highest bit.
-uint8_t _mi_bsr(uintptr_t x) {
-  if (x == 0) return 0;
-  #if MI_INTPTR_SIZE==8
-  uint32_t hi = (x >> 32);
-  return (hi == 0 ? mi_bsr32((uint32_t)x) : 32 + mi_bsr32(hi));
-  #elif MI_INTPTR_SIZE==4
-  return mi_bsr32(x);
-  #else
-  # error "define bsr for non-32 or 64-bit platforms"
-  #endif
-}
-*/
-
-
-static inline size_t _mi_wsize_from_size(size_t size) {
-  return (size + sizeof(uintptr_t) - 1) / sizeof(uintptr_t);
-}
-
-// Return the bin for a given field size.
-// Returns MI_BIN_HUGE if the size is too large.
-// We use `wsize` for the size in "machine word sizes",
-// i.e. byte size == `wsize*sizeof(void*)`.
-extern inline uint8_t _mi_bin8(size_t size) {
-  size_t wsize = _mi_wsize_from_size(size);
-  uint8_t bin;
-  if (wsize <= 1) {
-    bin = 1;
-  }
-  #if defined(MI_ALIGN4W)
-  else if (wsize <= 4) {
-    bin = (uint8_t)((wsize+1)&~1); // round to double word sizes
-  }
-  #elif defined(MI_ALIGN2W)
-  else if (wsize <= 8) {
-    bin = (uint8_t)((wsize+1)&~1); // round to double word sizes
-  }
-  #else
-  else if (wsize <= 8) {
-    bin = (uint8_t)wsize;
-  }
-  #endif
-  else if (wsize > MI_LARGE_WSIZE_MAX) {
-    bin = MI_BIN_HUGE;
-  }
-  else {
-    #if defined(MI_ALIGN4W)
-    if (wsize <= 16) { wsize = (wsize+3)&~3; } // round to 4x word sizes
-    #endif
-    wsize--;
-    // find the highest bit
-    uint8_t b = mi_bsr32((uint32_t)wsize);
-    // and use the top 3 bits to determine the bin (~12.5% worst internal fragmentation).
-    // - adjust with 3 because we use do not round the first 8 sizes
-    //   which each get an exact bin
-    bin = ((b << 2) + (uint8_t)((wsize >> (b - 2)) & 0x03)) - 3;
-  }
-  return bin;
-}
-
-extern inline uint8_t _mi_bin4(size_t size) {
-  size_t wsize = _mi_wsize_from_size(size);
-  uint8_t bin;
-  if (wsize <= 1) {
-    bin = 1;
-  }
-  #if defined(MI_ALIGN4W)
-  else if (wsize <= 4) {
-    bin = (uint8_t)((wsize+1)&~1); // round to double word sizes
-  }
-  #elif defined(MI_ALIGN2W)
-  else if (wsize <= 8) {
-    bin = (uint8_t)((wsize+1)&~1); // round to double word sizes
-  }
-  #else
-  else if (wsize <= 8) {
-    bin = (uint8_t)wsize;
-  }
-  #endif
-  else if (wsize > MI_LARGE_WSIZE_MAX) {
-    bin = MI_BIN_HUGE;
-  }
-  else {
-    uint8_t b = mi_bsr32((uint32_t)wsize);
-    bin = ((b << 1) + (uint8_t)((wsize >> (b - 1)) & 0x01)) + 3;
-  }
-  return bin;
-}
-
-size_t _mi_binx4(size_t bsize) {
-  if (bsize==0) return 0;
-  uint8_t b = mi_bsr32((uint32_t)bsize);
-  if (b <= 1) return bsize;
-  size_t bin =  ((b << 1) | (bsize >> (b - 1))&0x01);
-  return bin;
-}
-
-size_t _mi_binx8(size_t bsize) {
-  if (bsize<=1) return bsize;
-  uint8_t b = mi_bsr32((uint32_t)bsize);
-  if (b <= 2) return bsize;
-  size_t bin = ((b << 2) | (bsize >> (b - 2))&0x03) - 5;
-  return bin;
-}
-
-void mi_bins() {
-  //printf("  QNULL(1), /* 0 */ \\\n  ");
-  size_t last_bin = 0;
-  size_t min_bsize = 0;
-  size_t last_bsize = 0;
-  for (size_t bsize = 1; bsize < 2*1024; bsize++) {
-    size_t size = bsize * 64 * 1024;
-    size_t bin = _mi_binx8(bsize);
-    if (bin != last_bin) {      
-      printf("min bsize: %6zd, max bsize: %6zd, bin: %6zd\n", min_bsize, last_bsize, last_bin);
-      //printf("QNULL(%6zd), ", wsize);
-      //if (last_bin%8 == 0) printf("/* %i */ \\\n  ", last_bin);
-      last_bin = bin;
-      min_bsize = bsize;
-    }
-    last_bsize = bsize;
-  }
-}
-
-=======
->>>>>>> 26695dc5
 static void double_free1();
 static void double_free2();
 static void corrupt_free();
@@ -187,7 +18,6 @@
 static void test_reserved(void);
 static void negative_stat(void);
 static void alloc_huge(void);
-
 
 int main() {
   mi_version();
