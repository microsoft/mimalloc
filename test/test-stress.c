/* ----------------------------------------------------------------------------
Copyright (c) 2018-2020 Microsoft Research, Daan Leijen
This is free software; you can redistribute it and/or modify it under the
terms of the MIT license.
-----------------------------------------------------------------------------*/

/* This is a stress test for the allocator, using multiple threads and
   transferring objects between threads. It tries to reflect real-world workloads:
   - allocation size is distributed linearly in powers of two
   - with some fraction extra large (and some very large)
   - the allocations are initialized and read again at free
   - pointers transfer between threads
   - threads are terminated and recreated with some objects surviving in between
   - uses deterministic "randomness", but execution can still depend on
     (random) thread scheduling. Do not use this test as a benchmark!
*/

#include <stdio.h>
#include <stdlib.h>
#include <stdint.h>
#include <stdbool.h>
#include <string.h>
#include <assert.h>

// #define MI_GUARDED
// #define USE_STD_MALLOC

// > mimalloc-test-stress [THREADS] [SCALE] [ITER]
//
// argument defaults
#if defined(MI_TSAN)          // with thread-sanitizer reduce the threads to test within the azure pipeline limits
static int THREADS = 8;
static int SCALE   = 25;
static int ITER    = 400;
#elif defined(MI_UBSAN)       // with undefined behavious sanitizer reduce parameters to stay within the azure pipeline limits
static int THREADS = 8;
static int SCALE   = 25;
static int ITER    = 20;
#elif defined(MI_GUARDED)     // with debug guard pages reduce parameters to stay within the azure pipeline limits
static int THREADS = 8;
static int SCALE   = 10;
static int ITER    = 10;
#elif 0
static int THREADS = 4;
static int SCALE   = 10;
static int ITER    = 20;
#define ALLOW_LARGE false
#elif 0
static int THREADS = 32;
static int SCALE   = 50;
static int ITER    = 50;
#define ALLOW_LARGE false
#elif 0
static int THREADS = 64;
static int SCALE = 400;
static int ITER = 10;
#define ALLOW_LARGE true
#else
static int THREADS = 32;      // more repeatable if THREADS <= #processors
static int SCALE   = 25;      // scaling factor
static int ITER    = 50;      // N full iterations destructing and re-creating all threads
#endif  



#define STRESS                // undefine for leak test

#ifndef ALLOW_LARGE
#define ALLOW_LARGE  true
#endif

static bool   allow_large_objects = ALLOW_LARGE;    // allow very large objects? (set to `true` if SCALE>100)

static size_t use_one_size = 0;               // use single object size of `N * sizeof(uintptr_t)`?

static bool   main_participates = false;       // main thread participates as a worker too

#ifdef USE_STD_MALLOC
#define custom_calloc(n,s)    calloc(n,s)
#define custom_realloc(p,s)   realloc(p,s)
#define custom_free(p)        free(p)
#else
#include <mimalloc.h>
#define custom_calloc(n,s)    mi_calloc(n,s)
#define custom_realloc(p,s)   mi_realloc(p,s)
#define custom_free(p)        mi_free(p)
#ifndef NDEBUG
#define xHEAP_WALK             // walk the heap objects?
#endif
#endif

// transfer pointer between threads
#define TRANSFERS     (1000)
static volatile void* transfer[TRANSFERS];


#if (UINTPTR_MAX != UINT32_MAX)
const uintptr_t cookie = 0xbf58476d1ce4e5b9UL;
#else
const uintptr_t cookie = 0x1ce4e5b9UL;
#endif

static void* atomic_exchange_ptr(volatile void** p, void* newval);

typedef uintptr_t* random_t;

static uintptr_t pick(random_t r) {
  uintptr_t x = *r;
#if (UINTPTR_MAX > UINT32_MAX)
  // by Sebastiano Vigna, see: <http://xoshiro.di.unimi.it/splitmix64.c>
  x ^= x >> 30;
  x *= 0xbf58476d1ce4e5b9UL;
  x ^= x >> 27;
  x *= 0x94d049bb133111ebUL;
  x ^= x >> 31;
#else
  // by Chris Wellons, see: <https://nullprogram.com/blog/2018/07/31/>
  x ^= x >> 16;
  x *= 0x7feb352dUL;
  x ^= x >> 15;
  x *= 0x846ca68bUL;
  x ^= x >> 16;
#endif
  *r = x;
  return x;
}

static bool chance(size_t perc, random_t r) {
  return (pick(r) % 100 <= perc);
}

static void* alloc_items(size_t items, random_t r) {
  if (chance(1, r)) {
    if (chance(1, r) && allow_large_objects) items *= 10000;       // 0.01% giant
    else if (chance(10, r) && allow_large_objects) items *= 1000;  // 0.1% huge
    else items *= 100;                                             // 1% large objects;
  }
  if (items == 40) items++;              // pthreads uses that size for stack increases
  if (use_one_size > 0) items = (use_one_size / sizeof(uintptr_t));
  if (items==0) items = 1;
  uintptr_t* p = (uintptr_t*)custom_calloc(items,sizeof(uintptr_t));
  if (p != NULL) {
    for (uintptr_t i = 0; i < items; i++) {
      assert(p[i] == 0);
      p[i] = (items - i) ^ cookie;
    }
  }
  return p;
}

static void free_items(void* p) {
  if (p != NULL) {
    uintptr_t* q = (uintptr_t*)p;
    uintptr_t items = (q[0] ^ cookie);
    for (uintptr_t i = 0; i < items; i++) {
      if ((q[i] ^ cookie) != items - i) {
        fprintf(stderr, "memory corruption at block %p at %zu\n", p, i);
        abort();
      }
    }
  }
  custom_free(p);
}

#ifdef HEAP_WALK
static bool visit_blocks(const mi_heap_t* heap, const mi_heap_area_t* area, void* block, size_t block_size, void* arg) {
  (void)(heap); (void)(area);
  size_t* total = (size_t*)arg;
  if (block != NULL) {
    *total += block_size;
  }
  return true;
}
#endif

static void stress(intptr_t tid) {
  //bench_start_thread();
  uintptr_t r = ((tid + 1) * 43); // rand();
  const size_t max_item_shift = 5; // 128
  const size_t max_item_retained_shift = max_item_shift + 2;
  size_t allocs = 100 * ((size_t)SCALE) * (tid % 8 + 1); // some threads do more
  size_t retain = allocs / 2;
  void** data = NULL;
  size_t data_size = 0;
  size_t data_top = 0;
  void** retained = (void**)custom_calloc(retain,sizeof(void*));
  size_t retain_top = 0;

  while (allocs > 0 || retain > 0) {
    if (retain == 0 || (chance(50, &r) && allocs > 0)) {
      // 50%+ alloc
      allocs--;
      if (data_top >= data_size) {
        data_size += 100000;
        data = (void**)custom_realloc(data, data_size * sizeof(void*));
      }
      data[data_top++] = alloc_items(1ULL << (pick(&r) % max_item_shift), &r);
    }
    else {
      // 25% retain
      retained[retain_top++] = alloc_items( 1ULL << (pick(&r) % max_item_retained_shift), &r);
      retain--;
    }
    if (chance(66, &r) && data_top > 0) {
      // 66% free previous alloc
      size_t idx = pick(&r) % data_top;
      free_items(data[idx]);
      data[idx] = NULL;
    }
    if (chance(25, &r) && data_top > 0) {
      // 25% exchange a local pointer with the (shared) transfer buffer.
      size_t data_idx = pick(&r) % data_top;
      size_t transfer_idx = pick(&r) % TRANSFERS;
      void* p = data[data_idx];
      void* q = atomic_exchange_ptr(&transfer[transfer_idx], p);
      data[data_idx] = q;
    }
  }

  #ifdef HEAP_WALK
  // walk the heap
  size_t total = 0;
  mi_heap_visit_blocks(mi_heap_get_default(), true, visit_blocks, &total);
  #endif

  // free everything that is left
  for (size_t i = 0; i < retain_top; i++) {
    free_items(retained[i]);
  }
  for (size_t i = 0; i < data_top; i++) {
    free_items(data[i]);
  }
  custom_free(retained);
  custom_free(data);
  //bench_end_thread();
}

static void run_os_threads(size_t nthreads, void (*entry)(intptr_t tid));

static void test_stress(void) {
  uintptr_t r = rand();
  for (int n = 0; n < ITER; n++) {
    run_os_threads(THREADS, &stress);
    #if !defined(NDEBUG) && !defined(USE_STD_MALLOC)
    // switch between arena and OS allocation for testing
    // mi_option_set_enabled(mi_option_disallow_arena_alloc, (n%2)==1);
    #endif
    #ifdef HEAP_WALK
    size_t total = 0;
    mi_abandoned_visit_blocks(mi_subproc_main(), -1, true, visit_blocks, &total);
    #endif
    for (int i = 0; i < TRANSFERS; i++) {
      if (chance(50, &r) || n + 1 == ITER) { // free all on last run, otherwise free half of the transfers
        void* p = atomic_exchange_ptr(&transfer[i], NULL);
        free_items(p);
      }
    }
    #ifndef NDEBUG
    //mi_collect(false);
    //mi_debug_show_arenas();
    #endif
    #if !defined(NDEBUG) || defined(MI_TSAN)
    if ((n + 1) % 10 == 0) { 
      printf("- iterations left: %3d\n", ITER - (n + 1)); 
      mi_debug_show_arenas(true, false, false);
      //mi_collect(true);
      //mi_debug_show_arenas(true, false, false);
    }
    #endif
  }
  // clean up
  for (int i = 0; i < TRANSFERS; i++) {
    void* p = atomic_exchange_ptr(&transfer[i], NULL);
    if (p != NULL) {
      free_items(p);
    }
  }
} 

#ifndef STRESS
static void leak(intptr_t tid) {
  uintptr_t r = rand();
  void* p = alloc_items(1 /*pick(&r)%128*/, &r);
  if (chance(50, &r)) {
    intptr_t i = (pick(&r) % TRANSFERS);
    void* q = atomic_exchange_ptr(&transfer[i], p);
    free_items(q);
  }
}

static void test_leak(void) {
  for (int n = 0; n < ITER; n++) {
    run_os_threads(THREADS, &leak);
    mi_collect(false);
#ifndef NDEBUG
    if ((n + 1) % 10 == 0) { printf("- iterations left: %3d\n", ITER - (n + 1)); }
#endif
  }
}
#endif

int main(int argc, char** argv) {
  #ifdef HEAP_WALK
    mi_option_enable(mi_option_visit_abandoned);
  #endif
  #if !defined(NDEBUG) && !defined(USE_STD_MALLOC)
    // mi_option_set(mi_option_arena_reserve, 32 * 1024 /* in kib = 32MiB */);
    mi_option_set(mi_option_purge_delay,10);
  #endif
  #if defined(NDEBUG) && !defined(USE_STD_MALLOC)
    // mi_option_set(mi_option_purge_delay,-1);
  #endif
  #ifndef USE_STD_MALLOC
    mi_stats_reset();
  #endif

  // > mimalloc-test-stress [THREADS] [SCALE] [ITER]
  if (argc >= 2) {
    char* end;
    long n = strtol(argv[1], &end, 10);
    if (n > 0) THREADS = n;
  }
  if (argc >= 3) {
    char* end;
    long n = (strtol(argv[2], &end, 10));
    if (n > 0) SCALE = n;
  }
  if (argc >= 4) {
    char* end;
    long n = (strtol(argv[3], &end, 10));
    if (n > 0) ITER = n;
  }
  if (SCALE > 100) {
    allow_large_objects = true;
  }
  printf("Using %d threads with a %d%% load-per-thread and %d iterations %s\n", THREADS, SCALE, ITER, (allow_large_objects ? "(allow large objects)" : ""));
  //mi_reserve_os_memory(1024*1024*1024ULL, false, true);
  //int res = mi_reserve_huge_os_pages(4,1);
  //printf("(reserve huge: %i\n)", res);

  //bench_start_program();

  // Run ITER full iterations where half the objects in the transfer buffer survive to the next round.
  srand(0x7feb352d);
  // mi_stats_reset();
#ifdef STRESS
    test_stress();
#else
    test_leak();
#endif

#ifndef USE_STD_MALLOC
  #ifndef NDEBUG
  //mi_debug_show_arenas(true, true, false);
  mi_debug_show_arenas(true, false, false);
  mi_collect(true);
  mi_debug_show_arenas(true,false,false);
  #else
<<<<<<< HEAD
  // mi_collect(false);
  // mi_debug_show_arenas(true,false,false);
  // mi_stats_print(NULL);
=======
  //mi_collect(true);
  mi_debug_show_arenas(true,false,false);
  mi_stats_print(NULL);
>>>>>>> adfeb1f6
  #endif
#else
  mi_stats_print(NULL);  // so we see rss/commit/elapsed
#endif
  //mi_stats_print(NULL);
  //bench_end_program();
  return 0;
}


static void (*thread_entry_fun)(intptr_t) = &stress;

#ifdef _WIN32

#include <windows.h>

static DWORD WINAPI thread_entry(LPVOID param) {
  thread_entry_fun((intptr_t)param);
  return 0;
}

static void run_os_threads(size_t nthreads, void (*fun)(intptr_t)) {
  thread_entry_fun = fun;
  DWORD* tids = (DWORD*)custom_calloc(nthreads,sizeof(DWORD));
  HANDLE* thandles = (HANDLE*)custom_calloc(nthreads,sizeof(HANDLE));
  thandles[0] = GetCurrentThread(); // avoid lint warning
  const size_t start = (main_participates ? 1 : 0);
  for (size_t i = start; i < nthreads; i++) {
    thandles[i] = CreateThread(0, 8*1024L, &thread_entry, (void*)(i), 0, &tids[i]);
  }
  if (main_participates) fun(0); // run the main thread as well
  for (size_t i = start; i < nthreads; i++) {
    WaitForSingleObject(thandles[i], INFINITE);
  }
  for (size_t i = start; i < nthreads; i++) {
    CloseHandle(thandles[i]);
  }
  custom_free(tids);
  custom_free(thandles);
}

static void* atomic_exchange_ptr(volatile void** p, void* newval) {
#if (INTPTR_MAX == INT32_MAX)
  return (void*)InterlockedExchange((volatile LONG*)p, (LONG)newval);
#else
  return (void*)InterlockedExchange64((volatile LONG64*)p, (LONG64)newval);
#endif
}
#else

#include <pthread.h>

static void* thread_entry(void* param) {
  thread_entry_fun((uintptr_t)param);
  return NULL;
}

static void run_os_threads(size_t nthreads, void (*fun)(intptr_t)) {
  thread_entry_fun = fun;
  pthread_t* threads = (pthread_t*)custom_calloc(nthreads,sizeof(pthread_t));
  memset(threads, 0, sizeof(pthread_t) * nthreads);
  const size_t start = (main_participates ? 1 : 0);
  //pthread_setconcurrency(nthreads);
  for (size_t i = start; i < nthreads; i++) {
    pthread_create(&threads[i], NULL, &thread_entry, (void*)i);
  }
  if (main_participates) fun(0); // run the main thread as well
  for (size_t i = start; i < nthreads; i++) {
    pthread_join(threads[i], NULL);
  }
  custom_free(threads);
}

#ifdef __cplusplus
#include <atomic>
static void* atomic_exchange_ptr(volatile void** p, void* newval) {
  return std::atomic_exchange((volatile std::atomic<void*>*)p, newval);
}
#else
#include <stdatomic.h>
static void* atomic_exchange_ptr(volatile void** p, void* newval) {
  return atomic_exchange((volatile _Atomic(void*)*)p, newval);
}
#endif

#endif<|MERGE_RESOLUTION|>--- conflicted
+++ resolved
@@ -356,15 +356,9 @@
   mi_collect(true);
   mi_debug_show_arenas(true,false,false);
   #else
-<<<<<<< HEAD
   // mi_collect(false);
-  // mi_debug_show_arenas(true,false,false);
-  // mi_stats_print(NULL);
-=======
-  //mi_collect(true);
   mi_debug_show_arenas(true,false,false);
   mi_stats_print(NULL);
->>>>>>> adfeb1f6
   #endif
 #else
   mi_stats_print(NULL);  // so we see rss/commit/elapsed
