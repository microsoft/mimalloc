/* ----------------------------------------------------------------------------
Copyright (c) 2018-2020 Microsoft Research, Daan Leijen
This is free software; you can redistribute it and/or modify it under the
terms of the MIT license.
-----------------------------------------------------------------------------*/

/* This is a stress test for the allocator, using multiple threads and
   transferring objects between threads. It tries to reflect real-world workloads:
   - allocation size is distributed linearly in powers of two
   - with some fraction extra large (and some very large)
   - the allocations are initialized and read again at free
   - pointers transfer between threads
   - threads are terminated and recreated with some objects surviving in between
   - uses deterministic "randomness", but execution can still depend on
     (random) thread scheduling. Do not use this test as a benchmark!
*/

#include <stdio.h>
#include <stdlib.h>
#include <stdint.h>
#include <stdbool.h>
#include <string.h>
#include <assert.h>

// #define MI_GUARDED
#define USE_STD_MALLOC

// > mimalloc-test-stress [THREADS] [SCALE] [ITER]
//
// argument defaults
#if defined(MI_TSAN)          // with thread-sanitizer reduce the threads to test within the azure pipeline limits
static int THREADS = 8;
static int SCALE   = 25;
static int ITER    = 400;
#elif defined(MI_UBSAN)       // with undefined behavious sanitizer reduce parameters to stay within the azure pipeline limits
static int THREADS = 8;
static int SCALE   = 25;
static int ITER    = 20;
#elif defined(MI_GUARDED)     // with debug guard pages reduce parameters to stay within the azure pipeline limits
static int THREADS = 8;
static int SCALE   = 10;
static int ITER    = 10;
#else
static int THREADS = 32;      // more repeatable if THREADS <= #processors
static int SCALE   = 50;      // scaling factor
static int ITER    = 50;      // N full iterations destructing and re-creating all threads
#endif



#define STRESS                // undefine for leak test

static bool   allow_large_objects = false;     // allow very large objects? (set to `true` if SCALE>100)
static size_t use_one_size = 0;               // use single object size of `N * sizeof(uintptr_t)`?

static bool   main_participates = false;       // main thread participates as a worker too

#ifdef USE_STD_MALLOC
#define custom_calloc(n,s)    calloc(n,s)
#define custom_realloc(p,s)   realloc(p,s)
#define custom_free(p)        free(p)
#else
#include <mimalloc.h>
#define custom_calloc(n,s)    mi_calloc(n,s)
#define custom_realloc(p,s)   mi_realloc(p,s)
#define custom_free(p)        mi_free(p)
#ifndef NDEBUG
#define HEAP_WALK             // walk the heap objects?
#endif
#endif

// transfer pointer between threads
#define TRANSFERS     (1000)
static volatile void* transfer[TRANSFERS];


#if (UINTPTR_MAX != UINT32_MAX)
const uintptr_t cookie = 0xbf58476d1ce4e5b9UL;
#else
const uintptr_t cookie = 0x1ce4e5b9UL;
#endif

static void* atomic_exchange_ptr(volatile void** p, void* newval);

typedef uintptr_t* random_t;

static uintptr_t pick(random_t r) {
  uintptr_t x = *r;
#if (UINTPTR_MAX > UINT32_MAX)
  // by Sebastiano Vigna, see: <http://xoshiro.di.unimi.it/splitmix64.c>
  x ^= x >> 30;
  x *= 0xbf58476d1ce4e5b9UL;
  x ^= x >> 27;
  x *= 0x94d049bb133111ebUL;
  x ^= x >> 31;
#else
  // by Chris Wellons, see: <https://nullprogram.com/blog/2018/07/31/>
  x ^= x >> 16;
  x *= 0x7feb352dUL;
  x ^= x >> 15;
  x *= 0x846ca68bUL;
  x ^= x >> 16;
#endif
  *r = x;
  return x;
}

static bool chance(size_t perc, random_t r) {
  return (pick(r) % 100 <= perc);
}

static void* alloc_items(size_t items, random_t r) {
  if (chance(1, r)) {
    if (chance(1, r) && allow_large_objects) items *= 10000;       // 0.01% giant
    else if (chance(10, r) && allow_large_objects) items *= 1000;  // 0.1% huge
    else items *= 100;                                             // 1% large objects;
  }
  if (items == 40) items++;              // pthreads uses that size for stack increases
  if (use_one_size > 0) items = (use_one_size / sizeof(uintptr_t));
  if (items==0) items = 1;
  uintptr_t* p = (uintptr_t*)custom_calloc(items,sizeof(uintptr_t));
  if (p != NULL) {
    for (uintptr_t i = 0; i < items; i++) {
      assert(p[i] == 0);
      p[i] = (items - i) ^ cookie;
    }
  }
  return p;
}

static void free_items(void* p) {
  if (p != NULL) {
    uintptr_t* q = (uintptr_t*)p;
    uintptr_t items = (q[0] ^ cookie);
    for (uintptr_t i = 0; i < items; i++) {
      if ((q[i] ^ cookie) != items - i) {
        fprintf(stderr, "memory corruption at block %p at %zu\n", p, i);
        abort();
      }
    }
  }
  custom_free(p);
}

#ifdef HEAP_WALK
static bool visit_blocks(const mi_heap_t* heap, const mi_heap_area_t* area, void* block, size_t block_size, void* arg) {
  (void)(heap); (void)(area);
  size_t* total = (size_t*)arg;
  if (block != NULL) {
    *total += block_size;
  }
  return true;
}
#endif

static void stress(intptr_t tid) {
  //bench_start_thread();
  uintptr_t r = ((tid + 1) * 43); // rand();
  const size_t max_item_shift = 5; // 128
  const size_t max_item_retained_shift = max_item_shift + 2;
  size_t allocs = 100 * ((size_t)SCALE) * (tid % 8 + 1); // some threads do more
  size_t retain = allocs / 2;
  void** data = NULL;
  size_t data_size = 0;
  size_t data_top = 0;
  void** retained = (void**)custom_calloc(retain,sizeof(void*));
  size_t retain_top = 0;

  while (allocs > 0 || retain > 0) {
    if (retain == 0 || (chance(50, &r) && allocs > 0)) {
      // 50%+ alloc
      allocs--;
      if (data_top >= data_size) {
        data_size += 100000;
        data = (void**)custom_realloc(data, data_size * sizeof(void*));
      }
      data[data_top++] = alloc_items(1ULL << (pick(&r) % max_item_shift), &r);
    }
    else {
      // 25% retain
      retained[retain_top++] = alloc_items( 1ULL << (pick(&r) % max_item_retained_shift), &r);
      retain--;
    }
    if (chance(66, &r) && data_top > 0) {
      // 66% free previous alloc
      size_t idx = pick(&r) % data_top;
      free_items(data[idx]);
      data[idx] = NULL;
    }
    if (chance(25, &r) && data_top > 0) {
      // 25% exchange a local pointer with the (shared) transfer buffer.
      size_t data_idx = pick(&r) % data_top;
      size_t transfer_idx = pick(&r) % TRANSFERS;
      void* p = data[data_idx];
      void* q = atomic_exchange_ptr(&transfer[transfer_idx], p);
      data[data_idx] = q;
    }
  }

  #ifdef HEAP_WALK
  // walk the heap
  size_t total = 0;
  mi_heap_visit_blocks(mi_heap_get_default(), true, visit_blocks, &total);
  #endif

  // free everything that is left
  for (size_t i = 0; i < retain_top; i++) {
    free_items(retained[i]);
  }
  for (size_t i = 0; i < data_top; i++) {
    free_items(data[i]);
  }
  custom_free(retained);
  custom_free(data);
  //bench_end_thread();
}

static void run_os_threads(size_t nthreads, void (*entry)(intptr_t tid));

static void test_stress(void) {
  uintptr_t r = rand();
  for (int n = 0; n < ITER; n++) {
    run_os_threads(THREADS, &stress);
    #if !defined(NDEBUG) && !defined(USE_STD_MALLOC)
    // switch between arena and OS allocation for testing
    mi_option_set_enabled(mi_option_disallow_arena_alloc, (n%2)==1);
    #endif
    #ifdef HEAP_WALK
    size_t total = 0;
    mi_abandoned_visit_blocks(mi_subproc_main(), -1, true, visit_blocks, &total);
    #endif
    for (int i = 0; i < TRANSFERS; i++) {
      if (chance(50, &r) || n + 1 == ITER) { // free all on last run, otherwise free half of the transfers
        void* p = atomic_exchange_ptr(&transfer[i], NULL);
        free_items(p);
      }
    }
    #ifndef NDEBUG
    //mi_collect(false);
    //mi_debug_show_arenas();
    #endif
    #if !defined(NDEBUG) || defined(MI_TSAN)
    if ((n + 1) % 10 == 0) { printf("- iterations left: %3d\n", ITER - (n + 1)); }
    #endif
  }
}

#ifndef STRESS
static void leak(intptr_t tid) {
  uintptr_t r = rand();
  void* p = alloc_items(1 /*pick(&r)%128*/, &r);
  if (chance(50, &r)) {
    intptr_t i = (pick(&r) % TRANSFERS);
    void* q = atomic_exchange_ptr(&transfer[i], p);
    free_items(q);
  }
}

static void test_leak(void) {
  for (int n = 0; n < ITER; n++) {
    run_os_threads(THREADS, &leak);
    mi_collect(false);
#ifndef NDEBUG
    if ((n + 1) % 10 == 0) { printf("- iterations left: %3d\n", ITER - (n + 1)); }
#endif
  }
}
#endif

int main(int argc, char** argv) {
  #ifdef HEAP_WALK
    mi_option_enable(mi_option_visit_abandoned);
  #endif
  #if !defined(NDEBUG) && !defined(USE_STD_MALLOC)
    mi_option_set(mi_option_arena_reserve, 32 * 1024 /* in kib = 32MiB */);
  #endif
  #ifndef USE_STD_MALLOC
    mi_stats_reset();
  #endif

  // > mimalloc-test-stress [THREADS] [SCALE] [ITER]
  if (argc >= 2) {
    char* end;
    long n = strtol(argv[1], &end, 10);
    if (n > 0) THREADS = n;
  }
  if (argc >= 3) {
    char* end;
    long n = (strtol(argv[2], &end, 10));
    if (n > 0) SCALE = n;
  }
  if (argc >= 4) {
    char* end;
    long n = (strtol(argv[3], &end, 10));
    if (n > 0) ITER = n;
  }
  if (SCALE > 100) {
    allow_large_objects = true;
  }
  printf("Using %d threads with a %d%% load-per-thread and %d iterations %s\n", THREADS, SCALE, ITER, (allow_large_objects ? "(allow large objects)" : ""));
  //mi_reserve_os_memory(1024*1024*1024ULL, false, true);
  //int res = mi_reserve_huge_os_pages(4,1);
  //printf("(reserve huge: %i\n)", res);

  //bench_start_program();

  // Run ITER full iterations where half the objects in the transfer buffer survive to the next round.
  srand(0x7feb352d);
  
  //mi_reserve_os_memory(512ULL << 20, true, true);

#if !defined(NDEBUG) && !defined(USE_STD_MALLOC)
  mi_stats_reset();
#endif

#ifdef STRESS
  test_stress();
#else
  test_leak();
#endif

#ifndef USE_STD_MALLOC
  #ifndef NDEBUG
  mi_debug_show_arenas(true,true,true);
  mi_collect(true);
  #endif  
#endif
<<<<<<< HEAD
  mi_stats_print(NULL);
=======
  //mi_stats_print(NULL);
>>>>>>> ac52b696
  //bench_end_program();
  return 0;
}


static void (*thread_entry_fun)(intptr_t) = &stress;

#ifdef _WIN32

#include <windows.h>

static DWORD WINAPI thread_entry(LPVOID param) {
  thread_entry_fun((intptr_t)param);
  return 0;
}

static void run_os_threads(size_t nthreads, void (*fun)(intptr_t)) {
  thread_entry_fun = fun;
  DWORD* tids = (DWORD*)custom_calloc(nthreads,sizeof(DWORD));
  HANDLE* thandles = (HANDLE*)custom_calloc(nthreads,sizeof(HANDLE));
  const size_t start = (main_participates ? 1 : 0);
  for (size_t i = start; i < nthreads; i++) {
    thandles[i] = CreateThread(0, 8*1024, &thread_entry, (void*)(i), 0, &tids[i]);
  }
  if (main_participates) fun(0); // run the main thread as well
  for (size_t i = start; i < nthreads; i++) {
    WaitForSingleObject(thandles[i], INFINITE);
  }
  for (size_t i = start; i < nthreads; i++) {
    CloseHandle(thandles[i]);
  }
  custom_free(tids);
  custom_free(thandles);
}

static void* atomic_exchange_ptr(volatile void** p, void* newval) {
#if (INTPTR_MAX == INT32_MAX)
  return (void*)InterlockedExchange((volatile LONG*)p, (LONG)newval);
#else
  return (void*)InterlockedExchange64((volatile LONG64*)p, (LONG64)newval);
#endif
}
#else

#include <pthread.h>

static void* thread_entry(void* param) {
  thread_entry_fun((uintptr_t)param);
  return NULL;
}

static void run_os_threads(size_t nthreads, void (*fun)(intptr_t)) {
  thread_entry_fun = fun;
  pthread_t* threads = (pthread_t*)custom_calloc(nthreads,sizeof(pthread_t));
  memset(threads, 0, sizeof(pthread_t) * nthreads);
  const size_t start = (main_participates ? 1 : 0);
  //pthread_setconcurrency(nthreads);
  for (size_t i = start; i < nthreads; i++) {
    pthread_create(&threads[i], NULL, &thread_entry, (void*)i);
  }
  if (main_participates) fun(0); // run the main thread as well
  for (size_t i = start; i < nthreads; i++) {
    pthread_join(threads[i], NULL);
  }
  custom_free(threads);
}

#ifdef __cplusplus
#include <atomic>
static void* atomic_exchange_ptr(volatile void** p, void* newval) {
  return std::atomic_exchange((volatile std::atomic<void*>*)p, newval);
}
#else
#include <stdatomic.h>
static void* atomic_exchange_ptr(volatile void** p, void* newval) {
  return atomic_exchange((volatile _Atomic(void*)*)p, newval);
}
#endif

#endif<|MERGE_RESOLUTION|>--- conflicted
+++ resolved
@@ -23,7 +23,7 @@
 #include <assert.h>
 
 // #define MI_GUARDED
-#define USE_STD_MALLOC
+// #define USE_STD_MALLOC
 
 // > mimalloc-test-stress [THREADS] [SCALE] [ITER]
 //
@@ -325,11 +325,8 @@
   mi_collect(true);
   #endif  
 #endif
-<<<<<<< HEAD
   mi_stats_print(NULL);
-=======
   //mi_stats_print(NULL);
->>>>>>> ac52b696
   //bench_end_program();
   return 0;
 }
