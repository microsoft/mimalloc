--- conflicted
+++ resolved
@@ -65,16 +65,12 @@
 
 #define STRESS                // undefine for leak test
 
-<<<<<<< HEAD
 #ifndef ALLOW_LARGE
 #define ALLOW_LARGE  true
 #endif
 
 static bool   allow_large_objects = ALLOW_LARGE;    // allow very large objects? (set to `true` if SCALE>100)
 
-=======
-static bool   allow_large_objects = false;     // allow very large objects? (set to `true` if SCALE>100)
->>>>>>> c8607a8d
 static size_t use_one_size = 0;               // use single object size of `N * sizeof(uintptr_t)`?
 
 static bool   main_participates = false;       // main thread participates as a worker too
