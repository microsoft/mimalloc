--- conflicted
+++ resolved
@@ -57,7 +57,7 @@
 static int THREADS = 32;      // more repeatable if THREADS <= #processors
 static int SCALE   = 50;      // scaling factor
 static int ITER    = 50;      // N full iterations destructing and re-creating all threads
-#endif  
+#endif
 
 
 
@@ -259,8 +259,8 @@
     //mi_debug_show_arenas(true);
     #endif
     #if !defined(NDEBUG) || defined(MI_TSAN)
-    if ((n + 1) % 10 == 0) { 
-      printf("- iterations left: %3d\n", ITER - (n + 1)); 
+    if ((n + 1) % 10 == 0) {
+      printf("- iterations left: %3d\n", ITER - (n + 1));
       mi_debug_show_arenas(true);
       //mi_collect(true);
       //mi_debug_show_arenas(true);
@@ -274,7 +274,7 @@
       free_items(p);
     }
   }
-} 
+}
 
 #ifndef STRESS
 static void leak(intptr_t tid) {
@@ -347,23 +347,9 @@
 
 #ifndef USE_STD_MALLOC
   #ifndef NDEBUG
-<<<<<<< HEAD
-  //mi_debug_show_arenas(true);
-  mi_debug_show_arenas(true);
-  //mi_collect(true);
-  //mi_debug_show_arenas(true);
-  #else
-  //mi_collect(true);
-  mi_debug_show_arenas(true);
-  mi_stats_print(NULL);
-  #endif
-#else
-  mi_stats_print(NULL);  // so we see rss/commit/elapsed
-=======
   mi_debug_show_arenas(true);
   mi_collect(true);
-  #endif  
->>>>>>> 47b5f48b
+  #endif
 #endif
   mi_stats_print(NULL);
   //bench_end_program();
