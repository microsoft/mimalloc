--- conflicted
+++ resolved
@@ -353,12 +353,7 @@
   #ifndef NDEBUG
   mi_debug_show_arenas();
   mi_collect(true);
-<<<<<<< HEAD
-  #endif
-#endif
-=======
-  #endif  
->>>>>>> 7dd598e0
+  #endif
   mi_stats_print(NULL);
 #endif
   //bench_end_program();
