#include <stdlib.h>
#include <stdio.h>
#include <assert.h>
#include <string.h>
#include <stdint.h>

#include <mimalloc.h>
#include <new>
#include <vector>
#include <future>
#include <iostream>

#include <thread>
#include <mimalloc.h>
#include <assert.h>

#ifdef _WIN32
#include <mimalloc-new-delete.h>
#endif

#ifdef _WIN32
#include <windows.h>
static void msleep(unsigned long msecs) { Sleep(msecs); }
#else
#include <unistd.h>
static void msleep(unsigned long msecs) { usleep(msecs * 1000UL); }
#endif

static void heap_thread_free_large(); // issue #221
static void heap_no_delete();         // issue #202
static void heap_late_free();         // issue #204
static void padding_shrink();         // issue #209
static void various_tests();
static void test_mt_shutdown();
static void large_alloc(void);        // issue #363
static void fail_aslr();              // issue #372
static void tsan_numa_test();         // issue #414
static void strdup_test();            // issue #445 
static void bench_alloc_large(void);  // issue #xxx
//static void test_large_migrate(void); // issue #691
static void heap_thread_free_huge();
static void test_std_string();        // issue #697
static void test_thread_local();      // issue #944

static void test_stl_allocators();


int main() {
  // mi_stats_reset();  // ignore earlier allocations

<<<<<<< HEAD
  // test_std_string();
=======
  //test_std_string();
  test_thread_local();
>>>>>>> 50d3525a
  // heap_thread_free_huge();
  /*
   heap_thread_free_huge();
   heap_thread_free_large();
   heap_no_delete();
   heap_late_free();
   padding_shrink();
   various_tests();
   large_alloc();
   tsan_numa_test();
   strdup_test();
  */
  // test_stl_allocators();
  // test_mt_shutdown();
  // test_large_migrate();
  
  //fail_aslr();
  // bench_alloc_large();
  // mi_stats_print(NULL);
  return 0;
}

static void* p = malloc(8);

void free_p() {
  free(p);
  return;
}

class Test {
private:
  int i;
public:
  Test(int x) { i = x; }
  ~Test() { }
};


static void various_tests() {
  atexit(free_p);
  void* p1 = malloc(78);
  void* p2 = mi_malloc_aligned(24, 16);
  free(p1);
  p1 = malloc(8);
  char* s = mi_strdup("hello\n");

  mi_free(p2);
  p2 = malloc(16);
  p1 = realloc(p1, 32);
  free(p1);
  free(p2);
  mi_free(s);

  Test* t = new Test(42);
  delete t;
  t = new (std::nothrow) Test(42);
  delete t;
  auto tbuf = new unsigned char[sizeof(Test)];
  t = new (tbuf) Test(42);
  t->~Test();
  delete[] tbuf;
}

class Static {
private:
  void* p;
public:
  Static() {
    p = malloc(64);
    return;
  }
  ~Static() {
    free(p);
    return;
  }
};

static Static s = Static();


static bool test_stl_allocator1() {
  std::vector<int, mi_stl_allocator<int> > vec;
  vec.push_back(1);
  vec.pop_back();
  return vec.size() == 0;
}

struct some_struct { int i; int j; double z; };

static bool test_stl_allocator2() {
  std::vector<some_struct, mi_stl_allocator<some_struct> > vec;
  vec.push_back(some_struct());
  vec.pop_back();
  return vec.size() == 0;
}

#if MI_HAS_HEAP_STL_ALLOCATOR
static bool test_stl_allocator3() {
  std::vector<int, mi_heap_stl_allocator<int> > vec;
  vec.push_back(1);
  vec.pop_back();
  return vec.size() == 0;
}

static bool test_stl_allocator4() {
  std::vector<some_struct, mi_heap_stl_allocator<some_struct> > vec;
  vec.push_back(some_struct());
  vec.pop_back();
  return vec.size() == 0;
}

static bool test_stl_allocator5() {
  std::vector<int, mi_heap_destroy_stl_allocator<int> > vec;
  vec.push_back(1);
  vec.pop_back();
  return vec.size() == 0;
}

static bool test_stl_allocator6() {
  std::vector<some_struct, mi_heap_destroy_stl_allocator<some_struct> > vec;
  vec.push_back(some_struct());
  vec.pop_back();
  return vec.size() == 0;
}
#endif

static void test_stl_allocators() {
  test_stl_allocator1();
  test_stl_allocator2();
#if MI_HAS_HEAP_STL_ALLOCATOR
  test_stl_allocator3();
  test_stl_allocator4();
  test_stl_allocator5();
  test_stl_allocator6();
#endif
}

#if 0
// issue #691
static char* cptr;

static void* thread1_allocate()
{
  cptr = mi_calloc_tp(char,22085632);
  return NULL;
}

static void* thread2_free()
{
  assert(cptr);
  mi_free(cptr);
  cptr = NULL;
  return NULL;
}

static void test_large_migrate(void) {
  auto t1 = std::thread(thread1_allocate);
  t1.join();
  auto t2 = std::thread(thread2_free);
  t2.join();
  /*
  pthread_t thread1, thread2;

  pthread_create(&thread1, NULL, &thread1_allocate, NULL);
  pthread_join(thread1, NULL);

  pthread_create(&thread2, NULL, &thread2_free, NULL);
  pthread_join(thread2, NULL);
  */
  return;
}
#endif

// issue 445
static void strdup_test() {
#ifdef _MSC_VER
  char* s = _strdup("hello\n");
  char* buf = NULL;
  size_t len;
  _dupenv_s(&buf, &len, "MIMALLOC_VERBOSE");
  mi_free(buf);
  mi_free(s);
#endif
}

// Issue #202
static void heap_no_delete_worker() {
  mi_heap_t* heap = mi_heap_new();
  void* q = mi_heap_malloc(heap, 1024); (void)(q);
  // mi_heap_delete(heap); // uncomment to prevent assertion
}

static void heap_no_delete() {
  auto t1 = std::thread(heap_no_delete_worker);
  t1.join();
}


// Issue #697
static void test_std_string() {
  std::string path = "/Users/xxxx/Library/Developer/Xcode/DerivedData/xxxxxxxxxx/Build/Intermediates.noindex/xxxxxxxxxxx/arm64/XX_lto.o/0.arm64.lto.o";
  std::string path1 = "/Users/xxxx/Library/Developer/Xcode/DerivedData/xxxxxxxxxx/Build/Intermediates.noindex/xxxxxxxxxxx/arm64/XX_lto.o/1.arm64.lto.o";
  std::cout << path + "\n>>>            " + path1 + "\n>>>            " << std::endl;
}

// Issue #204
static volatile void* global_p;

static void t1main() {
  mi_heap_t* heap = mi_heap_new();
  global_p = mi_heap_malloc(heap, 1024);
  mi_heap_delete(heap);
}

static void heap_late_free() {
  auto t1 = std::thread(t1main);

  msleep(2000);
  assert(global_p);
  mi_free((void*)global_p);

  t1.join();
}

// issue  #209
static void* shared_p;
static void alloc0(/* void* arg */)
{
  shared_p = mi_malloc(8);
}

static void padding_shrink(void)
{
  auto t1 = std::thread(alloc0);
  t1.join();
  mi_free(shared_p);
}


// Issue #221
static void heap_thread_free_large_worker() {
  mi_free(shared_p);
}

static void heap_thread_free_large() {
  for (int i = 0; i < 100; i++) {
    shared_p = mi_malloc_aligned(2 * 1024 * 1024 + 1, 8);
    auto t1 = std::thread(heap_thread_free_large_worker);
    t1.join();
  }
}

static void heap_thread_free_huge_worker() {
  mi_free(shared_p);
}

static void heap_thread_free_huge() {
  for (int i = 0; i < 100; i++) {
    shared_p = mi_malloc(1024 * 1024 * 1024);
    auto t1 = std::thread(heap_thread_free_huge_worker);
    t1.join();
  }
}

static void test_mt_shutdown()
{
  const int threads = 5;
  std::vector< std::future< std::vector< char* > > > ts;

  auto fn = [&]()
  {
    std::vector< char* > ps;
    ps.reserve(1000);
    for (int i = 0; i < 1000; i++)
      ps.emplace_back(new char[1]);
    return ps;
  };

  for (int i = 0; i < threads; i++)
    ts.emplace_back(std::async(std::launch::async, fn));

  for (auto& f : ts)
    for (auto& p : f.get())
      delete[] p;

  std::cout << "done" << std::endl;
}

// issue #363
using namespace std;

void large_alloc(void)
{
  char* a = new char[1ull << 25];
  thread th([&] {
    delete[] a;
    });
  th.join();
}

// issue #372
static void fail_aslr() {
  size_t sz = (4ULL << 40); // 4TiB
  void* p = malloc(sz);
  printf("pointer p: %p: area up to %p\n", p, (uint8_t*)p + sz);
  *(int*)0x5FFFFFFF000 = 0;  // should segfault
}

// issues #414
static void dummy_worker() {
  void* p = mi_malloc(0);
  mi_free(p);
}

static void tsan_numa_test() {
  auto t1 = std::thread(dummy_worker);
  dummy_worker();
  t1.join();
}

<<<<<<< HEAD
// issue #?
#include <chrono>
#include <random>
#include <iostream>

static void bench_alloc_large(void) {
  static constexpr int kNumBuffers = 20;
  static constexpr size_t kMinBufferSize = 5 * 1024 * 1024;
  static constexpr size_t kMaxBufferSize = 25 * 1024 * 1024;
  std::unique_ptr<char[]> buffers[kNumBuffers];

  std::random_device rd;  (void)rd;
  std::mt19937 gen(42); //rd());
  std::uniform_int_distribution<> size_distribution(kMinBufferSize, kMaxBufferSize);
  std::uniform_int_distribution<> buf_number_distribution(0, kNumBuffers - 1);

  static constexpr int kNumIterations = 2000;
  const auto start = std::chrono::steady_clock::now();
  for (int i = 0; i < kNumIterations; ++i) {
    int buffer_idx = buf_number_distribution(gen);
    size_t new_size = size_distribution(gen);
    buffers[buffer_idx] = std::make_unique<char[]>(new_size);
  }
  const auto end = std::chrono::steady_clock::now();
  const auto num_ms = std::chrono::duration_cast<std::chrono::milliseconds>(end - start).count();
  const auto us_per_allocation = std::chrono::duration_cast<std::chrono::microseconds>(end - start).count() / kNumIterations;
  std::cout << kNumIterations << " allocations Done in " << num_ms << "ms." << std::endl;
  std::cout << "Avg " << us_per_allocation << " us per allocation" << std::endl;
}
=======

class MTest
{
    char *data;
public:
    MTest() { data = (char*)malloc(1024); }
    ~MTest() { free(data); };
};

thread_local MTest tlVariable;

void threadFun( int i )
{
    printf( "Thread %d\n", i );
    std::this_thread::sleep_for( std::chrono::milliseconds(100) );
}

void test_thread_local()
{
    for( int i=1; i < 100; ++i )
    {
        std::thread t( threadFun, i );
        t.join();
        mi_stats_print(NULL);
    }
    return;
}
>>>>>>> 50d3525a
<|MERGE_RESOLUTION|>--- conflicted
+++ resolved
@@ -48,12 +48,8 @@
 int main() {
   // mi_stats_reset();  // ignore earlier allocations
 
-<<<<<<< HEAD
-  // test_std_string();
-=======
   //test_std_string();
   test_thread_local();
->>>>>>> 50d3525a
   // heap_thread_free_huge();
   /*
    heap_thread_free_huge();
@@ -374,7 +370,6 @@
   t1.join();
 }
 
-<<<<<<< HEAD
 // issue #?
 #include <chrono>
 #include <random>
@@ -404,7 +399,7 @@
   std::cout << kNumIterations << " allocations Done in " << num_ms << "ms." << std::endl;
   std::cout << "Avg " << us_per_allocation << " us per allocation" << std::endl;
 }
-=======
+
 
 class MTest
 {
@@ -431,5 +426,4 @@
         mi_stats_print(NULL);
     }
     return;
-}
->>>>>>> 50d3525a
+}