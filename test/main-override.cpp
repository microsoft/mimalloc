#include <stdlib.h>
#include <stdio.h>
#include <assert.h>
#include <string.h>
#include <stdint.h>

#include <mimalloc.h>
#include <new>
#include <vector>
#include <future>
#include <iostream>

#include <thread>
#include <mimalloc.h>
#include <assert.h>

#ifdef _WIN32
#include <mimalloc-new-delete.h>
#endif

#ifdef _WIN32
#include <Windows.h>
static void msleep(unsigned long msecs) { Sleep(msecs); }
#else
#include <unistd.h>
static void msleep(unsigned long msecs) { usleep(msecs * 1000UL); }
#endif

static void heap_thread_free_large(); // issue #221
static void heap_no_delete();         // issue #202
static void heap_late_free();         // issue #204
static void padding_shrink();         // issue #209
static void various_tests();
static void test_mt_shutdown();
static void large_alloc(void);        // issue #363
static void fail_aslr();              // issue #372
static void tsan_numa_test();         // issue #414
static void strdup_test();            // issue #445 
static void bench_alloc_large(void);  // issue #xxx
static void test_large_migrate(void); // issue #691
static void heap_thread_free_huge();
static void test_std_string();        // issue #697

static void test_stl_allocators();


int main() {
<<<<<<< HEAD
  mi_stats_reset();  // ignore earlier allocations  
=======
  // mi_stats_reset();  // ignore earlier allocations
  
  test_std_string();
  // heap_thread_free_huge();
>>>>>>> 06f0ba23
  /*
   heap_thread_free_huge();
   heap_thread_free_large();
   heap_no_delete();
   heap_late_free();
   padding_shrink();
   various_tests();
   large_alloc();
   tsan_numa_test();
   strdup_test();
  */
  // test_stl_allocators();
  // test_mt_shutdown();
  test_large_migrate();
  
  //fail_aslr();
<<<<<<< HEAD
  bench_alloc_large();
  mi_stats_print(NULL);
=======
  // mi_stats_print(NULL);
>>>>>>> 06f0ba23
  return 0;
}

static void* p = malloc(8);

void free_p() {
  free(p);
  return;
}

class Test {
private:
  int i;
public:
  Test(int x) { i = x; }
  ~Test() { }
};


static void various_tests() {
  atexit(free_p);
  void* p1 = malloc(78);
  void* p2 = mi_malloc_aligned(24, 16);
  free(p1);
  p1 = malloc(8);
  char* s = mi_strdup("hello\n");

  mi_free(p2);
  p2 = malloc(16);
  p1 = realloc(p1, 32);
  free(p1);
  free(p2);
  mi_free(s);

  Test* t = new Test(42);
  delete t;
  t = new (std::nothrow) Test(42);
  delete t;
}

class Static {
private:
  void* p;
public:
  Static() {
    p = malloc(64);
    return;
  }
  ~Static() {
    free(p);
    return;
  }
};

static Static s = Static();


static bool test_stl_allocator1() {
  std::vector<int, mi_stl_allocator<int> > vec;
  vec.push_back(1);
  vec.pop_back();
  return vec.size() == 0;
}

struct some_struct { int i; int j; double z; };

static bool test_stl_allocator2() {
  std::vector<some_struct, mi_stl_allocator<some_struct> > vec;
  vec.push_back(some_struct());
  vec.pop_back();
  return vec.size() == 0;
}

#if MI_HAS_HEAP_STL_ALLOCATOR
static bool test_stl_allocator3() {
  std::vector<int, mi_heap_stl_allocator<int> > vec;
  vec.push_back(1);
  vec.pop_back();
  return vec.size() == 0;
}

static bool test_stl_allocator4() {
  std::vector<some_struct, mi_heap_stl_allocator<some_struct> > vec;
  vec.push_back(some_struct());
  vec.pop_back();
  return vec.size() == 0;
}

static bool test_stl_allocator5() {
  std::vector<int, mi_heap_destroy_stl_allocator<int> > vec;
  vec.push_back(1);
  vec.pop_back();
  return vec.size() == 0;
}

static bool test_stl_allocator6() {
  std::vector<some_struct, mi_heap_destroy_stl_allocator<some_struct> > vec;
  vec.push_back(some_struct());
  vec.pop_back();
  return vec.size() == 0;
}
#endif

static void test_stl_allocators() {
  test_stl_allocator1();
  test_stl_allocator2();
#if MI_HAS_HEAP_STL_ALLOCATOR
  test_stl_allocator3();
  test_stl_allocator4();
  test_stl_allocator5();
  test_stl_allocator6();
#endif
}


// issue #691
static char* cptr;

static void* thread1_allocate()
{
  cptr = mi_calloc_tp(char,22085632);
  return NULL;
}

static void* thread2_free()
{
  assert(cptr);
  mi_free(cptr);
  cptr = NULL;
  return NULL;
}

static void test_large_migrate(void) {
  auto t1 = std::thread(thread1_allocate);
  t1.join();
  auto t2 = std::thread(thread2_free);
  t2.join();
  /*
  pthread_t thread1, thread2;

  pthread_create(&thread1, NULL, &thread1_allocate, NULL);
  pthread_join(thread1, NULL);

  pthread_create(&thread2, NULL, &thread2_free, NULL);
  pthread_join(thread2, NULL);
  */
  return;
}

// issue 445
static void strdup_test() {
#ifdef _MSC_VER
  char* s = _strdup("hello\n");
  char* buf = NULL;
  size_t len;
  _dupenv_s(&buf, &len, "MIMALLOC_VERBOSE");
  mi_free(buf);
  mi_free(s);
#endif
}

// Issue #202
static void heap_no_delete_worker() {
  mi_heap_t* heap = mi_heap_new();
  void* q = mi_heap_malloc(heap, 1024); (void)(q);
  // mi_heap_delete(heap); // uncomment to prevent assertion
}

static void heap_no_delete() {
  auto t1 = std::thread(heap_no_delete_worker);
  t1.join();
}


// Issue #697
static void test_std_string() {
  std::string path = "/Users/xxxx/Library/Developer/Xcode/DerivedData/xxxxxxxxxx/Build/Intermediates.noindex/xxxxxxxxxxx/arm64/XX_lto.o/0.arm64.lto.o";
  std::string path1 = "/Users/xxxx/Library/Developer/Xcode/DerivedData/xxxxxxxxxx/Build/Intermediates.noindex/xxxxxxxxxxx/arm64/XX_lto.o/1.arm64.lto.o";
  std::cout << path + "\n>>>            " + path1 + "\n>>>            " << std::endl;
}

// Issue #204
static volatile void* global_p;

static void t1main() {
  mi_heap_t* heap = mi_heap_new();
  global_p = mi_heap_malloc(heap, 1024);
  mi_heap_delete(heap);
}

static void heap_late_free() {
  auto t1 = std::thread(t1main);

  msleep(2000);
  assert(global_p);
  mi_free((void*)global_p);

  t1.join();
}

// issue  #209
static void* shared_p;
static void alloc0(/* void* arg */)
{
  shared_p = mi_malloc(8);
}

static void padding_shrink(void)
{
  auto t1 = std::thread(alloc0);
  t1.join();
  mi_free(shared_p);
}


// Issue #221
static void heap_thread_free_large_worker() {
  mi_free(shared_p);
}

static void heap_thread_free_large() {
  for (int i = 0; i < 100; i++) {
    shared_p = mi_malloc_aligned(2 * 1024 * 1024 + 1, 8);
    auto t1 = std::thread(heap_thread_free_large_worker);
    t1.join();
  }
}

static void heap_thread_free_huge_worker() {
  mi_free(shared_p);
}

static void heap_thread_free_huge() {
  for (int i = 0; i < 100; i++) {
    shared_p = mi_malloc(1024 * 1024 * 1024);
    auto t1 = std::thread(heap_thread_free_huge_worker);
    t1.join();
  }
}

static void test_mt_shutdown()
{
  const int threads = 5;
  std::vector< std::future< std::vector< char* > > > ts;

  auto fn = [&]()
  {
    std::vector< char* > ps;
    ps.reserve(1000);
    for (int i = 0; i < 1000; i++)
      ps.emplace_back(new char[1]);
    return ps;
  };

  for (int i = 0; i < threads; i++)
    ts.emplace_back(std::async(std::launch::async, fn));

  for (auto& f : ts)
    for (auto& p : f.get())
      delete[] p;

  std::cout << "done" << std::endl;
}

// issue #363
using namespace std;

void large_alloc(void)
{
  char* a = new char[1ull << 25];
  thread th([&] {
    delete[] a;
    });
  th.join();
}

// issue #372
static void fail_aslr() {
  size_t sz = (4ULL << 40); // 4TiB
  void* p = malloc(sz);
  printf("pointer p: %p: area up to %p\n", p, (uint8_t*)p + sz);
  *(int*)0x5FFFFFFF000 = 0;  // should segfault
}

// issues #414
static void dummy_worker() {
  void* p = mi_malloc(0);
  mi_free(p);
}

static void tsan_numa_test() {
  auto t1 = std::thread(dummy_worker);
  dummy_worker();
  t1.join();
}

// issue #?
#include <chrono>
#include <random>
#include <iostream>

static void bench_alloc_large(void) {
  static constexpr int kNumBuffers = 20;
  static constexpr size_t kMinBufferSize = 5 * 1024 * 1024;
  static constexpr size_t kMaxBufferSize = 25 * 1024 * 1024;
  std::unique_ptr<char[]> buffers[kNumBuffers];

  std::random_device rd;
  std::mt19937 gen(42); //rd());
  std::uniform_int_distribution<> size_distribution(kMinBufferSize, kMaxBufferSize);
  std::uniform_int_distribution<> buf_number_distribution(0, kNumBuffers - 1);

  static constexpr int kNumIterations = 2000;
  const auto start = std::chrono::steady_clock::now();
  for (int i = 0; i < kNumIterations; ++i) {
    int buffer_idx = buf_number_distribution(gen);
    size_t new_size = size_distribution(gen);
    buffers[buffer_idx] = std::make_unique<char[]>(new_size);
  }
  const auto end = std::chrono::steady_clock::now();
  const auto num_ms = std::chrono::duration_cast<std::chrono::milliseconds>(end - start).count();
  const auto us_per_allocation = std::chrono::duration_cast<std::chrono::microseconds>(end - start).count() / kNumIterations;
  std::cout << kNumIterations << " allocations Done in " << num_ms << "ms." << std::endl;
  std::cout << "Avg " << us_per_allocation << " us per allocation" << std::endl;
}
<|MERGE_RESOLUTION|>--- conflicted
+++ resolved
@@ -45,14 +45,10 @@
 
 
 int main() {
-<<<<<<< HEAD
   mi_stats_reset();  // ignore earlier allocations  
-=======
-  // mi_stats_reset();  // ignore earlier allocations
   
-  test_std_string();
+  // test_std_string();
   // heap_thread_free_huge();
->>>>>>> 06f0ba23
   /*
    heap_thread_free_huge();
    heap_thread_free_large();
@@ -69,12 +65,8 @@
   test_large_migrate();
   
   //fail_aslr();
-<<<<<<< HEAD
   bench_alloc_large();
   mi_stats_print(NULL);
-=======
-  // mi_stats_print(NULL);
->>>>>>> 06f0ba23
   return 0;
 }
 
