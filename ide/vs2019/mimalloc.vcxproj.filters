﻿<?xml version="1.0" encoding="utf-8"?>
<Project ToolsVersion="4.0" xmlns="http://schemas.microsoft.com/developer/msbuild/2003">
  <ItemGroup>
    <ClCompile Include="..\..\src\alloc.c">
      <Filter>Source Files</Filter>
    </ClCompile>
    <ClCompile Include="..\..\src\alloc-aligned.c">
      <Filter>Source Files</Filter>
    </ClCompile>
    <ClCompile Include="..\..\src\alloc-override.c">
      <Filter>Source Files</Filter>
    </ClCompile>
    <ClCompile Include="..\..\src\alloc-override-osx.c">
      <Filter>Source Files</Filter>
    </ClCompile>
    <ClCompile Include="..\..\src\alloc-posix.c">
      <Filter>Source Files</Filter>
    </ClCompile>
    <ClCompile Include="..\..\src\heap.c">
      <Filter>Source Files</Filter>
    </ClCompile>
    <ClCompile Include="..\..\src\init.c">
      <Filter>Source Files</Filter>
    </ClCompile>
<<<<<<< HEAD
=======
    <ClCompile Include="..\..\src\region.c">
      <Filter>Source Files</Filter>
    </ClCompile>
>>>>>>> e628fc70
    <ClCompile Include="..\..\src\options.c">
      <Filter>Source Files</Filter>
    </ClCompile>
    <ClCompile Include="..\..\src\os.c">
      <Filter>Source Files</Filter>
    </ClCompile>
    <ClCompile Include="..\..\src\page.c">
      <Filter>Source Files</Filter>
    </ClCompile>
    <ClCompile Include="..\..\src\page-queue.c">
      <Filter>Source Files</Filter>
    </ClCompile>
    <ClCompile Include="..\..\src\segment.c">
      <Filter>Source Files</Filter>
    </ClCompile>
    <ClCompile Include="..\..\src\stats.c">
      <Filter>Source Files</Filter>
    </ClCompile>
    <ClCompile Include="..\..\src\arena.c">
      <Filter>Source Files</Filter>
    </ClCompile>
    <ClCompile Include="..\..\src\bitmap.inc.c">
      <Filter>Source Files</Filter>
    </ClCompile>
    <ClCompile Include="..\..\src\random.c">
      <Filter>Source Files</Filter>
    </ClCompile>
  </ItemGroup>
  <ItemGroup>
    <ClInclude Include="$(ProjectDir)..\..\include\mimalloc.h">
      <Filter>Header Files</Filter>
    </ClInclude>
    <ClInclude Include="$(ProjectDir)..\..\include\mimalloc-atomic.h">
      <Filter>Header Files</Filter>
    </ClInclude>
    <ClInclude Include="$(ProjectDir)..\..\include\mimalloc-internal.h">
      <Filter>Header Files</Filter>
    </ClInclude>
    <ClInclude Include="..\..\include\mimalloc-new-delete.h">
      <Filter>Header Files</Filter>
    </ClInclude>
    <ClInclude Include="$(ProjectDir)..\..\include\mimalloc-override.h">
      <Filter>Header Files</Filter>
    </ClInclude>
    <ClInclude Include="$(ProjectDir)..\..\include\mimalloc-types.h">
      <Filter>Header Files</Filter>
    </ClInclude>
  </ItemGroup>
  <ItemGroup>
    <Filter Include="Header Files">
      <UniqueIdentifier>{2b556b10-f559-4b2d-896e-142652adbf0c}</UniqueIdentifier>
    </Filter>
    <Filter Include="Source Files">
      <UniqueIdentifier>{852a14ae-6dde-4e95-8077-ca705e97e5af}</UniqueIdentifier>
    </Filter>
  </ItemGroup>
</Project><|MERGE_RESOLUTION|>--- conflicted
+++ resolved
@@ -22,12 +22,6 @@
     <ClCompile Include="..\..\src\init.c">
       <Filter>Source Files</Filter>
     </ClCompile>
-<<<<<<< HEAD
-=======
-    <ClCompile Include="..\..\src\region.c">
-      <Filter>Source Files</Filter>
-    </ClCompile>
->>>>>>> e628fc70
     <ClCompile Include="..\..\src\options.c">
       <Filter>Source Files</Filter>
     </ClCompile>
