--- conflicted
+++ resolved
@@ -223,10 +223,6 @@
     </ClCompile>
     <ClCompile Include="..\..\src\heap.c" />
     <ClCompile Include="..\..\src\init.c" />
-<<<<<<< HEAD
-=======
-    <ClCompile Include="..\..\src\region.c" />
->>>>>>> e628fc70
     <ClCompile Include="..\..\src\options.c" />
     <ClCompile Include="..\..\src\page-queue.c">
       <ExcludedFromBuild Condition="'$(Configuration)|$(Platform)'=='Debug|Win32'">true</ExcludedFromBuild>
