﻿<?xml version="1.0" encoding="utf-8"?>
<Project ToolsVersion="4.0" xmlns="http://schemas.microsoft.com/developer/msbuild/2003">
  <ItemGroup>
    <Filter Include="Source Files">
      <UniqueIdentifier>{4FC737F1-C7A5-4376-A066-2A32D752A2FF}</UniqueIdentifier>
      <Extensions>cpp;c;cc;cxx;def;odl;idl;hpj;bat;asm;asmx</Extensions>
    </Filter>
    <Filter Include="Header Files">
      <UniqueIdentifier>{93995380-89BD-4b04-88EB-625FBE52EBFB}</UniqueIdentifier>
      <Extensions>h;hh;hpp;hxx;hm;inl;inc;ipp;xsd</Extensions>
    </Filter>
  </ItemGroup>
  <ItemGroup>
    <ClCompile Include="..\..\src\stats.c">
      <Filter>Source Files</Filter>
    </ClCompile>
    <ClCompile Include="..\..\src\os.c">
      <Filter>Source Files</Filter>
    </ClCompile>
    <ClCompile Include="..\..\src\alloc.c">
      <Filter>Source Files</Filter>
    </ClCompile>
    <ClCompile Include="..\..\src\page.c">
      <Filter>Source Files</Filter>
    </ClCompile>
    <ClCompile Include="..\..\src\segment.c">
      <Filter>Source Files</Filter>
    </ClCompile>
    <ClCompile Include="..\..\src\alloc-aligned.c">
      <Filter>Source Files</Filter>
    </ClCompile>
    <ClCompile Include="..\..\src\page-queue.c">
      <Filter>Source Files</Filter>
    </ClCompile>
    <ClCompile Include="..\..\src\heap.c">
      <Filter>Source Files</Filter>
    </ClCompile>
    <ClCompile Include="..\..\src\alloc-override.c">
      <Filter>Source Files</Filter>
    </ClCompile>
    <ClCompile Include="..\..\src\options.c">
      <Filter>Source Files</Filter>
    </ClCompile>
    <ClCompile Include="..\..\src\init.c">
      <Filter>Source Files</Filter>
    </ClCompile>
    <ClCompile Include="..\..\src\alloc-posix.c">
<<<<<<< HEAD
      <Filter>Source Files</Filter>
    </ClCompile>
    <ClCompile Include="..\..\src\arena.c">
=======
>>>>>>> f42c66cc
      <Filter>Source Files</Filter>
    </ClCompile>
    <ClCompile Include="..\..\src\arena.c">
      <Filter>Source Files</Filter>
    </ClCompile>
    <ClCompile Include="..\..\src\random.c">
      <Filter>Source Files</Filter>
    </ClCompile>
    <ClCompile Include="..\..\src\bitmap.c">
      <Filter>Source Files</Filter>
    </ClCompile>
    <ClCompile Include="..\..\src\segment-cache.c">
      <Filter>Source Files</Filter>
    </ClCompile>
    <ClCompile Include="..\..\src\prim\prim.c">
      <Filter>Source Files</Filter>
    </ClCompile>
    <ClCompile Include="..\..\src\segment-map.c">
      <Filter>Source Files</Filter>
    </ClCompile>
  </ItemGroup>
  <ItemGroup>
    <ClInclude Include="$(ProjectDir)..\..\include\mimalloc.h">
      <Filter>Header Files</Filter>
    </ClInclude>
    <ClInclude Include="$(ProjectDir)..\..\include\mimalloc-override.h">
      <Filter>Header Files</Filter>
    </ClInclude>
    <ClInclude Include="..\..\include\mimalloc-new-delete.h">
      <Filter>Header Files</Filter>
    </ClInclude>
    <ClInclude Include="..\..\src\bitmap.h">
      <Filter>Header Files</Filter>
    </ClInclude>
    <ClInclude Include="..\..\include\mimalloc\atomic.h">
      <Filter>Header Files</Filter>
    </ClInclude>
    <ClInclude Include="..\..\include\mimalloc\internal.h">
      <Filter>Header Files</Filter>
    </ClInclude>
    <ClInclude Include="..\..\include\mimalloc\prim.h">
      <Filter>Header Files</Filter>
    </ClInclude>
    <ClInclude Include="..\..\include\mimalloc\track.h">
      <Filter>Header Files</Filter>
    </ClInclude>
    <ClInclude Include="..\..\include\mimalloc\types.h">
      <Filter>Header Files</Filter>
    </ClInclude>
  </ItemGroup>
</Project><|MERGE_RESOLUTION|>--- conflicted
+++ resolved
@@ -45,12 +45,6 @@
       <Filter>Source Files</Filter>
     </ClCompile>
     <ClCompile Include="..\..\src\alloc-posix.c">
-<<<<<<< HEAD
-      <Filter>Source Files</Filter>
-    </ClCompile>
-    <ClCompile Include="..\..\src\arena.c">
-=======
->>>>>>> f42c66cc
       <Filter>Source Files</Filter>
     </ClCompile>
     <ClCompile Include="..\..\src\arena.c">
