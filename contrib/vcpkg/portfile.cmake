--- conflicted
+++ resolved
@@ -4,13 +4,8 @@
   HEAD_REF master
 
   # The "REF" can be a commit hash, branch name (dev2), or a version (v2.2.1).
-<<<<<<< HEAD
-  # REF "v${VERSION}"
-  REF e2db21e9ba9fb9172b7b0aa0fe9b8742525e8774
-=======
   REF "v${VERSION}"
-  # REF 866ce5b89db1dbc3e66bbf89041291fd16329518
->>>>>>> 6d3c8607
+  # REF e2db21e9ba9fb9172b7b0aa0fe9b8742525e8774
 
   # The sha512 is the hash of the tar.gz bundle.
   # (To get the sha512, run `vcpkg install mimalloc[override] --overlay-ports=<dir of this file>` and copy the sha from the error message.)
