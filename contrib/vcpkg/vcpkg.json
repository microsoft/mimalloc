--- conflicted
+++ resolved
@@ -1,12 +1,7 @@
 {
   "name": "mimalloc",
-<<<<<<< HEAD
-  "version": "2.2.2",
+  "version": "2.2.4",
   "port-version": 1,
-=======
-  "version": "1.9.4",
-  "port-version": 2,
->>>>>>> 6d3c8607
   "description": "Compact general purpose allocator with excellent performance",
   "homepage": "https://github.com/microsoft/mimalloc",
   "license": "MIT",
