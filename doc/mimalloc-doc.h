--- conflicted
+++ resolved
@@ -589,7 +589,7 @@
 
 /// Allocate \a size bytes aligned by \a alignment.
 /// @param size  number of bytes to allocate.
-/// @param alignment  the minimal alignment of the allocated memory.       
+/// @param alignment  the minimal alignment of the allocated memory.
 /// @returns pointer to the allocated memory or \a NULL if out of memory,
 /// or if the alignment is not a power of 2 (including 0). The \a size is unrestricted
 /// (and does not have to be an integral multiple of the \a alignment).
@@ -910,36 +910,6 @@
 /// Runtime options.
 typedef enum mi_option_e {
   // stable options
-<<<<<<< HEAD
-  mi_option_show_errors,  ///< Print error messages to `stderr`.
-  mi_option_show_stats,   ///< Print statistics to `stderr` when the program is done.
-  mi_option_verbose,      ///< Print verbose messages to `stderr`.
-
-  // the following options are experimental
-  mi_option_eager_commit, ///< Eagerly commit segments (4MiB) (enabled by default).
-  mi_option_large_os_pages,      ///< Use large OS pages (2MiB in size) if possible
-  mi_option_reserve_huge_os_pages, ///< The number of huge OS pages (1GiB in size) to reserve at the start of the program.
-  mi_option_reserve_huge_os_pages_at, ///< Reserve huge OS pages at node N.
-  mi_option_reserve_os_memory,        ///< Reserve specified amount of OS memory at startup, e.g. "1g" or "512m".
-  mi_option_segment_cache,   ///< The number of segments per thread to keep cached (0).
-  mi_option_page_reset,      ///< Reset page memory after \a mi_option_reset_delay milliseconds when it becomes free.
-  mi_option_abandoned_page_reset, //< Reset free page memory when a thread terminates.
-  mi_option_use_numa_nodes,  ///< Pretend there are at most N NUMA nodes; Use 0 to use the actual detected NUMA nodes at runtime.
-  mi_option_eager_commit_delay,  ///< the first N segments per thread are not eagerly committed (=1).
-  mi_option_os_tag,          ///< OS tag to assign to mimalloc'd memory
-  mi_option_limit_os_alloc,  ///< If set to 1, do not use OS memory for allocation (but only pre-reserved arenas)
-
-  // v1.x specific options
-  mi_option_eager_region_commit, ///< Eagerly commit large (256MiB) memory regions (enabled by default, except on Windows)
-  mi_option_segment_reset,   ///< Experimental
-  mi_option_reset_delay,     ///< Delay in milli-seconds before resetting a page (100ms by default)
-  mi_option_purge_decommits, ///< Experimental
-
-  // v2.x specific options
-  mi_option_allow_purge,  ///< Enable decommitting memory (=on)
-  mi_option_purge_delay,  ///< Decommit page memory after N milli-seconds delay (25ms).
-  mi_option_segment_purge_delay, ///< Decommit large segment memory after N milli-seconds delay (500ms).
-=======
   mi_option_show_errors,  ///< Print error messages.
   mi_option_show_stats,   ///< Print statistics on termination.
   mi_option_verbose,      ///< Print verbose messages.
@@ -972,7 +942,6 @@
   mi_option_purge_extend_delay,         ///< extend purge delay on each subsequent delay (=1)
   mi_option_disallow_arena_alloc,       ///< 1 = do not use arena's for allocation (except if using specific arena id's)
   mi_option_visit_abandoned,            ///< allow visiting heap blocks from abandoned threads (=0)
->>>>>>> b7dd5d65
 
   _mi_option_last
 } mi_option_t;
@@ -1234,16 +1203,6 @@
 - `MIMALLOC_SHOW_STATS=1`: show statistics when the program terminates.
 - `MIMALLOC_VERBOSE=1`: show verbose messages.
 - `MIMALLOC_SHOW_ERRORS=1`: show error and warning messages.
-<<<<<<< HEAD
-- `MIMALLOC_PAGE_RESET=0`: by default, mimalloc will reset (or purge) OS pages when not in use to signal to the OS
-   that the underlying physical memory can be reused. This can reduce memory fragmentation in long running (server)
-   programs. By setting it to `0` no such page resets will be done which can improve performance for programs that are not long
-   running. As an alternative, the `MIMALLOC_DECOMMIT_DELAY=`<msecs> can be set higher (100ms by default) to make the page
-   reset occur less frequently instead of turning it off completely.
-- `MIMALLOC_LARGE_OS_PAGES=1`: use large OS pages (2MiB) when available; for some workloads this can significantly
-   improve performance. Use `MIMALLOC_VERBOSE` to check if the large OS pages are enabled -- usually one needs
-   to explicitly allow large OS pages (as on [Windows][windows-huge] and [Linux][linux-huge]). However, sometimes
-=======
 
 Advanced options:
 
@@ -1275,7 +1234,6 @@
    improve performance. When this option is disabled, it also disables transparent huge pages (THP) for the process
    (on Linux and Android). Use `MIMALLOC_VERBOSE` to check if the large OS pages are enabled -- usually one needs
    to explicitly give permissions for large OS pages (as on [Windows][windows-huge] and [Linux][linux-huge]). However, sometimes
->>>>>>> b7dd5d65
    the OS is very slow to reserve contiguous physical memory for large OS pages so use with care on systems that
    can have fragmented memory (for that reason, we generally recommend to use `MIMALLOC_RESERVE_HUGE_OS_PAGES` instead whenever possible).
 - `MIMALLOC_RESERVE_HUGE_OS_PAGES=N`: where `N` is the number of 1GiB _huge_ OS pages. This reserves the huge pages at
