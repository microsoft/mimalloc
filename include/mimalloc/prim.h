--- conflicted
+++ resolved
@@ -117,13 +117,9 @@
 // Called when the default heap for a thread changes
 void _mi_prim_thread_associate_default_heap(mi_heap_t* heap);
 
-<<<<<<< HEAD
 // Is this thread part of a thread pool?
 bool _mi_prim_thread_is_in_threadpool(void);
 
-#define MI_WIN_USE_FIXED_TLS  1
-=======
->>>>>>> 41cc1bfe
 
 //-------------------------------------------------------------------
 // Access to TLS (thread local storage) slots.
