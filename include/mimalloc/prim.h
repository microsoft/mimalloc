/* ----------------------------------------------------------------------------
Copyright (c) 2018-2024, Microsoft Research, Daan Leijen
This is free software; you can redistribute it and/or modify it under the
terms of the MIT license. A copy of the license can be found in the file
"LICENSE" at the root of this distribution.
-----------------------------------------------------------------------------*/
#pragma once
#ifndef MI_PRIM_H
#define MI_PRIM_H


// --------------------------------------------------------------------------
// This file specifies the primitive portability API.
// Each OS/host needs to implement these primitives, see `src/prim`
// for implementations on Window, macOS, WASI, and Linux/Unix.
//
// note: on all primitive functions, we always have result parameters != NULL, and:
//  addr != NULL and page aligned
//  size > 0     and page aligned
//  the return value is an error code as an `int` where 0 is success
// --------------------------------------------------------------------------

// OS memory configuration
typedef struct mi_os_mem_config_s {
  size_t  page_size;            // default to 4KiB
  size_t  large_page_size;      // 0 if not supported, usually 2MiB (4MiB on Windows)
  size_t  alloc_granularity;    // smallest allocation size (usually 4KiB, on Windows 64KiB)
  size_t  physical_memory;      // physical memory size
  size_t  virtual_address_bits; // usually 48 or 56 bits on 64-bit systems. (used to determine secure randomization)
  bool    has_overcommit;       // can we reserve more memory than can be actually committed?
  bool    has_partial_free;     // can allocated blocks be freed partially? (true for mmap, false for VirtualAlloc)
  bool    has_virtual_reserve;  // supports virtual address space reservation? (if true we can reserve virtual address space without using commit or physical memory)
} mi_os_mem_config_t;

// Initialize
void _mi_prim_mem_init( mi_os_mem_config_t* config );

// Free OS memory
int _mi_prim_free(void* addr, size_t size );

// Allocate OS memory. Return NULL on error.
// The `try_alignment` is just a hint and the returned pointer does not have to be aligned.
// If `commit` is false, the virtual memory range only needs to be reserved (with no access)
// which will later be committed explicitly using `_mi_prim_commit`.
// `is_zero` is set to true if the memory was zero initialized (as on most OS's)
// The `hint_addr` address is either `NULL` or a preferred allocation address but can be ignored.
// pre: !commit => !allow_large
//      try_alignment >= _mi_os_page_size() and a power of 2
int _mi_prim_alloc(void* hint_addr, size_t size, size_t try_alignment, bool commit, bool allow_large, bool* is_large, bool* is_zero, void** addr);

// Commit memory. Returns error code or 0 on success.
// For example, on Linux this would make the memory PROT_READ|PROT_WRITE.
// `is_zero` is set to true if the memory was zero initialized (e.g. on Windows)
int _mi_prim_commit(void* addr, size_t size, bool* is_zero);

// Decommit memory. Returns error code or 0 on success. The `needs_recommit` result is true
// if the memory would need to be re-committed. For example, on Windows this is always true,
// but on Linux we could use MADV_DONTNEED to decommit which does not need a recommit.
// pre: needs_recommit != NULL
int _mi_prim_decommit(void* addr, size_t size, bool* needs_recommit);

// Reset memory. The range keeps being accessible but the content might be reset.
// Returns error code or 0 on success.
int _mi_prim_reset(void* addr, size_t size);

// Protect memory. Returns error code or 0 on success.
int _mi_prim_protect(void* addr, size_t size, bool protect);

// Allocate huge (1GiB) pages possibly associated with a NUMA node.
// `is_zero` is set to true if the memory was zero initialized (as on most OS's)
// pre: size > 0  and a multiple of 1GiB.
//      numa_node is either negative (don't care), or a numa node number.
int _mi_prim_alloc_huge_os_pages(void* hint_addr, size_t size, int numa_node, bool* is_zero, void** addr);

// Return the current NUMA node
size_t _mi_prim_numa_node(void);

// Return the number of logical NUMA nodes
size_t _mi_prim_numa_node_count(void);

// Clock ticks
mi_msecs_t _mi_prim_clock_now(void);

// Return process information (only for statistics)
typedef struct mi_process_info_s {
  mi_msecs_t  elapsed;
  mi_msecs_t  utime;
  mi_msecs_t  stime;
  size_t      current_rss;
  size_t      peak_rss;
  size_t      current_commit;
  size_t      peak_commit;
  size_t      page_faults;
} mi_process_info_t;

void _mi_prim_process_info(mi_process_info_t* pinfo);

// Default stderr output. (only for warnings etc. with verbose enabled)
// msg != NULL && _mi_strlen(msg) > 0
void _mi_prim_out_stderr( const char* msg );

// Get an environment variable. (only for options)
// name != NULL, result != NULL, result_size >= 64
bool _mi_prim_getenv(const char* name, char* result, size_t result_size);


// Fill a buffer with strong randomness; return `false` on error or if
// there is no strong randomization available.
bool _mi_prim_random_buf(void* buf, size_t buf_len);

// Called on the first thread start, and should ensure `_mi_thread_done` is called on thread termination.
void _mi_prim_thread_init_auto_done(void);

// Called on process exit and may take action to clean up resources associated with the thread auto done.
void _mi_prim_thread_done_auto_done(void);

// Called when the default heap for a thread changes
void _mi_prim_thread_associate_default_heap(mi_heap_t* heap);

// Is this thread part of a thread pool?
bool _mi_prim_thread_is_in_threadpool(void);



//-------------------------------------------------------------------
// Access to TLS (thread local storage) slots.
// We need fast access to both a unique thread id (in `free.c:mi_free`) and
// to a thread-local heap pointer (in `alloc.c:mi_malloc`). 
// To achieve this we use specialized code for various platforms.
//-------------------------------------------------------------------

// On some libc + platform combinations we can directly access a thread-local storage (TLS) slot.
// The TLS layout depends on both the OS and libc implementation so we use specific tests for each main platform.
// If you test on another platform and it works please send a PR :-)
// see also https://akkadia.org/drepper/tls.pdf for more info on the TLS register.
//
// Note: we would like to prefer `__builtin_thread_pointer()` nowadays instead of using assembly,
// but unfortunately we can not detect support reliably (see issue #883)
// We also use it on Apple OS as we use a TLS slot for the default heap there.
#if defined(__GNUC__) && ( \
           (defined(__GLIBC__)   && (defined(__x86_64__) || defined(__i386__) || (defined(__arm__) && __ARM_ARCH >= 7) || defined(__aarch64__))) \
        || (defined(__APPLE__)   && (defined(__x86_64__) || defined(__aarch64__) || defined(__POWERPC__))) \
        || (defined(__BIONIC__)  && (defined(__x86_64__) || defined(__i386__) || (defined(__arm__) && __ARM_ARCH >= 7) || defined(__aarch64__))) \
        || (defined(__FreeBSD__) && (defined(__x86_64__) || defined(__i386__) || defined(__aarch64__))) \
        || (defined(__OpenBSD__) && (defined(__x86_64__) || defined(__i386__) || defined(__aarch64__))) \
      )

#define MI_HAS_TLS_SLOT

static inline void* mi_prim_tls_slot(size_t slot) mi_attr_noexcept {
  void* res;
  const size_t ofs = (slot*sizeof(void*));
  #if defined(__i386__)
    __asm__("movl %%gs:%1, %0" : "=r" (res) : "m" (*((void**)ofs)) : );  // x86 32-bit always uses GS
  #elif defined(__APPLE__) && defined(__x86_64__)
    __asm__("movq %%gs:%1, %0" : "=r" (res) : "m" (*((void**)ofs)) : );  // x86_64 macOSX uses GS
  #elif defined(__x86_64__) && (MI_INTPTR_SIZE==4)
    __asm__("movl %%fs:%1, %0" : "=r" (res) : "m" (*((void**)ofs)) : );  // x32 ABI
  #elif defined(__x86_64__)
    __asm__("movq %%fs:%1, %0" : "=r" (res) : "m" (*((void**)ofs)) : );  // x86_64 Linux, BSD uses FS
  #elif defined(__arm__)
    void** tcb; MI_UNUSED(ofs);
    __asm__ volatile ("mrc p15, 0, %0, c13, c0, 3\nbic %0, %0, #3" : "=r" (tcb));
    res = tcb[slot];
  #elif defined(__aarch64__)
    void** tcb; MI_UNUSED(ofs);
    #if defined(__APPLE__) // M1, issue #343
    __asm__ volatile ("mrs %0, tpidrro_el0\nbic %0, %0, #7" : "=r" (tcb));
    #else
    __asm__ volatile ("mrs %0, tpidr_el0" : "=r" (tcb));
    #endif
    res = tcb[slot];
  #elif defined(__APPLE__) && defined(__POWERPC__) // ppc, issue #781
    MI_UNUSED(ofs);
    res = pthread_getspecific(slot);
  #endif
  return res;
}

// setting a tls slot is only used on macOS for now
static inline void mi_prim_tls_slot_set(size_t slot, void* value) mi_attr_noexcept {
  const size_t ofs = (slot*sizeof(void*));
  #if defined(__i386__)
    __asm__("movl %1,%%gs:%0" : "=m" (*((void**)ofs)) : "rn" (value) : );  // 32-bit always uses GS
  #elif defined(__APPLE__) && defined(__x86_64__)
    __asm__("movq %1,%%gs:%0" : "=m" (*((void**)ofs)) : "rn" (value) : );  // x86_64 macOS uses GS
  #elif defined(__x86_64__) && (MI_INTPTR_SIZE==4)
    __asm__("movl %1,%%fs:%0" : "=m" (*((void**)ofs)) : "rn" (value) : );  // x32 ABI
  #elif defined(__x86_64__)
    __asm__("movq %1,%%fs:%0" : "=m" (*((void**)ofs)) : "rn" (value) : );  // x86_64 Linux, BSD uses FS
  #elif defined(__arm__)
    void** tcb; MI_UNUSED(ofs);
    __asm__ volatile ("mrc p15, 0, %0, c13, c0, 3\nbic %0, %0, #3" : "=r" (tcb));
    tcb[slot] = value;
  #elif defined(__aarch64__)
    void** tcb; MI_UNUSED(ofs);
    #if defined(__APPLE__) // M1, issue #343
    __asm__ volatile ("mrs %0, tpidrro_el0\nbic %0, %0, #7" : "=r" (tcb));
    #else
    __asm__ volatile ("mrs %0, tpidr_el0" : "=r" (tcb));
    #endif
    tcb[slot] = value;
  #elif defined(__APPLE__) && defined(__POWERPC__) // ppc, issue #781
    MI_UNUSED(ofs);
    pthread_setspecific(slot, value);
  #endif
}

#elif _WIN32 && MI_WIN_USE_FIXED_TLS && !defined(MI_WIN_USE_FLS)

// On windows we can store the thread-local heap at a fixed TLS slot to avoid
// thread-local initialization checks in the fast path. This uses a fixed location
// in the TCB though (last user-reserved slot by default) which may clash with other applications.

#define MI_HAS_TLS_SLOT      2              // 2 = we can reliable initialize the slot (saving a test on each malloc)

#if MI_WIN_USE_FIXED_TLS > 1
#define MI_TLS_SLOT     (MI_WIN_USE_FIXED_TLS)
#elif MI_SIZE_SIZE == 4
#define MI_TLS_SLOT     (0x710)             // Last user-reserved slot <https://en.wikipedia.org/wiki/Win32_Thread_Information_Block>
// #define MI_TLS_SLOT  (0xF0C)             // Last TlsSlot (might clash with other app reserved slot)
#else
#define MI_TLS_SLOT     (0x888)             // Last user-reserved slot <https://en.wikipedia.org/wiki/Win32_Thread_Information_Block>
// #define MI_TLS_SLOT  (0x1678)            // Last TlsSlot (might clash with other app reserved slot)
#endif

static inline void* mi_prim_tls_slot(size_t slot) mi_attr_noexcept {
  #if (_M_X64 || _M_AMD64) && !defined(_M_ARM64EC)
  return (void*)__readgsqword((unsigned long)slot);   // direct load at offset from gs
  #elif _M_IX86 && !defined(_M_ARM64EC)
  return (void*)__readfsdword((unsigned long)slot);   // direct load at offset from fs
  #else
  return ((void**)NtCurrentTeb())[slot / sizeof(void*)];
  #endif
}
static inline void mi_prim_tls_slot_set(size_t slot, void* value) mi_attr_noexcept {
  ((void**)NtCurrentTeb())[slot / sizeof(void*)] = value;
}

#endif



//-------------------------------------------------------------------
// Get a fast unique thread id.
//
// Getting the thread id should be performant as it is called in the
// fast path of `_mi_free` and we specialize for various platforms as
// inlined definitions. Regular code should call `init.c:_mi_thread_id()`.
// We only require _mi_prim_thread_id() to return a unique id
// for each thread (unequal to zero).
//-------------------------------------------------------------------


// Do we have __builtin_thread_pointer? This would be the preferred way to get a unique thread id
// but unfortunately, it seems we cannot test for this reliably at this time (see issue #883)
// Nevertheless, it seems needed on older graviton platforms (see issue #851).
// For now, we only enable this for specific platforms.
#if !defined(__APPLE__)  /* on apple (M1) the wrong register is read (tpidr_el0 instead of tpidrro_el0) so fall back to TLS slot assembly (<https://github.com/microsoft/mimalloc/issues/343#issuecomment-763272369>)*/ \
    && !defined(MI_LIBC_MUSL) \
    && (!defined(__clang_major__) || __clang_major__ >= 14)  /* older clang versions emit bad code; fall back to using the TLS slot (<https://lore.kernel.org/linux-arm-kernel/202110280952.352F66D8@keescook/T/>) */
  #if    (defined(__GNUC__) && (__GNUC__ >= 7)  && defined(__aarch64__)) /* aarch64 for older gcc versions (issue #851) */ \
      || (defined(__GNUC__) && (__GNUC__ >= 11) && defined(__x86_64__)) \
      || (defined(__clang_major__) && (__clang_major__ >= 14) && (defined(__aarch64__) || defined(__x86_64__)))
    #define MI_USE_BUILTIN_THREAD_POINTER  1
  #endif
#endif



// defined in `init.c`; do not use these directly
extern mi_decl_thread mi_heap_t* _mi_heap_default;  // default heap to allocate from
extern bool _mi_process_is_initialized;             // has mi_process_init been called?

static inline mi_threadid_t _mi_prim_thread_id(void) mi_attr_noexcept;

// Get a unique id for the current thread.
#if defined(MI_PRIM_THREAD_ID)

static inline mi_threadid_t _mi_prim_thread_id(void) mi_attr_noexcept {
  return MI_PRIM_THREAD_ID();  // used for example by CPython for a free threaded build (see python/cpython#115488)
}

#elif defined(_WIN32)

static inline mi_threadid_t _mi_prim_thread_id(void) mi_attr_noexcept {
  // Windows: works on Intel and ARM in both 32- and 64-bit
  return (uintptr_t)NtCurrentTeb();
}

#elif MI_USE_BUILTIN_THREAD_POINTER

static inline mi_threadid_t _mi_prim_thread_id(void) mi_attr_noexcept {
  // Works on most Unix based platforms with recent compilers
  return (uintptr_t)__builtin_thread_pointer();
}

#elif defined(MI_HAS_TLS_SLOT)

static inline mi_threadid_t _mi_prim_thread_id(void) mi_attr_noexcept {
  #if defined(__BIONIC__)
    // issue #384, #495: on the Bionic libc (Android), slot 1 is the thread id
    // see: https://github.com/aosp-mirror/platform_bionic/blob/c44b1d0676ded732df4b3b21c5f798eacae93228/libc/platform/bionic/tls_defines.h#L86
    return (uintptr_t)mi_prim_tls_slot(1);
  #else
    // in all our other targets, slot 0 is the thread id
    // glibc: https://sourceware.org/git/?p=glibc.git;a=blob_plain;f=sysdeps/x86_64/nptl/tls.h
    // apple: https://github.com/apple/darwin-xnu/blob/main/libsyscall/os/tsd.h#L36
    return (uintptr_t)mi_prim_tls_slot(0);
  #endif
}

#else

// otherwise use portable C, taking the address of a thread local variable (this is still very fast on most platforms).
static inline mi_threadid_t _mi_prim_thread_id(void) mi_attr_noexcept {
  return (uintptr_t)&_mi_heap_default;
}

#endif



/* ----------------------------------------------------------------------------------------
Get the thread local default heap: `_mi_prim_get_default_heap()`

This is inlined here as it is on the fast path for allocation functions.

On most platforms (Windows, Linux, FreeBSD, NetBSD, etc), this just returns a
__thread local variable (`_mi_heap_default`). With the initial-exec TLS model this ensures
that the storage will always be available (allocated on the thread stacks).

On some platforms though we cannot use that when overriding `malloc` since the underlying
TLS implementation (or the loader) will call itself `malloc` on a first access and recurse.
We try to circumvent this in an efficient way:
- macOSX : we use an unused TLS slot from the OS allocated slots (MI_TLS_SLOT). On OSX, the
           loader itself calls `malloc` even before the modules are initialized.
- OpenBSD: we use an unused slot from the pthread block (MI_TLS_PTHREAD_SLOT_OFS).
- DragonFly: defaults are working but seem slow compared to freeBSD (see PR #323)
------------------------------------------------------------------------------------------- */

static inline mi_heap_t* mi_prim_get_default_heap(void);

#if defined(MI_MALLOC_OVERRIDE)
#if defined(__APPLE__) // macOS
  #define MI_TLS_SLOT               89  // seems unused?
  // other possible unused ones are 9, 29, __PTK_FRAMEWORK_JAVASCRIPTCORE_KEY4 (94), __PTK_FRAMEWORK_GC_KEY9 (112) and __PTK_FRAMEWORK_OLDGC_KEY9 (89)
  // see <https://github.com/rweichler/substrate/blob/master/include/pthread_machdep.h>
#elif defined(__OpenBSD__)
  // use end bytes of a name; goes wrong if anyone uses names > 23 characters (ptrhread specifies 16)
  // see <https://github.com/openbsd/src/blob/master/lib/libc/include/thread_private.h#L371>
  #define MI_TLS_PTHREAD_SLOT_OFS   (6*sizeof(int) + 4*sizeof(void*) + 24)
  // #elif defined(__DragonFly__)
  // #warning "mimalloc is not working correctly on DragonFly yet."
  // #define MI_TLS_PTHREAD_SLOT_OFS   (4 + 1*sizeof(void*))  // offset `uniqueid` (also used by gdb?) <https://github.com/DragonFlyBSD/DragonFlyBSD/blob/master/lib/libthread_xu/thread/thr_private.h#L458>
#elif defined(__ANDROID__)
  // See issue #381
  #define MI_TLS_PTHREAD
#endif
#endif


#if defined(MI_TLS_SLOT)
# if !defined(MI_HAS_TLS_SLOT)
#  error "trying to use a TLS slot for the default heap, but the mi_prim_tls_slot primitives are not defined"
# endif

static inline mi_heap_t* mi_prim_get_default_heap(void) {
  mi_heap_t* heap = (mi_heap_t*)mi_prim_tls_slot(MI_TLS_SLOT);
  #if MI_TLS_SLOT == 1   // check if the TLS slot is initialized
  if mi_unlikely(heap == NULL) {
    #ifdef __GNUC__
    __asm(""); // prevent conditional load of the address of _mi_heap_empty
    #endif
    heap = (mi_heap_t*)&_mi_heap_empty;
  }
  #endif
  return heap;
}

#elif defined(MI_TLS_PTHREAD_SLOT_OFS)

static inline mi_heap_t** mi_prim_tls_pthread_heap_slot(void) {
  pthread_t self = pthread_self();
  #if defined(__DragonFly__)
  if (self==NULL) return NULL;
  #endif
  return (mi_heap_t**)((uint8_t*)self + MI_TLS_PTHREAD_SLOT_OFS);
}

static inline mi_heap_t* mi_prim_get_default_heap(void) {
  mi_heap_t** pheap = mi_prim_tls_pthread_heap_slot();
  if mi_unlikely(pheap == NULL) return _mi_heap_main_get();
  mi_heap_t* heap = *pheap;
  if mi_unlikely(heap == NULL) return (mi_heap_t*)&_mi_heap_empty;
  return heap;
}

#elif defined(MI_TLS_PTHREAD)

extern pthread_key_t _mi_heap_default_key;
static inline mi_heap_t* mi_prim_get_default_heap(void) {
  mi_heap_t* heap = (mi_unlikely(_mi_heap_default_key == (pthread_key_t)(-1)) ? _mi_heap_main_get() : (mi_heap_t*)pthread_getspecific(_mi_heap_default_key));
  return (mi_unlikely(heap == NULL) ? (mi_heap_t*)&_mi_heap_empty : heap);
}

#else // default using a thread local variable; used on most platforms.

static inline mi_heap_t* mi_prim_get_default_heap(void) {
  #if defined(MI_TLS_RECURSE_GUARD)
  if (mi_unlikely(!_mi_process_is_initialized)) return _mi_heap_main_get();
  #endif
  return _mi_heap_default;
}

#endif  // mi_prim_get_default_heap()


<<<<<<< HEAD
#endif  // MI_PRIM_H
=======
#endif  // MIMALLOC_PRIM_H
>>>>>>> 783dcb41
<|MERGE_RESOLUTION|>--- conflicted
+++ resolved
@@ -416,8 +416,4 @@
 #endif  // mi_prim_get_default_heap()
 
 
-<<<<<<< HEAD
-#endif  // MI_PRIM_H
-=======
-#endif  // MIMALLOC_PRIM_H
->>>>>>> 783dcb41
+#endif  // MI_PRIM_H