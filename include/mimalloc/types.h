--- conflicted
+++ resolved
@@ -343,17 +343,10 @@
 // The max object size are checked to not waste more than 12.5% internally over the page sizes.
 #define MI_SMALL_MAX_OBJ_SIZE             ((MI_SMALL_PAGE_SIZE-MI_PAGE_INFO_SIZE)/8)   // < ~8 KiB
 #if MI_ENABLE_LARGE_PAGES
-<<<<<<< HEAD
-#define MI_MEDIUM_MAX_OBJ_SIZE            ((MI_MEDIUM_PAGE_SIZE-MI_PAGE_INFO_SIZE)/8)  // < 64 KiB
-#define MI_LARGE_MAX_OBJ_SIZE             (MI_LARGE_PAGE_SIZE/8)    // <= 512KiB // note: this must be a nice power of 2 or we get rounding issues with `_mi_bin`
-#else
-#define MI_MEDIUM_MAX_OBJ_SIZE            (MI_MEDIUM_PAGE_SIZE/4)   // <= 128 KiB
-=======
 #define MI_MEDIUM_MAX_OBJ_SIZE            ((MI_MEDIUM_PAGE_SIZE-MI_PAGE_INFO_SIZE)/8)  // < ~64 KiB
 #define MI_LARGE_MAX_OBJ_SIZE             (MI_LARGE_PAGE_SIZE/8)    // <= 512KiB // note: this must be a nice power of 2 or we get rounding issues with `_mi_bin`
 #else
 #define MI_MEDIUM_MAX_OBJ_SIZE            (MI_MEDIUM_PAGE_SIZE/8)   // <= 64 KiB
->>>>>>> 18124909
 #define MI_LARGE_MAX_OBJ_SIZE             MI_MEDIUM_MAX_OBJ_SIZE    // note: this must be a nice power of 2 or we get rounding issues with `_mi_bin`
 #endif
 #define MI_LARGE_MAX_OBJ_WSIZE            (MI_LARGE_MAX_OBJ_SIZE/MI_SIZE_SIZE)
@@ -431,10 +424,7 @@
 struct mi_heap_s {
   mi_tld_t*             tld;                                 // thread-local data
   mi_arena_t*           exclusive_arena;                     // if the heap should only allocate from a specific arena (or NULL)
-<<<<<<< HEAD
-=======
   int                   numa_node;                           // preferred numa node (or -1 for no preference)
->>>>>>> 18124909
   uintptr_t             cookie;                              // random cookie to verify pointers (see `_mi_ptr_cookie`)
   mi_random_ctx_t       random;                              // random number context used for secure allocation
   size_t                page_count;                          // total number of pages in the `pages` queues.
@@ -496,10 +486,7 @@
 struct mi_tld_s {
   mi_threadid_t         thread_id;            // thread id of this thread
   size_t                thread_seq;           // thread sequence id (linear count of created threads)
-<<<<<<< HEAD
-=======
   int                   numa_node;            // thread preferred numa node
->>>>>>> 18124909
   mi_subproc_t*         subproc;              // sub-process this thread belongs to.
   mi_heap_t*            heap_backing;         // backing heap of this thread (cannot be deleted)
   mi_heap_t*            heaps;                // list of heaps in this thread (so we can abandon all when the thread terminates)
