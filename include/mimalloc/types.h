/* ----------------------------------------------------------------------------
Copyright (c) 2018-2024, Microsoft Research, Daan Leijen
This is free software; you can redistribute it and/or modify it under the
terms of the MIT license. A copy of the license can be found in the file
"LICENSE" at the root of this distribution.
-----------------------------------------------------------------------------*/
#pragma once
#ifndef MIMALLOC_TYPES_H
#define MIMALLOC_TYPES_H

// --------------------------------------------------------------------------
// This file contains the main type definitions for mimalloc:
// mi_heap_t      : all data for a thread-local heap, contains
//                  lists of all managed heap pages.
// mi_segment_t   : a larger chunk of memory (32GiB) from where pages
//                  are allocated. A segment is divided in slices (64KiB) from
//                  which pages are allocated.
// mi_page_t      : a "mimalloc" page (usually 64KiB or 512KiB) from
//                  where objects are allocated.
//                  Note: we write "OS page" for OS memory pages while
//                  using plain "page" for mimalloc pages (`mi_page_t`).
// --------------------------------------------------------------------------


#include <stddef.h>   // ptrdiff_t
#include <stdint.h>   // uintptr_t, uint16_t, etc
#include "atomic.h"   // _Atomic

#ifdef _MSC_VER
#pragma warning(disable:4214) // bitfield is not int
#endif

// Minimal alignment necessary. On most platforms 16 bytes are needed
// due to SSE registers for example. This must be at least `sizeof(void*)`
#ifndef MI_MAX_ALIGN_SIZE
#define MI_MAX_ALIGN_SIZE  16   // sizeof(max_align_t)
#endif

// ------------------------------------------------------
// Variants
// ------------------------------------------------------

// Define NDEBUG in the release version to disable assertions.
// #define NDEBUG

// Define MI_TRACK_<tool> to enable tracking support
// #define MI_TRACK_VALGRIND 1
// #define MI_TRACK_ASAN     1
// #define MI_TRACK_ETW      1

// Define MI_STAT as 1 to maintain statistics; set it to 2 to have detailed statistics (but costs some performance).
// #define MI_STAT 1

// Define MI_SECURE to enable security mitigations
// #define MI_SECURE 1  // guard page around metadata
// #define MI_SECURE 2  // guard page around each mimalloc page
// #define MI_SECURE 3  // encode free lists (detect corrupted free list (buffer overflow), and invalid pointer free)
// #define MI_SECURE 4  // checks for double free. (may be more expensive)

#if !defined(MI_SECURE)
#define MI_SECURE 0
#endif

// Define MI_DEBUG for debug mode
// #define MI_DEBUG 1  // basic assertion checks and statistics, check double free, corrupted free list, and invalid pointer free.
// #define MI_DEBUG 2  // + internal assertion checks
// #define MI_DEBUG 3  // + extensive internal invariant checking (cmake -DMI_DEBUG_FULL=ON)
#if !defined(MI_DEBUG)
#if !defined(NDEBUG) || defined(_DEBUG)
#define MI_DEBUG 2
#else
#define MI_DEBUG 0
#endif
#endif

// Reserve extra padding at the end of each block to be more resilient against heap block overflows.
// The padding can detect buffer overflow on free.
#if !defined(MI_PADDING) && (MI_SECURE>=3 || MI_DEBUG>=1 || (MI_TRACK_VALGRIND || MI_TRACK_ASAN || MI_TRACK_ETW))
#define MI_PADDING  1
#endif

// Check padding bytes; allows byte-precise buffer overflow detection
#if !defined(MI_PADDING_CHECK) && MI_PADDING && (MI_SECURE>=3 || MI_DEBUG>=1)
#define MI_PADDING_CHECK 1
#endif


// Encoded free lists allow detection of corrupted free lists
// and can detect buffer overflows, modify after free, and double `free`s.
#if (MI_SECURE>=3 || MI_DEBUG>=1)
#define MI_ENCODE_FREELIST  1
#endif


// We used to abandon huge pages in order to eagerly deallocate it if freed from another thread.
// Unfortunately, that makes it not possible to visit them during a heap walk or include them in a
// `mi_heap_destroy`. We therefore instead reset/decommit the huge blocks nowadays if freed from
// another thread so the memory becomes "virtually" available (and eventually gets properly freed by
// the owning thread).
// #define MI_HUGE_PAGE_ABANDON 1


// ------------------------------------------------------
// Platform specific values
// ------------------------------------------------------

// ------------------------------------------------------
// Size of a pointer.
// We assume that `sizeof(void*)==sizeof(intptr_t)`
// and it holds for all platforms we know of.
//
// However, the C standard only requires that:
//  p == (void*)((intptr_t)p))
// but we also need:
//  i == (intptr_t)((void*)i)
// or otherwise one might define an intptr_t type that is larger than a pointer...
// ------------------------------------------------------

#if INTPTR_MAX > INT64_MAX
# define MI_INTPTR_SHIFT (4)  // assume 128-bit  (as on arm CHERI for example)
#elif INTPTR_MAX == INT64_MAX
# define MI_INTPTR_SHIFT (3)
#elif INTPTR_MAX == INT32_MAX
# define MI_INTPTR_SHIFT (2)
#else
#error platform pointers must be 32, 64, or 128 bits
#endif

#if SIZE_MAX == UINT64_MAX
# define MI_SIZE_SHIFT (3)
typedef int64_t  mi_ssize_t;
#elif SIZE_MAX == UINT32_MAX
# define MI_SIZE_SHIFT (2)
typedef int32_t  mi_ssize_t;
#else
#error platform objects must be 32 or 64 bits
#endif

#if (SIZE_MAX/2) > LONG_MAX
# define MI_ZU(x)  x##ULL
# define MI_ZI(x)  x##LL
#else
# define MI_ZU(x)  x##UL
# define MI_ZI(x)  x##L
#endif

#define MI_INTPTR_SIZE  (1<<MI_INTPTR_SHIFT)
#define MI_INTPTR_BITS  (MI_INTPTR_SIZE*8)

#define MI_SIZE_SIZE  (1<<MI_SIZE_SHIFT)
#define MI_SIZE_BITS  (MI_SIZE_SIZE*8)

#define MI_KiB     (MI_ZU(1024))
#define MI_MiB     (MI_KiB*MI_KiB)
#define MI_GiB     (MI_MiB*MI_KiB)


// ------------------------------------------------------
// Main internal data-structures
// ------------------------------------------------------

// Main tuning parameters for segment and page sizes
// Sizes for 64-bit (usually divide by two for 32-bit)
#ifndef MI_SEGMENT_SLICE_SHIFT
#define MI_SEGMENT_SLICE_SHIFT            (13 + MI_INTPTR_SHIFT)         // 64KiB  (32KiB on 32-bit)
#endif

#ifndef MI_SEGMENT_SHIFT
#if MI_INTPTR_SIZE > 4
#define MI_SEGMENT_SHIFT                  ( 9 + MI_SEGMENT_SLICE_SHIFT)  // 32MiB
#else
#define MI_SEGMENT_SHIFT                  ( 7 + MI_SEGMENT_SLICE_SHIFT)  // 4MiB on 32-bit
#endif
#endif

#ifndef MI_SMALL_PAGE_SHIFT
#define MI_SMALL_PAGE_SHIFT               (MI_SEGMENT_SLICE_SHIFT)       // 64KiB
#endif
#ifndef MI_MEDIUM_PAGE_SHIFT
#define MI_MEDIUM_PAGE_SHIFT              ( 3 + MI_SMALL_PAGE_SHIFT)     // 512KiB
#endif

// Derived constants
#define MI_SEGMENT_SIZE                   (MI_ZU(1)<<MI_SEGMENT_SHIFT)
#define MI_SEGMENT_ALIGN                  MI_SEGMENT_SIZE
#define MI_SEGMENT_MASK                   ((uintptr_t)(MI_SEGMENT_ALIGN - 1))
#define MI_SEGMENT_SLICE_SIZE             (MI_ZU(1)<< MI_SEGMENT_SLICE_SHIFT)
#define MI_SLICES_PER_SEGMENT             (MI_SEGMENT_SIZE / MI_SEGMENT_SLICE_SIZE) // 1024

#define MI_SMALL_PAGE_SIZE                (MI_ZU(1)<<MI_SMALL_PAGE_SHIFT)
#define MI_MEDIUM_PAGE_SIZE               (MI_ZU(1)<<MI_MEDIUM_PAGE_SHIFT)

#define MI_SMALL_OBJ_SIZE_MAX             (MI_SMALL_PAGE_SIZE/4)   // 8KiB on 64-bit
#define MI_MEDIUM_OBJ_SIZE_MAX            (MI_MEDIUM_PAGE_SIZE/4)  // 128KiB on 64-bit
#define MI_MEDIUM_OBJ_WSIZE_MAX           (MI_MEDIUM_OBJ_SIZE_MAX/MI_INTPTR_SIZE)
#define MI_LARGE_OBJ_SIZE_MAX             (MI_SEGMENT_SIZE/2)      // 32MiB on 64-bit
#define MI_LARGE_OBJ_WSIZE_MAX            (MI_LARGE_OBJ_SIZE_MAX/MI_INTPTR_SIZE)

// Maximum number of size classes. (spaced exponentially in 12.5% increments)
#define MI_BIN_HUGE  (73U)

#if (MI_MEDIUM_OBJ_WSIZE_MAX >= 655360)
#error "mimalloc internal: define more bins"
#endif

// Maximum block size for which blocks are guaranteed to be block size aligned. (see `segment.c:_mi_segment_page_start`)
#define MI_MAX_ALIGN_GUARANTEE            (MI_MEDIUM_OBJ_SIZE_MAX)

// Alignments over MI_BLOCK_ALIGNMENT_MAX are allocated in dedicated huge page segments
#define MI_BLOCK_ALIGNMENT_MAX            (MI_SEGMENT_SIZE >> 1)

// Maximum slice count (255) for which we can find the page for interior pointers
#define MI_MAX_SLICE_OFFSET_COUNT         ((MI_BLOCK_ALIGNMENT_MAX / MI_SEGMENT_SLICE_SIZE) - 1)

// we never allocate more than PTRDIFF_MAX (see also <https://sourceware.org/ml/libc-announce/2019/msg00001.html>)
// on 64-bit+ systems we also limit the maximum allocation size such that the slice count fits in 32-bits. (issue #877)
#if (PTRDIFF_MAX > INT32_MAX) && (PTRDIFF_MAX >= (MI_SEGMENT_SLIZE_SIZE * UINT32_MAX))
#define MI_MAX_ALLOC_SIZE   (MI_SEGMENT_SLICE_SIZE * (UINT32_MAX-1))
#else
#define MI_MAX_ALLOC_SIZE   PTRDIFF_MAX
#endif


// ------------------------------------------------------
// Mimalloc pages contain allocated blocks
// ------------------------------------------------------

// The free lists use encoded next fields
// (Only actually encodes when MI_ENCODED_FREELIST is defined.)
typedef uintptr_t  mi_encoded_t;

// thread id's
typedef size_t     mi_threadid_t;

// free lists contain blocks
typedef struct mi_block_s {
  mi_encoded_t next;
} mi_block_t;


// The delayed flags are used for efficient multi-threaded free-ing
typedef enum mi_delayed_e {
  MI_USE_DELAYED_FREE   = 0, // push on the owning heap thread delayed list
  MI_DELAYED_FREEING    = 1, // temporary: another thread is accessing the owning heap
  MI_NO_DELAYED_FREE    = 2, // optimize: push on page local thread free queue if another block is already in the heap thread delayed free list
  MI_NEVER_DELAYED_FREE = 3  // sticky: used for abondoned pages without a owning heap; this only resets on page reclaim
} mi_delayed_t;


// The `in_full` and `has_aligned` page flags are put in a union to efficiently
// test if both are false (`full_aligned == 0`) in the `mi_free` routine.
#if !MI_TSAN
typedef union mi_page_flags_s {
  uint8_t full_aligned;
  struct {
    uint8_t in_full : 1;
    uint8_t has_aligned : 1;
  } x;
} mi_page_flags_t;
#else
// under thread sanitizer, use a byte for each flag to suppress warning, issue #130
typedef union mi_page_flags_s {
  uint16_t full_aligned;
  struct {
    uint8_t in_full;
    uint8_t has_aligned;
  } x;
} mi_page_flags_t;
#endif

// Thread free list.
// We use the bottom 2 bits of the pointer for mi_delayed_t flags
typedef uintptr_t mi_thread_free_t;

// A page contains blocks of one specific size (`block_size`).
// Each page has three list of free blocks:
// `free` for blocks that can be allocated,
// `local_free` for freed blocks that are not yet available to `mi_malloc`
// `thread_free` for freed blocks by other threads
// The `local_free` and `thread_free` lists are migrated to the `free` list
// when it is exhausted. The separate `local_free` list is necessary to
// implement a monotonic heartbeat. The `thread_free` list is needed for
// avoiding atomic operations in the common case.
//
// `used - |thread_free|` == actual blocks that are in use (alive)
// `used - |thread_free| + |free| + |local_free| == capacity`
//
// We don't count `freed` (as |free|) but use `used` to reduce
// the number of memory accesses in the `mi_page_all_free` function(s).
//
// Notes:
// - Access is optimized for `free.c:mi_free` and `alloc.c:mi_page_alloc`
// - Using `uint16_t` does not seem to slow things down
// - The size is 12 words on 64-bit which helps the page index calculations
//   (and 14 words on 32-bit, and encoded free lists add 2 words)
// - `xthread_free` uses the bottom bits as a delayed-free flags to optimize
//   concurrent frees where only the first concurrent free adds to the owning
//   heap `thread_delayed_free` list (see `free.c:mi_free_block_mt`).
//   The invariant is that no-delayed-free is only set if there is
//   at least one block that will be added, or as already been added, to
//   the owning heap `thread_delayed_free` list. This guarantees that pages
//   will be freed correctly even if only other threads free blocks.
typedef struct mi_page_s {
  // "owned" by the segment
  uint32_t              slice_count;       // slices in this page (0 if not a page)
  uint32_t              slice_offset;      // distance from the actual page data slice (0 if a page)
  uint8_t               is_committed:1;    // `true` if the page virtual memory is committed
  uint8_t               is_zero_init:1;    // `true` if the page was initially zero initialized
  uint8_t               is_huge:1;         // `true` if the page is in a huge segment (`segment->kind == MI_SEGMENT_HUGE`)
                                           // padding
  // layout like this to optimize access in `mi_malloc` and `mi_free`
  uint16_t              capacity;          // number of blocks committed, must be the first field, see `segment.c:page_clear`
  uint16_t              reserved;          // number of blocks reserved in memory
  mi_page_flags_t       flags;             // `in_full` and `has_aligned` flags (8 bits)
  uint8_t               free_is_zero:1;    // `true` if the blocks in the free list are zero initialized
  uint8_t               retire_expire:7;   // expiration count for retired blocks

  mi_block_t*           free;              // list of available free blocks (`malloc` allocates from this list)
  mi_block_t*           local_free;        // list of deferred free blocks by this thread (migrates to `free`)
  uint16_t              used;              // number of blocks in use (including blocks in `thread_free`)
  uint8_t               block_size_shift;  // if not zero, then `(1 << block_size_shift) == block_size` (only used for fast path in `free.c:_mi_page_ptr_unalign`)
  uint8_t               heap_tag;          // tag of the owning heap, used to separate heaps by object type
                                           // padding
  size_t                block_size;        // size available in each block (always `>0`)
  uint8_t*              page_start;        // start of the page area containing the blocks

  #if (MI_ENCODE_FREELIST || MI_PADDING)
  uintptr_t             keys[2];           // two random keys to encode the free lists (see `_mi_block_next`) or padding canary
  #endif

  _Atomic(mi_thread_free_t) xthread_free;  // list of deferred free blocks freed by other threads
  _Atomic(uintptr_t)        xheap;

  struct mi_page_s*     next;              // next page owned by this thread with the same `block_size`
  struct mi_page_s*     prev;              // previous page owned by this thread with the same `block_size`

  // 64-bit 11 words, 32-bit 13 words, (+2 for secure)
  void* padding[1];
} mi_page_t;



// ------------------------------------------------------
// Mimalloc segments contain mimalloc pages
// ------------------------------------------------------

typedef enum mi_page_kind_e {
  MI_PAGE_SMALL,    // small blocks go into 64KiB pages inside a segment
  MI_PAGE_MEDIUM,   // medium blocks go into 512KiB pages inside a segment
  MI_PAGE_LARGE,    // larger blocks go into a single page spanning a whole segment
  MI_PAGE_HUGE      // a huge page is a single page in a segment of variable size
                    // used for blocks `> MI_LARGE_OBJ_SIZE_MAX` or an aligment `> MI_BLOCK_ALIGNMENT_MAX`.
} mi_page_kind_t;

typedef enum mi_segment_kind_e {
  MI_SEGMENT_NORMAL, // MI_SEGMENT_SIZE size with pages inside.
  MI_SEGMENT_HUGE,   // segment with just one huge page inside.
} mi_segment_kind_t;

// ------------------------------------------------------
// A segment holds a commit mask where a bit is set if
// the corresponding MI_COMMIT_SIZE area is committed.
// The MI_COMMIT_SIZE must be a multiple of the slice
// size. If it is equal we have the most fine grained
// decommit (but setting it higher can be more efficient).
// The MI_MINIMAL_COMMIT_SIZE is the minimal amount that will
// be committed in one go which can be set higher than
// MI_COMMIT_SIZE for efficiency (while the decommit mask
// is still tracked in fine-grained MI_COMMIT_SIZE chunks)
// ------------------------------------------------------

#define MI_MINIMAL_COMMIT_SIZE      (1*MI_SEGMENT_SLICE_SIZE)
#define MI_COMMIT_SIZE              (MI_SEGMENT_SLICE_SIZE)              // 64KiB
#define MI_COMMIT_MASK_BITS         (MI_SEGMENT_SIZE / MI_COMMIT_SIZE)
#define MI_COMMIT_MASK_FIELD_BITS    MI_SIZE_BITS
#define MI_COMMIT_MASK_FIELD_COUNT  (MI_COMMIT_MASK_BITS / MI_COMMIT_MASK_FIELD_BITS)

#if (MI_COMMIT_MASK_BITS != (MI_COMMIT_MASK_FIELD_COUNT * MI_COMMIT_MASK_FIELD_BITS))
#error "the segment size must be exactly divisible by the (commit size * size_t bits)"
#endif

typedef struct mi_commit_mask_s {
  size_t mask[MI_COMMIT_MASK_FIELD_COUNT];
} mi_commit_mask_t;

typedef mi_page_t  mi_slice_t;
typedef int64_t    mi_msecs_t;


// ---------------------------------------------------------------
// a memory id tracks the provenance of arena/OS allocated memory
// ---------------------------------------------------------------

// Memory can reside in arena's, direct OS allocated, or statically allocated. The memid keeps track of this.
typedef enum mi_memkind_e {
  MI_MEM_NONE,      // not allocated
  MI_MEM_EXTERNAL,  // not owned by mimalloc but provided externally (via `mi_manage_os_memory` for example)
  MI_MEM_STATIC,    // allocated in a static area and should not be freed (for arena meta data for example)
  MI_MEM_OS,        // allocated from the OS
  MI_MEM_OS_HUGE,   // allocated as huge OS pages (usually 1GiB, pinned to physical memory)
  MI_MEM_OS_REMAP,  // allocated in a remapable area (i.e. using `mremap`)
  MI_MEM_ARENA      // allocated from an arena (the usual case)
} mi_memkind_t;

static inline bool mi_memkind_is_os(mi_memkind_t memkind) {
  return (memkind >= MI_MEM_OS && memkind <= MI_MEM_OS_REMAP);
}

typedef struct mi_memid_os_info {
  void*         base;               // actual base address of the block (used for offset aligned allocations)
  size_t        alignment;          // alignment at allocation
} mi_memid_os_info_t;

typedef struct mi_memid_arena_info {
  size_t        block_index;        // index in the arena
  mi_arena_id_t id;                 // arena id (>= 1)
  bool          is_exclusive;       // this arena can only be used for specific arena allocations
} mi_memid_arena_info_t;

typedef struct mi_memid_s {
  union {
    mi_memid_os_info_t    os;       // only used for MI_MEM_OS
    mi_memid_arena_info_t arena;    // only used for MI_MEM_ARENA
  } mem;
  bool          is_pinned;          // `true` if we cannot decommit/reset/protect in this memory (e.g. when allocated using large (2Mib) or huge (1GiB) OS pages)
  bool          initially_committed;// `true` if the memory was originally allocated as committed
  bool          initially_zero;     // `true` if the memory was originally zero initialized
  mi_memkind_t  memkind;
} mi_memid_t;


<<<<<<< HEAD
// -----------------------------------------------------------------------------------------
// Segments are large allocated memory blocks (8mb on 64 bit) from arenas or the OS.
//
// Inside segments we allocated fixed size mimalloc pages (`mi_page_t`) that contain blocks.
// The start of a segment is this structure with a fixed number of slice entries (`slices`)
// usually followed by a guard OS page and the actual allocation area with pages.
// While a page is not allocated, we view it's data as a `mi_slice_t` (instead of a `mi_page_t`).
// Of any free area, the first slice has the info and `slice_offset == 0`; for any subsequent
// slices part of the area, the `slice_offset` is the byte offset back to the first slice
// (so we can quickly find the page info on a free, `internal.h:_mi_segment_page_of`).
// For slices, the `block_size` field is repurposed to signify if a slice is used (`1`) or not (`0`).
// Small and medium pages use a fixed amount of slices to reduce slice fragmentation, while
// large and huge pages span a variable amount of slices.
=======
// ---------------------------------------------------------------
// Segments contain mimalloc pages
// ---------------------------------------------------------------
typedef struct mi_subproc_s mi_subproc_t;

// Segments are large allocated memory blocks (2MiB on 64 bit) from the OS.
// Inside segments we allocated fixed size _pages_ that contain blocks.
>>>>>>> 6b153427
typedef struct mi_segment_s {
  // constant fields
  mi_memid_t        memid;              // memory id for arena/OS allocation
  bool              allow_decommit;     // can we decommmit the memory
  bool              allow_purge;        // can we purge the memory (reset or decommit)
  size_t            segment_size;

  // segment fields
  mi_msecs_t        purge_expire;       // purge slices in the `purge_mask` after this time
  mi_commit_mask_t  purge_mask;         // slices that can be purged
  mi_commit_mask_t  commit_mask;        // slices that are currently committed

  // from here is zero initialized
  struct mi_segment_s* next;            // the list of freed segments in the cache (must be first field, see `segment.c:mi_segment_init`)
  bool              was_reclaimed;      // true if it was reclaimed (used to limit on-free reclamation)

<<<<<<< HEAD
  size_t            abandoned;          // abandoned pages (i.e. the original owning thread stopped) (`abandoned <= used`)
  size_t            abandoned_visits;   // count how often this segment is visited during abondoned reclamation (to force reclaim if it takes too long)
  size_t            used;               // count of pages in use
  uintptr_t         cookie;             // verify addresses in debug mode: `mi_ptr_cookie(segment) == segment->cookie`

  size_t            segment_slices;      // for huge segments this may be different from `MI_SLICES_PER_SEGMENT`
  size_t            segment_info_slices; // initial count of slices that we are using for segment info and possible guard pages.
=======
  size_t               abandoned;        // abandoned pages (i.e. the original owning thread stopped) (`abandoned <= used`)
  size_t               abandoned_visits; // count how often this segment is visited for reclaiming (to force reclaim if it is too long)

  size_t               used;             // count of pages in use (`used <= capacity`)
  size_t               capacity;         // count of available pages (`#free + used`)
  size_t               segment_info_size;// space we are using from the first page for segment meta-data and possible guard pages.
  uintptr_t            cookie;           // verify addresses in secure mode: `_mi_ptr_cookie(segment) == segment->cookie`
  mi_subproc_t*        subproc;          // segment belongs to sub process

  struct mi_segment_s* abandoned_os_next; // only used for abandoned segments outside arena's, and only if `mi_option_visit_abandoned` is enabled
  struct mi_segment_s* abandoned_os_prev;
>>>>>>> 6b153427

  // layout like this to optimize access in `mi_free`
  mi_segment_kind_t kind;
  size_t            slice_entries;       // entries in the `slices` array, at most `MI_SLICES_PER_SEGMENT`
  _Atomic(mi_threadid_t) thread_id;      // unique id of the thread owning this segment

  mi_slice_t        slices[MI_SLICES_PER_SEGMENT+1];  // one extra final entry for huge blocks with large alignment
} mi_segment_t;


// ------------------------------------------------------
// Heaps
// Provide first-class heaps to allocate from.
// A heap just owns a set of pages for allocation and
// can only be allocate/reallocate from the thread that created it.
// Freeing blocks can be done from any thread though.
// Per thread, the segments are shared among its heaps.
// Per thread, there is always a default heap that is
// used for allocation; it is initialized to statically
// point to an empty heap to avoid initialization checks
// in the fast path.
// ------------------------------------------------------

// Thread local data
typedef struct mi_tld_s mi_tld_t;

// Pages of a certain block size are held in a queue.
typedef struct mi_page_queue_s {
  mi_page_t* first;
  mi_page_t* last;
  size_t     block_size;
} mi_page_queue_t;

#define MI_BIN_FULL  (MI_BIN_HUGE+1)

// Random context
typedef struct mi_random_cxt_s {
  uint32_t input[16];
  uint32_t output[16];
  int      output_available;
  bool     weak;
} mi_random_ctx_t;


// In debug mode there is a padding structure at the end of the blocks to check for buffer overflows
#if (MI_PADDING)
typedef struct mi_padding_s {
  uint32_t canary; // encoded block value to check validity of the padding (in case of overflow)
  uint32_t delta;  // padding bytes before the block. (mi_usable_size(p) - delta == exact allocated bytes)
} mi_padding_t;
#define MI_PADDING_SIZE   (sizeof(mi_padding_t))
#define MI_PADDING_WSIZE  ((MI_PADDING_SIZE + MI_INTPTR_SIZE - 1) / MI_INTPTR_SIZE)
#else
#define MI_PADDING_SIZE   0
#define MI_PADDING_WSIZE  0
#endif

#define MI_PAGES_DIRECT   (MI_SMALL_WSIZE_MAX + MI_PADDING_WSIZE + 1)


// A heap owns a set of pages.
struct mi_heap_s {
  mi_tld_t*             tld;
  _Atomic(mi_block_t*)  thread_delayed_free;
  mi_threadid_t         thread_id;                           // thread this heap belongs too
  mi_arena_id_t         arena_id;                            // arena id if the heap belongs to a specific arena (or 0)
  uintptr_t             cookie;                              // random cookie to verify pointers (see `_mi_ptr_cookie`)
  uintptr_t             keys[2];                             // two random keys used to encode the `thread_delayed_free` list
  mi_random_ctx_t       random;                              // random number context used for secure allocation
  size_t                page_count;                          // total number of pages in the `pages` queues.
  size_t                page_retired_min;                    // smallest retired index (retired pages are fully free, but still in the page queues)
  size_t                page_retired_max;                    // largest retired index into the `pages` array.
  mi_heap_t*            next;                                // list of heaps per thread
  bool                  no_reclaim;                          // `true` if this heap should not reclaim abandoned pages
  uint8_t               tag;                                 // custom tag, can be used for separating heaps based on the object types
  mi_page_t*            pages_free_direct[MI_PAGES_DIRECT];  // optimize: array where every entry points a page with possibly free blocks in the corresponding queue for that size.
  mi_page_queue_t       pages[MI_BIN_FULL + 1];              // queue of pages for each size class (or "bin")
};



// ------------------------------------------------------
// Debug
// ------------------------------------------------------

#if !defined(MI_DEBUG_UNINIT)
#define MI_DEBUG_UNINIT     (0xD0)
#endif
#if !defined(MI_DEBUG_FREED)
#define MI_DEBUG_FREED      (0xDF)
#endif
#if !defined(MI_DEBUG_PADDING)
#define MI_DEBUG_PADDING    (0xDE)
#endif

#if (MI_DEBUG)
// use our own assertion to print without memory allocation
void _mi_assert_fail(const char* assertion, const char* fname, unsigned int line, const char* func );
#define mi_assert(expr)     ((expr) ? (void)0 : _mi_assert_fail(#expr,__FILE__,__LINE__,__func__))
#else
#define mi_assert(x)
#endif

#if (MI_DEBUG>1)
#define mi_assert_internal    mi_assert
#else
#define mi_assert_internal(x)
#endif

#if (MI_DEBUG>2)
#define mi_assert_expensive   mi_assert
#else
#define mi_assert_expensive(x)
#endif

// ------------------------------------------------------
// Statistics
// ------------------------------------------------------

#ifndef MI_STAT
#if (MI_DEBUG>0)
#define MI_STAT 2
#else
#define MI_STAT 0
#endif
#endif

typedef struct mi_stat_count_s {
  int64_t allocated;
  int64_t freed;
  int64_t peak;
  int64_t current;
} mi_stat_count_t;

typedef struct mi_stat_counter_s {
  int64_t total;
  int64_t count;
} mi_stat_counter_t;

typedef struct mi_stats_s {
  mi_stat_count_t segments;
  mi_stat_count_t pages;
  mi_stat_count_t reserved;
  mi_stat_count_t committed;
  mi_stat_count_t reset;
  mi_stat_count_t purged;
  mi_stat_count_t page_committed;
  mi_stat_count_t segments_abandoned;
  mi_stat_count_t pages_abandoned;
  mi_stat_count_t threads;
  mi_stat_count_t normal;
  mi_stat_count_t huge;
  mi_stat_count_t large;
  mi_stat_count_t malloc;
  mi_stat_count_t segments_cache;
  mi_stat_counter_t pages_extended;
  mi_stat_counter_t mmap_calls;
  mi_stat_counter_t commit_calls;
  mi_stat_counter_t reset_calls;
  mi_stat_counter_t purge_calls;
  mi_stat_counter_t page_no_retire;
  mi_stat_counter_t searches;
  mi_stat_counter_t normal_count;
  mi_stat_counter_t huge_count;
  mi_stat_counter_t large_count;
  mi_stat_counter_t arena_count;
  mi_stat_counter_t arena_crossover_count;
  mi_stat_counter_t arena_rollback_count;
#if MI_STAT>1
  mi_stat_count_t normal_bins[MI_BIN_HUGE+1];
#endif
} mi_stats_t;


void _mi_stat_increase(mi_stat_count_t* stat, size_t amount);
void _mi_stat_decrease(mi_stat_count_t* stat, size_t amount);
void _mi_stat_counter_increase(mi_stat_counter_t* stat, size_t amount);

#if (MI_STAT)
#define mi_stat_increase(stat,amount)         _mi_stat_increase( &(stat), amount)
#define mi_stat_decrease(stat,amount)         _mi_stat_decrease( &(stat), amount)
#define mi_stat_counter_increase(stat,amount) _mi_stat_counter_increase( &(stat), amount)
#else
#define mi_stat_increase(stat,amount)         (void)0
#define mi_stat_decrease(stat,amount)         (void)0
#define mi_stat_counter_increase(stat,amount) (void)0
#endif

#define mi_heap_stat_counter_increase(heap,stat,amount)  mi_stat_counter_increase( (heap)->tld->stats.stat, amount)
#define mi_heap_stat_increase(heap,stat,amount)  mi_stat_increase( (heap)->tld->stats.stat, amount)
#define mi_heap_stat_decrease(heap,stat,amount)  mi_stat_decrease( (heap)->tld->stats.stat, amount)


// ------------------------------------------------------
// Sub processes do not reclaim or visit segments
// from other sub processes
// ------------------------------------------------------

struct mi_subproc_s {
  _Atomic(size_t)    abandoned_count;   // count of abandoned segments for this sup-process
  mi_lock_t          abandoned_os_lock; // lock for the abandoned segments outside of arena's
  mi_segment_t*      abandoned_os_list; // doubly-linked list of abandoned segments outside of arena's (in OS allocated memory)
  mi_memid_t         memid;             // provenance
};

// ------------------------------------------------------
// Thread Local data
// ------------------------------------------------------

<<<<<<< HEAD
// A "span" is is an available range of slices. The span queues keep
// track of slice spans of at most the given `slice_count` (but more than the previous size class).
typedef struct mi_span_queue_s {
  mi_slice_t* first;
  mi_slice_t* last;
  size_t      slice_count;
} mi_span_queue_t;
=======
// Milliseconds as in `int64_t` to avoid overflows
typedef int64_t  mi_msecs_t;
>>>>>>> 6b153427

#define MI_SEGMENT_BIN_MAX (35)     // 35 == mi_segment_bin(MI_SLICES_PER_SEGMENT)

// OS thread local data
typedef struct mi_os_tld_s {
  size_t                region_idx;   // start point for next allocation
  mi_stats_t*           stats;        // points to tld stats
} mi_os_tld_t;


// Segments thread local data
typedef struct mi_segments_tld_s {
  mi_span_queue_t     spans[MI_SEGMENT_BIN_MAX+1];  // free slice spans inside segments
  size_t              count;        // current number of segments;
  size_t              peak_count;   // peak number of segments
  size_t              current_size; // current size of all segments
  size_t              peak_size;    // peak size of all segments
  size_t              reclaim_count;// number of reclaimed (abandoned) segments
  mi_subproc_t*       subproc;      // sub-process this thread belongs to.
  mi_stats_t*         stats;        // points to tld stats
  mi_os_tld_t*        os;           // points to os tld
} mi_segments_tld_t;

// Thread local data
struct mi_tld_s {
  unsigned long long  heartbeat;     // monotonic heartbeat count
  bool                recurse;       // true if deferred was called; used to prevent infinite recursion.
  mi_heap_t*          heap_backing;  // backing heap of this thread (cannot be deleted)
  mi_heap_t*          heaps;         // list of heaps in this thread (so we can abandon all when the thread terminates)
  mi_segments_tld_t   segments;      // segment tld
  mi_os_tld_t         os;            // os tld
  mi_stats_t          stats;         // statistics
};

#endif<|MERGE_RESOLUTION|>--- conflicted
+++ resolved
@@ -429,9 +429,8 @@
 } mi_memid_t;
 
 
-<<<<<<< HEAD
 // -----------------------------------------------------------------------------------------
-// Segments are large allocated memory blocks (8mb on 64 bit) from arenas or the OS.
+// Segments are large allocated memory blocks (32mb on 64 bit) from arenas or the OS.
 //
 // Inside segments we allocated fixed size mimalloc pages (`mi_page_t`) that contain blocks.
 // The start of a segment is this structure with a fixed number of slice entries (`slices`)
@@ -443,15 +442,9 @@
 // For slices, the `block_size` field is repurposed to signify if a slice is used (`1`) or not (`0`).
 // Small and medium pages use a fixed amount of slices to reduce slice fragmentation, while
 // large and huge pages span a variable amount of slices.
-=======
-// ---------------------------------------------------------------
-// Segments contain mimalloc pages
-// ---------------------------------------------------------------
+
 typedef struct mi_subproc_s mi_subproc_t;
 
-// Segments are large allocated memory blocks (2MiB on 64 bit) from the OS.
-// Inside segments we allocated fixed size _pages_ that contain blocks.
->>>>>>> 6b153427
 typedef struct mi_segment_s {
   // constant fields
   mi_memid_t        memid;              // memory id for arena/OS allocation
@@ -468,27 +461,17 @@
   struct mi_segment_s* next;            // the list of freed segments in the cache (must be first field, see `segment.c:mi_segment_init`)
   bool              was_reclaimed;      // true if it was reclaimed (used to limit on-free reclamation)
 
-<<<<<<< HEAD
   size_t            abandoned;          // abandoned pages (i.e. the original owning thread stopped) (`abandoned <= used`)
   size_t            abandoned_visits;   // count how often this segment is visited during abondoned reclamation (to force reclaim if it takes too long)
   size_t            used;               // count of pages in use
   uintptr_t         cookie;             // verify addresses in debug mode: `mi_ptr_cookie(segment) == segment->cookie`
+  mi_subproc_t*     subproc;            // segment belongs to sub process
+
+  struct mi_segment_s* abandoned_os_next; // only used for abandoned segments outside arena's, and only if `mi_option_visit_abandoned` is enabled
+  struct mi_segment_s* abandoned_os_prev;
 
   size_t            segment_slices;      // for huge segments this may be different from `MI_SLICES_PER_SEGMENT`
   size_t            segment_info_slices; // initial count of slices that we are using for segment info and possible guard pages.
-=======
-  size_t               abandoned;        // abandoned pages (i.e. the original owning thread stopped) (`abandoned <= used`)
-  size_t               abandoned_visits; // count how often this segment is visited for reclaiming (to force reclaim if it is too long)
-
-  size_t               used;             // count of pages in use (`used <= capacity`)
-  size_t               capacity;         // count of available pages (`#free + used`)
-  size_t               segment_info_size;// space we are using from the first page for segment meta-data and possible guard pages.
-  uintptr_t            cookie;           // verify addresses in secure mode: `_mi_ptr_cookie(segment) == segment->cookie`
-  mi_subproc_t*        subproc;          // segment belongs to sub process
-
-  struct mi_segment_s* abandoned_os_next; // only used for abandoned segments outside arena's, and only if `mi_option_visit_abandoned` is enabled
-  struct mi_segment_s* abandoned_os_prev;
->>>>>>> 6b153427
 
   // layout like this to optimize access in `mi_free`
   mi_segment_kind_t kind;
@@ -698,7 +681,6 @@
 // Thread Local data
 // ------------------------------------------------------
 
-<<<<<<< HEAD
 // A "span" is is an available range of slices. The span queues keep
 // track of slice spans of at most the given `slice_count` (but more than the previous size class).
 typedef struct mi_span_queue_s {
@@ -706,10 +688,6 @@
   mi_slice_t* last;
   size_t      slice_count;
 } mi_span_queue_t;
-=======
-// Milliseconds as in `int64_t` to avoid overflows
-typedef int64_t  mi_msecs_t;
->>>>>>> 6b153427
 
 #define MI_SEGMENT_BIN_MAX (35)     // 35 == mi_segment_bin(MI_SLICES_PER_SEGMENT)
 
