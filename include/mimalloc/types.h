/* ----------------------------------------------------------------------------
Copyright (c) 2018-2024, Microsoft Research, Daan Leijen
This is free software; you can redistribute it and/or modify it under the
terms of the MIT license. A copy of the license can be found in the file
"LICENSE" at the root of this distribution.
-----------------------------------------------------------------------------*/
#pragma once
#ifndef MIMALLOC_TYPES_H
#define MIMALLOC_TYPES_H

// --------------------------------------------------------------------------
// This file contains the main type definitions for mimalloc:
// mi_heap_t      : all data for a thread-local heap, contains
//                  lists of all managed heap pages.
// mi_segment_t   : a larger chunk of memory (32GiB) from where pages
//                  are allocated. A segment is divided in slices (64KiB) from
//                  which pages are allocated.
// mi_page_t      : a "mimalloc" page (usually 64KiB or 512KiB) from
//                  where objects are allocated.
//                  Note: we write "OS page" for OS memory pages while
//                  using plain "page" for mimalloc pages (`mi_page_t`).
// --------------------------------------------------------------------------


#include <stddef.h>   // ptrdiff_t
#include <stdint.h>   // uintptr_t, uint16_t, etc
#include "atomic.h"   // _Atomic

#ifdef _MSC_VER
#pragma warning(disable:4214) // bitfield is not int
#endif

// Minimal alignment necessary. On most platforms 16 bytes are needed
// due to SSE registers for example. This must be at least `sizeof(void*)`
#ifndef MI_MAX_ALIGN_SIZE
#define MI_MAX_ALIGN_SIZE  16   // sizeof(max_align_t)
#endif

// ------------------------------------------------------
// Variants
// ------------------------------------------------------

// Define NDEBUG in the release version to disable assertions.
// #define NDEBUG

// Define MI_TRACK_<tool> to enable tracking support
// #define MI_TRACK_VALGRIND 1
// #define MI_TRACK_ASAN     1
// #define MI_TRACK_ETW      1

// Define MI_STAT as 1 to maintain statistics; set it to 2 to have detailed statistics (but costs some performance).
// #define MI_STAT 1

// Define MI_SECURE to enable security mitigations
// #define MI_SECURE 1  // guard page around metadata
// #define MI_SECURE 2  // guard page around each mimalloc page
// #define MI_SECURE 3  // encode free lists (detect corrupted free list (buffer overflow), and invalid pointer free)
// #define MI_SECURE 4  // checks for double free. (may be more expensive)

#if !defined(MI_SECURE)
#define MI_SECURE 0
#endif

// Define MI_DEBUG for debug mode
// #define MI_DEBUG 1  // basic assertion checks and statistics, check double free, corrupted free list, and invalid pointer free.
// #define MI_DEBUG 2  // + internal assertion checks
// #define MI_DEBUG 3  // + extensive internal invariant checking (cmake -DMI_DEBUG_FULL=ON)
#if !defined(MI_DEBUG)
#if !defined(NDEBUG) || defined(_DEBUG)
#define MI_DEBUG 2
#else
#define MI_DEBUG 0
#endif
#endif

// Reserve extra padding at the end of each block to be more resilient against heap block overflows.
// The padding can detect buffer overflow on free.
#if !defined(MI_PADDING) && (MI_SECURE>=3 || MI_DEBUG>=1 || (MI_TRACK_VALGRIND || MI_TRACK_ASAN || MI_TRACK_ETW))
#define MI_PADDING  1
#endif

// Check padding bytes; allows byte-precise buffer overflow detection
#if !defined(MI_PADDING_CHECK) && MI_PADDING && (MI_SECURE>=3 || MI_DEBUG>=1)
#define MI_PADDING_CHECK 1
#endif


// Encoded free lists allow detection of corrupted free lists
// and can detect buffer overflows, modify after free, and double `free`s.
#if (MI_SECURE>=3 || MI_DEBUG>=1)
#define MI_ENCODE_FREELIST  1
#endif


// We used to abandon huge pages in order to eagerly deallocate it if freed from another thread.
// Unfortunately, that makes it not possible to visit them during a heap walk or include them in a
// `mi_heap_destroy`. We therefore instead reset/decommit the huge blocks nowadays if freed from
// another thread so the memory becomes "virtually" available (and eventually gets properly freed by
// the owning thread).
// #define MI_HUGE_PAGE_ABANDON 1


// ------------------------------------------------------
// Platform specific values
// ------------------------------------------------------

// ------------------------------------------------------
// Size of a pointer.
// We assume that `sizeof(void*)==sizeof(intptr_t)`
// and it holds for all platforms we know of.
//
// However, the C standard only requires that:
//  p == (void*)((intptr_t)p))
// but we also need:
//  i == (intptr_t)((void*)i)
// or otherwise one might define an intptr_t type that is larger than a pointer...
// ------------------------------------------------------

#if INTPTR_MAX > INT64_MAX
# define MI_INTPTR_SHIFT (4)  // assume 128-bit  (as on arm CHERI for example)
#elif INTPTR_MAX == INT64_MAX
# define MI_INTPTR_SHIFT (3)
#elif INTPTR_MAX == INT32_MAX
# define MI_INTPTR_SHIFT (2)
#else
#error platform pointers must be 32, 64, or 128 bits
#endif

#if SIZE_MAX == UINT64_MAX
# define MI_SIZE_SHIFT (3)
typedef int64_t  mi_ssize_t;
#elif SIZE_MAX == UINT32_MAX
# define MI_SIZE_SHIFT (2)
typedef int32_t  mi_ssize_t;
#else
#error platform objects must be 32 or 64 bits
#endif

#if (SIZE_MAX/2) > LONG_MAX
# define MI_ZU(x)  x##ULL
# define MI_ZI(x)  x##LL
#else
# define MI_ZU(x)  x##UL
# define MI_ZI(x)  x##L
#endif

#define MI_INTPTR_SIZE  (1<<MI_INTPTR_SHIFT)
#define MI_INTPTR_BITS  (MI_INTPTR_SIZE*8)

#define MI_SIZE_SIZE  (1<<MI_SIZE_SHIFT)
#define MI_SIZE_BITS  (MI_SIZE_SIZE*8)

#define MI_KiB     (MI_ZU(1024))
#define MI_MiB     (MI_KiB*MI_KiB)
#define MI_GiB     (MI_MiB*MI_KiB)


// ------------------------------------------------------
// Main internal data-structures
// ------------------------------------------------------

// Main tuning parameters for segment and page sizes
// Sizes for 64-bit (usually divide by two for 32-bit)
#ifndef MI_SEGMENT_SLICE_SHIFT
#define MI_SEGMENT_SLICE_SHIFT            (13 + MI_INTPTR_SHIFT)         // 64KiB  (32KiB on 32-bit)
#endif

#ifndef MI_SEGMENT_SHIFT
#if MI_INTPTR_SIZE > 4
#define MI_SEGMENT_SHIFT                  ( 9 + MI_SEGMENT_SLICE_SHIFT)  // 32MiB
#else
#define MI_SEGMENT_SHIFT                  ( 7 + MI_SEGMENT_SLICE_SHIFT)  // 4MiB on 32-bit
#endif
#endif

#ifndef MI_SMALL_PAGE_SHIFT
#define MI_SMALL_PAGE_SHIFT               (MI_SEGMENT_SLICE_SHIFT)       // 64KiB
#endif
#ifndef MI_MEDIUM_PAGE_SHIFT
#define MI_MEDIUM_PAGE_SHIFT              ( 3 + MI_SMALL_PAGE_SHIFT)     // 512KiB
#endif

// Derived constants
#define MI_SEGMENT_SIZE                   (MI_ZU(1)<<MI_SEGMENT_SHIFT)
#define MI_SEGMENT_ALIGN                  MI_SEGMENT_SIZE
#define MI_SEGMENT_MASK                   ((uintptr_t)(MI_SEGMENT_ALIGN - 1))
#define MI_SEGMENT_SLICE_SIZE             (MI_ZU(1)<< MI_SEGMENT_SLICE_SHIFT)
#define MI_SLICES_PER_SEGMENT             (MI_SEGMENT_SIZE / MI_SEGMENT_SLICE_SIZE) // 1024

#define MI_SMALL_PAGE_SIZE                (MI_ZU(1)<<MI_SMALL_PAGE_SHIFT)
#define MI_MEDIUM_PAGE_SIZE               (MI_ZU(1)<<MI_MEDIUM_PAGE_SHIFT)

#define MI_SMALL_OBJ_SIZE_MAX             (MI_SMALL_PAGE_SIZE/4)   // 8KiB on 64-bit
#define MI_MEDIUM_OBJ_SIZE_MAX            (MI_MEDIUM_PAGE_SIZE/4)  // 128KiB on 64-bit
#define MI_MEDIUM_OBJ_WSIZE_MAX           (MI_MEDIUM_OBJ_SIZE_MAX/MI_INTPTR_SIZE)
#define MI_LARGE_OBJ_SIZE_MAX             (MI_SEGMENT_SIZE/2)      // 32MiB on 64-bit
#define MI_LARGE_OBJ_WSIZE_MAX            (MI_LARGE_OBJ_SIZE_MAX/MI_INTPTR_SIZE)

// Maximum number of size classes. (spaced exponentially in 12.5% increments)
#define MI_BIN_HUGE  (73U)

#if (MI_MEDIUM_OBJ_WSIZE_MAX >= 655360)
#error "mimalloc internal: define more bins"
#endif

// Maximum block size for which blocks are guaranteed to be block size aligned. (see `segment.c:_mi_segment_page_start`)
#define MI_MAX_ALIGN_GUARANTEE            (MI_MEDIUM_OBJ_SIZE_MAX)

// Alignments over MI_BLOCK_ALIGNMENT_MAX are allocated in dedicated huge page segments
#define MI_BLOCK_ALIGNMENT_MAX            (MI_SEGMENT_SIZE >> 1)

// Maximum slice count (255) for which we can find the page for interior pointers
#define MI_MAX_SLICE_OFFSET_COUNT         ((MI_BLOCK_ALIGNMENT_MAX / MI_SEGMENT_SLICE_SIZE) - 1)

// we never allocate more than PTRDIFF_MAX (see also <https://sourceware.org/ml/libc-announce/2019/msg00001.html>)
// on 64-bit+ systems we also limit the maximum allocation size such that the slice count fits in 32-bits. (issue #877)
#if (PTRDIFF_MAX > INT32_MAX) && (PTRDIFF_MAX >= (MI_SEGMENT_SLIZE_SIZE * UINT32_MAX))
#define MI_MAX_ALLOC_SIZE   (MI_SEGMENT_SLICE_SIZE * (UINT32_MAX-1))
#else
#define MI_MAX_ALLOC_SIZE   PTRDIFF_MAX
#endif


// ------------------------------------------------------
// Mimalloc pages contain allocated blocks
// ------------------------------------------------------

// The free lists use encoded next fields
// (Only actually encodes when MI_ENCODED_FREELIST is defined.)
typedef uintptr_t  mi_encoded_t;

// thread id's
typedef size_t     mi_threadid_t;

// free lists contain blocks
typedef struct mi_block_s {
  mi_encoded_t next;
} mi_block_t;


// The delayed flags are used for efficient multi-threaded free-ing
typedef enum mi_delayed_e {
  MI_USE_DELAYED_FREE   = 0, // push on the owning heap thread delayed list
  MI_DELAYED_FREEING    = 1, // temporary: another thread is accessing the owning heap
  MI_NO_DELAYED_FREE    = 2, // optimize: push on page local thread free queue if another block is already in the heap thread delayed free list
  MI_NEVER_DELAYED_FREE = 3  // sticky: used for abondoned pages without a owning heap; this only resets on page reclaim
} mi_delayed_t;


// The `in_full` and `has_aligned` page flags are put in a union to efficiently
// test if both are false (`full_aligned == 0`) in the `mi_free` routine.
#if !MI_TSAN
typedef union mi_page_flags_s {
  uint8_t full_aligned;
  struct {
    uint8_t in_full : 1;
    uint8_t has_aligned : 1;
  } x;
} mi_page_flags_t;
#else
// under thread sanitizer, use a byte for each flag to suppress warning, issue #130
typedef union mi_page_flags_s {
  uint16_t full_aligned;
  struct {
    uint8_t in_full;
    uint8_t has_aligned;
  } x;
} mi_page_flags_t;
#endif

// Thread free list.
// We use the bottom 2 bits of the pointer for mi_delayed_t flags
typedef uintptr_t mi_thread_free_t;

// A page contains blocks of one specific size (`block_size`).
// Each page has three list of free blocks:
// `free` for blocks that can be allocated,
// `local_free` for freed blocks that are not yet available to `mi_malloc`
// `thread_free` for freed blocks by other threads
// The `local_free` and `thread_free` lists are migrated to the `free` list
// when it is exhausted. The separate `local_free` list is necessary to
// implement a monotonic heartbeat. The `thread_free` list is needed for
// avoiding atomic operations in the common case.
//
// `used - |thread_free|` == actual blocks that are in use (alive)
// `used - |thread_free| + |free| + |local_free| == capacity`
//
// We don't count `freed` (as |free|) but use `used` to reduce
// the number of memory accesses in the `mi_page_all_free` function(s).
//
// Notes:
// - Access is optimized for `free.c:mi_free` and `alloc.c:mi_page_alloc`
// - Using `uint16_t` does not seem to slow things down
// - The size is 12 words on 64-bit which helps the page index calculations
//   (and 14 words on 32-bit, and encoded free lists add 2 words)
// - `xthread_free` uses the bottom bits as a delayed-free flags to optimize
//   concurrent frees where only the first concurrent free adds to the owning
//   heap `thread_delayed_free` list (see `free.c:mi_free_block_mt`).
//   The invariant is that no-delayed-free is only set if there is
//   at least one block that will be added, or as already been added, to
//   the owning heap `thread_delayed_free` list. This guarantees that pages
//   will be freed correctly even if only other threads free blocks.
typedef struct mi_page_s {
  // "owned" by the segment
  uint32_t              slice_count;       // slices in this page (0 if not a page)
  uint32_t              slice_offset;      // distance from the actual page data slice (0 if a page)
  uint8_t               is_committed:1;    // `true` if the page virtual memory is committed
  uint8_t               is_zero_init:1;    // `true` if the page was initially zero initialized
  uint8_t               is_huge:1;         // `true` if the page is in a huge segment (`segment->kind == MI_SEGMENT_HUGE`)
                                           // padding
  // layout like this to optimize access in `mi_malloc` and `mi_free`
  uint16_t              capacity;          // number of blocks committed, must be the first field, see `segment.c:page_clear`
  uint16_t              reserved;          // number of blocks reserved in memory
  mi_page_flags_t       flags;             // `in_full` and `has_aligned` flags (8 bits)
  uint8_t               free_is_zero:1;    // `true` if the blocks in the free list are zero initialized
  uint8_t               retire_expire:7;   // expiration count for retired blocks

  mi_block_t*           free;              // list of available free blocks (`malloc` allocates from this list)
  mi_block_t*           local_free;        // list of deferred free blocks by this thread (migrates to `free`)
  uint16_t              used;              // number of blocks in use (including blocks in `thread_free`)
  uint8_t               block_size_shift;  // if not zero, then `(1 << block_size_shift) == block_size` (only used for fast path in `free.c:_mi_page_ptr_unalign`)
  uint8_t               heap_tag;          // tag of the owning heap, used to separate heaps by object type
                                           // padding
  size_t                block_size;        // size available in each block (always `>0`)
  uint8_t*              page_start;        // start of the page area containing the blocks

  #if (MI_ENCODE_FREELIST || MI_PADDING)
  uintptr_t             keys[2];           // two random keys to encode the free lists (see `_mi_block_next`) or padding canary
  #endif

  _Atomic(mi_thread_free_t) xthread_free;  // list of deferred free blocks freed by other threads
  _Atomic(uintptr_t)        xheap;

  struct mi_page_s*     next;              // next page owned by this thread with the same `block_size`
  struct mi_page_s*     prev;              // previous page owned by this thread with the same `block_size`

  // 64-bit 11 words, 32-bit 13 words, (+2 for secure)
  void* padding[1];
} mi_page_t;



// ------------------------------------------------------
// Mimalloc segments contain mimalloc pages
// ------------------------------------------------------

typedef enum mi_page_kind_e {
  MI_PAGE_SMALL,    // small blocks go into 64KiB pages inside a segment
  MI_PAGE_MEDIUM,   // medium blocks go into 512KiB pages inside a segment
  MI_PAGE_LARGE,    // larger blocks go into a single page spanning a whole segment
  MI_PAGE_HUGE      // a huge page is a single page in a segment of variable size
                    // used for blocks `> MI_LARGE_OBJ_SIZE_MAX` or an aligment `> MI_BLOCK_ALIGNMENT_MAX`.
} mi_page_kind_t;

typedef enum mi_segment_kind_e {
  MI_SEGMENT_NORMAL, // MI_SEGMENT_SIZE size with pages inside.
  MI_SEGMENT_HUGE,   // segment with just one huge page inside.
} mi_segment_kind_t;

// ------------------------------------------------------
// A segment holds a commit mask where a bit is set if
// the corresponding MI_COMMIT_SIZE area is committed.
// The MI_COMMIT_SIZE must be a multiple of the slice
// size. If it is equal we have the most fine grained
// decommit (but setting it higher can be more efficient).
// The MI_MINIMAL_COMMIT_SIZE is the minimal amount that will
// be committed in one go which can be set higher than
// MI_COMMIT_SIZE for efficiency (while the decommit mask
// is still tracked in fine-grained MI_COMMIT_SIZE chunks)
// ------------------------------------------------------

#define MI_MINIMAL_COMMIT_SIZE      (1*MI_SEGMENT_SLICE_SIZE)
#define MI_COMMIT_SIZE              (MI_SEGMENT_SLICE_SIZE)              // 64KiB
#define MI_COMMIT_MASK_BITS         (MI_SEGMENT_SIZE / MI_COMMIT_SIZE)
#define MI_COMMIT_MASK_FIELD_BITS    MI_SIZE_BITS
#define MI_COMMIT_MASK_FIELD_COUNT  (MI_COMMIT_MASK_BITS / MI_COMMIT_MASK_FIELD_BITS)

#if (MI_COMMIT_MASK_BITS != (MI_COMMIT_MASK_FIELD_COUNT * MI_COMMIT_MASK_FIELD_BITS))
#error "the segment size must be exactly divisible by the (commit size * size_t bits)"
#endif

typedef struct mi_commit_mask_s {
  size_t mask[MI_COMMIT_MASK_FIELD_COUNT];
} mi_commit_mask_t;

typedef mi_page_t  mi_slice_t;
typedef int64_t    mi_msecs_t;


// ---------------------------------------------------------------
// a memory id tracks the provenance of arena/OS allocated memory
// ---------------------------------------------------------------

// Memory can reside in arena's, direct OS allocated, or statically allocated. The memid keeps track of this.
typedef enum mi_memkind_e {
  MI_MEM_NONE,      // not allocated
  MI_MEM_EXTERNAL,  // not owned by mimalloc but provided externally (via `mi_manage_os_memory` for example)
  MI_MEM_STATIC,    // allocated in a static area and should not be freed (for arena meta data for example)
  MI_MEM_OS,        // allocated from the OS
  MI_MEM_OS_HUGE,   // allocated as huge OS pages (usually 1GiB, pinned to physical memory)
  MI_MEM_OS_REMAP,  // allocated in a remapable area (i.e. using `mremap`)
  MI_MEM_ARENA      // allocated from an arena (the usual case)
} mi_memkind_t;

static inline bool mi_memkind_is_os(mi_memkind_t memkind) {
  return (memkind >= MI_MEM_OS && memkind <= MI_MEM_OS_REMAP);
}

typedef struct mi_memid_os_info {
  void*         base;               // actual base address of the block (used for offset aligned allocations)
  size_t        alignment;          // alignment at allocation
} mi_memid_os_info_t;

typedef struct mi_memid_arena_info {
  size_t        block_index;        // index in the arena
  mi_arena_id_t id;                 // arena id (>= 1)
  bool          is_exclusive;       // this arena can only be used for specific arena allocations
} mi_memid_arena_info_t;

typedef struct mi_memid_s {
  union {
    mi_memid_os_info_t    os;       // only used for MI_MEM_OS
    mi_memid_arena_info_t arena;    // only used for MI_MEM_ARENA
  } mem;
  bool          is_pinned;          // `true` if we cannot decommit/reset/protect in this memory (e.g. when allocated using large (2Mib) or huge (1GiB) OS pages)
  bool          initially_committed;// `true` if the memory was originally allocated as committed
  bool          initially_zero;     // `true` if the memory was originally zero initialized
  mi_memkind_t  memkind;
} mi_memid_t;


// -----------------------------------------------------------------------------------------
// Segments are large allocated memory blocks (32mb on 64 bit) from arenas or the OS.
//
// Inside segments we allocated fixed size mimalloc pages (`mi_page_t`) that contain blocks.
// The start of a segment is this structure with a fixed number of slice entries (`slices`)
// usually followed by a guard OS page and the actual allocation area with pages.
// While a page is not allocated, we view it's data as a `mi_slice_t` (instead of a `mi_page_t`).
// Of any free area, the first slice has the info and `slice_offset == 0`; for any subsequent
// slices part of the area, the `slice_offset` is the byte offset back to the first slice
// (so we can quickly find the page info on a free, `internal.h:_mi_segment_page_of`).
// For slices, the `block_size` field is repurposed to signify if a slice is used (`1`) or not (`0`).
// Small and medium pages use a fixed amount of slices to reduce slice fragmentation, while
// large and huge pages span a variable amount of slices.

typedef struct mi_subproc_s mi_subproc_t;

typedef struct mi_segment_s {
  // constant fields
<<<<<<< HEAD
  mi_memid_t        memid;              // memory id for arena/OS allocation
  bool              allow_decommit;     // can we decommmit the memory
  bool              allow_purge;        // can we purge the memory (reset or decommit)
  size_t            segment_size;

  // segment fields
  mi_msecs_t        purge_expire;       // purge slices in the `purge_mask` after this time
  mi_commit_mask_t  purge_mask;         // slices that can be purged
  mi_commit_mask_t  commit_mask;        // slices that are currently committed
=======
  mi_memid_t           memid;            // memory id to track provenance
  bool                 allow_decommit;
  bool                 allow_purge;
  size_t               segment_size;     // for huge pages this may be different from `MI_SEGMENT_SIZE`
  mi_subproc_t*        subproc;          // segment belongs to sub process

  // segment fields
  struct mi_segment_s* next;             // must be the first (non-constant) segment field  -- see `segment.c:segment_init`
  struct mi_segment_s* prev;
  bool                 was_reclaimed;    // true if it was reclaimed (used to limit on-free reclamation)
>>>>>>> b1188ea3

  // from here is zero initialized
  struct mi_segment_s* next;            // the list of freed segments in the cache (must be first field, see `segment.c:mi_segment_init`)
  bool              was_reclaimed;      // true if it was reclaimed (used to limit on-free reclamation)

<<<<<<< HEAD
  size_t            abandoned;          // abandoned pages (i.e. the original owning thread stopped) (`abandoned <= used`)
  size_t            abandoned_visits;   // count how often this segment is visited during abondoned reclamation (to force reclaim if it takes too long)
  size_t            used;               // count of pages in use
  uintptr_t         cookie;             // verify addresses in debug mode: `mi_ptr_cookie(segment) == segment->cookie`
  mi_subproc_t*     subproc;            // segment belongs to sub process
=======
  size_t               used;             // count of pages in use (`used <= capacity`)
  size_t               capacity;         // count of available pages (`#free + used`)
  size_t               segment_info_size;// space we are using from the first page for segment meta-data and possible guard pages.
  uintptr_t            cookie;           // verify addresses in secure mode: `_mi_ptr_cookie(segment) == segment->cookie`
>>>>>>> b1188ea3

  struct mi_segment_s* abandoned_os_next; // only used for abandoned segments outside arena's, and only if `mi_option_visit_abandoned` is enabled
  struct mi_segment_s* abandoned_os_prev;

  size_t            segment_slices;      // for huge segments this may be different from `MI_SLICES_PER_SEGMENT`
  size_t            segment_info_slices; // initial count of slices that we are using for segment info and possible guard pages.

  // layout like this to optimize access in `mi_free`
  mi_segment_kind_t kind;
  size_t            slice_entries;       // entries in the `slices` array, at most `MI_SLICES_PER_SEGMENT`
  _Atomic(mi_threadid_t) thread_id;      // unique id of the thread owning this segment

  mi_slice_t        slices[MI_SLICES_PER_SEGMENT+1];  // one extra final entry for huge blocks with large alignment
} mi_segment_t;


// ------------------------------------------------------
// Heaps
// Provide first-class heaps to allocate from.
// A heap just owns a set of pages for allocation and
// can only be allocate/reallocate from the thread that created it.
// Freeing blocks can be done from any thread though.
// Per thread, the segments are shared among its heaps.
// Per thread, there is always a default heap that is
// used for allocation; it is initialized to statically
// point to an empty heap to avoid initialization checks
// in the fast path.
// ------------------------------------------------------

// Thread local data
typedef struct mi_tld_s mi_tld_t;

// Pages of a certain block size are held in a queue.
typedef struct mi_page_queue_s {
  mi_page_t* first;
  mi_page_t* last;
  size_t     block_size;
} mi_page_queue_t;

#define MI_BIN_FULL  (MI_BIN_HUGE+1)

// Random context
typedef struct mi_random_cxt_s {
  uint32_t input[16];
  uint32_t output[16];
  int      output_available;
  bool     weak;
} mi_random_ctx_t;


// In debug mode there is a padding structure at the end of the blocks to check for buffer overflows
#if (MI_PADDING)
typedef struct mi_padding_s {
  uint32_t canary; // encoded block value to check validity of the padding (in case of overflow)
  uint32_t delta;  // padding bytes before the block. (mi_usable_size(p) - delta == exact allocated bytes)
} mi_padding_t;
#define MI_PADDING_SIZE   (sizeof(mi_padding_t))
#define MI_PADDING_WSIZE  ((MI_PADDING_SIZE + MI_INTPTR_SIZE - 1) / MI_INTPTR_SIZE)
#else
#define MI_PADDING_SIZE   0
#define MI_PADDING_WSIZE  0
#endif

#define MI_PAGES_DIRECT   (MI_SMALL_WSIZE_MAX + MI_PADDING_WSIZE + 1)


// A heap owns a set of pages.
struct mi_heap_s {
  mi_tld_t*             tld;
  _Atomic(mi_block_t*)  thread_delayed_free;
  mi_threadid_t         thread_id;                           // thread this heap belongs too
  mi_arena_id_t         arena_id;                            // arena id if the heap belongs to a specific arena (or 0)
  uintptr_t             cookie;                              // random cookie to verify pointers (see `_mi_ptr_cookie`)
  uintptr_t             keys[2];                             // two random keys used to encode the `thread_delayed_free` list
  mi_random_ctx_t       random;                              // random number context used for secure allocation
  size_t                page_count;                          // total number of pages in the `pages` queues.
  size_t                page_retired_min;                    // smallest retired index (retired pages are fully free, but still in the page queues)
  size_t                page_retired_max;                    // largest retired index into the `pages` array.
  mi_heap_t*            next;                                // list of heaps per thread
  bool                  no_reclaim;                          // `true` if this heap should not reclaim abandoned pages
  uint8_t               tag;                                 // custom tag, can be used for separating heaps based on the object types
  mi_page_t*            pages_free_direct[MI_PAGES_DIRECT];  // optimize: array where every entry points a page with possibly free blocks in the corresponding queue for that size.
  mi_page_queue_t       pages[MI_BIN_FULL + 1];              // queue of pages for each size class (or "bin")
};



// ------------------------------------------------------
// Debug
// ------------------------------------------------------

#if !defined(MI_DEBUG_UNINIT)
#define MI_DEBUG_UNINIT     (0xD0)
#endif
#if !defined(MI_DEBUG_FREED)
#define MI_DEBUG_FREED      (0xDF)
#endif
#if !defined(MI_DEBUG_PADDING)
#define MI_DEBUG_PADDING    (0xDE)
#endif

#if (MI_DEBUG)
// use our own assertion to print without memory allocation
void _mi_assert_fail(const char* assertion, const char* fname, unsigned int line, const char* func );
#define mi_assert(expr)     ((expr) ? (void)0 : _mi_assert_fail(#expr,__FILE__,__LINE__,__func__))
#else
#define mi_assert(x)
#endif

#if (MI_DEBUG>1)
#define mi_assert_internal    mi_assert
#else
#define mi_assert_internal(x)
#endif

#if (MI_DEBUG>2)
#define mi_assert_expensive   mi_assert
#else
#define mi_assert_expensive(x)
#endif

// ------------------------------------------------------
// Statistics
// ------------------------------------------------------

#ifndef MI_STAT
#if (MI_DEBUG>0)
#define MI_STAT 2
#else
#define MI_STAT 0
#endif
#endif

typedef struct mi_stat_count_s {
  int64_t allocated;
  int64_t freed;
  int64_t peak;
  int64_t current;
} mi_stat_count_t;

typedef struct mi_stat_counter_s {
  int64_t total;
  int64_t count;
} mi_stat_counter_t;

typedef struct mi_stats_s {
  mi_stat_count_t segments;
  mi_stat_count_t pages;
  mi_stat_count_t reserved;
  mi_stat_count_t committed;
  mi_stat_count_t reset;
  mi_stat_count_t purged;
  mi_stat_count_t page_committed;
  mi_stat_count_t segments_abandoned;
  mi_stat_count_t pages_abandoned;
  mi_stat_count_t threads;
  mi_stat_count_t normal;
  mi_stat_count_t huge;
  mi_stat_count_t large;
  mi_stat_count_t malloc;
  mi_stat_count_t segments_cache;
  mi_stat_counter_t pages_extended;
  mi_stat_counter_t mmap_calls;
  mi_stat_counter_t commit_calls;
  mi_stat_counter_t reset_calls;
  mi_stat_counter_t purge_calls;
  mi_stat_counter_t page_no_retire;
  mi_stat_counter_t searches;
  mi_stat_counter_t normal_count;
  mi_stat_counter_t huge_count;
  mi_stat_counter_t large_count;
  mi_stat_counter_t arena_count;
  mi_stat_counter_t arena_crossover_count;
  mi_stat_counter_t arena_rollback_count;
#if MI_STAT>1
  mi_stat_count_t normal_bins[MI_BIN_HUGE+1];
#endif
} mi_stats_t;


void _mi_stat_increase(mi_stat_count_t* stat, size_t amount);
void _mi_stat_decrease(mi_stat_count_t* stat, size_t amount);
void _mi_stat_counter_increase(mi_stat_counter_t* stat, size_t amount);

#if (MI_STAT)
#define mi_stat_increase(stat,amount)         _mi_stat_increase( &(stat), amount)
#define mi_stat_decrease(stat,amount)         _mi_stat_decrease( &(stat), amount)
#define mi_stat_counter_increase(stat,amount) _mi_stat_counter_increase( &(stat), amount)
#else
#define mi_stat_increase(stat,amount)         (void)0
#define mi_stat_decrease(stat,amount)         (void)0
#define mi_stat_counter_increase(stat,amount) (void)0
#endif

#define mi_heap_stat_counter_increase(heap,stat,amount)  mi_stat_counter_increase( (heap)->tld->stats.stat, amount)
#define mi_heap_stat_increase(heap,stat,amount)  mi_stat_increase( (heap)->tld->stats.stat, amount)
#define mi_heap_stat_decrease(heap,stat,amount)  mi_stat_decrease( (heap)->tld->stats.stat, amount)


// ------------------------------------------------------
// Sub processes do not reclaim or visit segments
// from other sub processes
// ------------------------------------------------------

struct mi_subproc_s {
  _Atomic(size_t)    abandoned_count;         // count of abandoned segments for this sub-process
  _Atomic(size_t)    abandoned_os_list_count; // count of abandoned segments in the os-list
  mi_lock_t          abandoned_os_lock;       // lock for the abandoned os segment list (outside of arena's) (this lock protect list operations)
  mi_lock_t          abandoned_os_visit_lock; // ensure only one thread per subproc visits the abandoned os list
  mi_segment_t*      abandoned_os_list;       // doubly-linked list of abandoned segments outside of arena's (in OS allocated memory)
  mi_segment_t*      abandoned_os_list_tail;  // the tail-end of the list
  mi_memid_t         memid;                   // provenance of this memory block
};

// ------------------------------------------------------
// Thread Local data
// ------------------------------------------------------

// A "span" is is an available range of slices. The span queues keep
// track of slice spans of at most the given `slice_count` (but more than the previous size class).
typedef struct mi_span_queue_s {
  mi_slice_t* first;
  mi_slice_t* last;
  size_t      slice_count;
} mi_span_queue_t;

#define MI_SEGMENT_BIN_MAX (35)     // 35 == mi_segment_bin(MI_SLICES_PER_SEGMENT)

// OS thread local data
typedef struct mi_os_tld_s {
  size_t                region_idx;   // start point for next allocation
  mi_stats_t*           stats;        // points to tld stats
} mi_os_tld_t;


// Segments thread local data
typedef struct mi_segments_tld_s {
  mi_span_queue_t     spans[MI_SEGMENT_BIN_MAX+1];  // free slice spans inside segments
  size_t              count;        // current number of segments;
  size_t              peak_count;   // peak number of segments
  size_t              current_size; // current size of all segments
  size_t              peak_size;    // peak size of all segments
  size_t              reclaim_count;// number of reclaimed (abandoned) segments
  mi_subproc_t*       subproc;      // sub-process this thread belongs to.
  mi_stats_t*         stats;        // points to tld stats
  mi_os_tld_t*        os;           // points to os tld
} mi_segments_tld_t;

// Thread local data
struct mi_tld_s {
  unsigned long long  heartbeat;     // monotonic heartbeat count
  bool                recurse;       // true if deferred was called; used to prevent infinite recursion.
  mi_heap_t*          heap_backing;  // backing heap of this thread (cannot be deleted)
  mi_heap_t*          heaps;         // list of heaps in this thread (so we can abandon all when the thread terminates)
  mi_segments_tld_t   segments;      // segment tld
  mi_os_tld_t         os;            // os tld
  mi_stats_t          stats;         // statistics
};

#endif<|MERGE_RESOLUTION|>--- conflicted
+++ resolved
@@ -447,45 +447,25 @@
 
 typedef struct mi_segment_s {
   // constant fields
-<<<<<<< HEAD
   mi_memid_t        memid;              // memory id for arena/OS allocation
   bool              allow_decommit;     // can we decommmit the memory
   bool              allow_purge;        // can we purge the memory (reset or decommit)
   size_t            segment_size;
+  mi_subproc_t*     subproc;            // segment belongs to sub process
 
   // segment fields
   mi_msecs_t        purge_expire;       // purge slices in the `purge_mask` after this time
   mi_commit_mask_t  purge_mask;         // slices that can be purged
   mi_commit_mask_t  commit_mask;        // slices that are currently committed
-=======
-  mi_memid_t           memid;            // memory id to track provenance
-  bool                 allow_decommit;
-  bool                 allow_purge;
-  size_t               segment_size;     // for huge pages this may be different from `MI_SEGMENT_SIZE`
-  mi_subproc_t*        subproc;          // segment belongs to sub process
-
-  // segment fields
-  struct mi_segment_s* next;             // must be the first (non-constant) segment field  -- see `segment.c:segment_init`
-  struct mi_segment_s* prev;
-  bool                 was_reclaimed;    // true if it was reclaimed (used to limit on-free reclamation)
->>>>>>> b1188ea3
 
   // from here is zero initialized
   struct mi_segment_s* next;            // the list of freed segments in the cache (must be first field, see `segment.c:mi_segment_init`)
   bool              was_reclaimed;      // true if it was reclaimed (used to limit on-free reclamation)
 
-<<<<<<< HEAD
   size_t            abandoned;          // abandoned pages (i.e. the original owning thread stopped) (`abandoned <= used`)
   size_t            abandoned_visits;   // count how often this segment is visited during abondoned reclamation (to force reclaim if it takes too long)
   size_t            used;               // count of pages in use
   uintptr_t         cookie;             // verify addresses in debug mode: `mi_ptr_cookie(segment) == segment->cookie`
-  mi_subproc_t*     subproc;            // segment belongs to sub process
-=======
-  size_t               used;             // count of pages in use (`used <= capacity`)
-  size_t               capacity;         // count of available pages (`#free + used`)
-  size_t               segment_info_size;// space we are using from the first page for segment meta-data and possible guard pages.
-  uintptr_t            cookie;           // verify addresses in secure mode: `_mi_ptr_cookie(segment) == segment->cookie`
->>>>>>> b1188ea3
 
   struct mi_segment_s* abandoned_os_next; // only used for abandoned segments outside arena's, and only if `mi_option_visit_abandoned` is enabled
   struct mi_segment_s* abandoned_os_prev;
