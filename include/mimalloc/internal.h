--- conflicted
+++ resolved
@@ -159,11 +159,8 @@
 bool          _mi_os_secure_guard_page_reset_at(void* addr);
 bool          _mi_os_secure_guard_page_reset_before(void* addr);
 
-<<<<<<< HEAD
-=======
 int           _mi_os_numa_node(void);
 int           _mi_os_numa_node_count(void);
->>>>>>> 18124909
 
 void*         _mi_os_alloc_aligned(size_t size, size_t alignment, bool commit, bool allow_large, mi_memid_t* memid);
 void*         _mi_os_alloc_aligned_at_offset(size_t size, size_t alignment, size_t align_offset, bool commit, bool allow_large, mi_memid_t* memid);
@@ -179,13 +176,8 @@
 mi_arena_t*   _mi_arena_from_id(mi_arena_id_t id);
 bool          _mi_arena_memid_is_suitable(mi_memid_t memid, mi_arena_t* request_arena);
 
-<<<<<<< HEAD
-void*         _mi_arenas_alloc(mi_subproc_t* subproc, size_t size, bool commit, bool allow_pinned, mi_arena_t* req_arena, size_t tseq, mi_memid_t* memid);
-void*         _mi_arenas_alloc_aligned(mi_subproc_t* subproc, size_t size, size_t alignment, size_t align_offset, bool commit, bool allow_pinned, mi_arena_t* req_arena, size_t tseq, mi_memid_t* memid);
-=======
 void*         _mi_arenas_alloc(mi_subproc_t* subproc, size_t size, bool commit, bool allow_pinned, mi_arena_t* req_arena, size_t tseq, int numa_node, mi_memid_t* memid);
 void*         _mi_arenas_alloc_aligned(mi_subproc_t* subproc, size_t size, size_t alignment, size_t align_offset, bool commit, bool allow_pinned, mi_arena_t* req_arena, size_t tseq, int numa_node, mi_memid_t* memid);
->>>>>>> 18124909
 void          _mi_arenas_free(void* p, size_t size, mi_memid_t memid);
 bool          _mi_arenas_contain(const void* p);
 void          _mi_arenas_collect(bool force_purge, bool visit_all, mi_tld_t* tld);
@@ -283,28 +275,6 @@
 #define mi_assert_internal(x)
 #endif
 
-<<<<<<< HEAD
-
-/* -----------------------------------------------------------
-  Assertions
------------------------------------------------------------ */
-
-#if (MI_DEBUG)
-// use our own assertion to print without memory allocation
-void _mi_assert_fail(const char* assertion, const char* fname, unsigned int line, const char* func);
-#define mi_assert(expr)     ((expr) ? (void)0 : _mi_assert_fail(#expr,__FILE__,__LINE__,__func__))
-#else
-#define mi_assert(x)
-#endif
-
-#if (MI_DEBUG>1)
-#define mi_assert_internal    mi_assert
-#else
-#define mi_assert_internal(x)
-#endif
-
-=======
->>>>>>> 18124909
 #if (MI_DEBUG>2)
 #define mi_assert_expensive   mi_assert
 #else
@@ -362,26 +332,8 @@
 // Align a pointer upwards
 static inline uint8_t* _mi_align_up_ptr(void* p, size_t alignment) {
   return (uint8_t*)_mi_align_up((uintptr_t)p, alignment);
-<<<<<<< HEAD
-=======
-}
-
-
-static inline uintptr_t _mi_align_down(uintptr_t sz, size_t alignment) {
-  mi_assert_internal(alignment != 0);
-  uintptr_t mask = alignment - 1;
-  if ((alignment & mask) == 0) { // power of two?
-    return (sz & ~mask);
-  }
-  else {
-    return ((sz / alignment) * alignment);
-  }
->>>>>>> 18124909
-}
-
-static inline void* mi_align_down_ptr(void* p, size_t alignment) {
-  return (void*)_mi_align_down((uintptr_t)p, alignment);
-}
+}
+
 
 static inline uintptr_t _mi_align_down(uintptr_t sz, size_t alignment) {
   mi_assert_internal(alignment != 0);
@@ -683,23 +635,8 @@
   if (page==NULL) return true;
   uint16_t frac = page->reserved / n;
   return (page->reserved - page->used <= frac);
-<<<<<<< HEAD
-=======
-}
-
-
-static inline bool mi_page_is_huge(const mi_page_t* page) {
-  return (mi_page_is_singleton(page) &&
-          (page->block_size > MI_LARGE_MAX_OBJ_SIZE ||
-           (mi_memkind_is_os(page->memid.memkind) && page->memid.mem.os.base < (void*)page)));
->>>>>>> 18124909
-}
-
-static inline mi_page_queue_t* mi_page_queue(const mi_heap_t* heap, size_t size) {
-  mi_page_queue_t* const pq = &((mi_heap_t*)heap)->pages[_mi_bin(size)];
-  if (size <= MI_LARGE_MAX_OBJ_SIZE) { mi_assert_internal(pq->block_size <= MI_LARGE_MAX_OBJ_SIZE); }
-  return pq;
-}
+}
+
 
 static inline bool mi_page_is_huge(const mi_page_t* page) {
   return (mi_page_is_singleton(page) &&
@@ -769,7 +706,6 @@
 static inline bool mi_page_is_abandoned(const mi_page_t* page) {
   // note: the xheap field of an abandoned heap is set to the subproc (for fast reclaim-on-free)
   return (mi_page_thread_id(page) <= MI_THREADID_ABANDONED_MAPPED);
-<<<<<<< HEAD
 }
 
 static inline bool mi_page_is_abandoned_mapped(const mi_page_t* page) {
@@ -818,56 +754,6 @@
   return mi_tf_is_owned(mi_atomic_load_relaxed(&((mi_page_t*)page)->xthread_free));
 }
 
-=======
-}
-
-static inline bool mi_page_is_abandoned_mapped(const mi_page_t* page) {
-  return (mi_page_thread_id(page) == MI_THREADID_ABANDONED_MAPPED);
-}
-
-static inline void mi_page_set_abandoned_mapped(mi_page_t* page) {
-  mi_assert_internal(mi_page_is_abandoned(page));
-  mi_atomic_or_relaxed(&page->xthread_id, MI_THREADID_ABANDONED_MAPPED);
-}
-
-static inline void mi_page_clear_abandoned_mapped(mi_page_t* page) {
-  mi_assert_internal(mi_page_is_abandoned_mapped(page));
-  mi_atomic_and_relaxed(&page->xthread_id, MI_PAGE_FLAG_MASK);
-}
-
-//-----------------------------------------------------------
-// Thread free list and ownership
-//-----------------------------------------------------------
-
-// Thread free flag helpers
-static inline mi_block_t* mi_tf_block(mi_thread_free_t tf) {
-  return (mi_block_t*)(tf & ~1);
-}
-static inline bool mi_tf_is_owned(mi_thread_free_t tf) {
-  return ((tf & 1) == 1);
-}
-static inline mi_thread_free_t mi_tf_create(mi_block_t* block, bool owned) {
-  return (mi_thread_free_t)((uintptr_t)block | (owned ? 1 : 0));
-}
-
-// Thread free access
-static inline mi_block_t* mi_page_thread_free(const mi_page_t* page) {
-  return mi_tf_block(mi_atomic_load_relaxed(&((mi_page_t*)page)->xthread_free));
-}
-
-// are there any available blocks?
-static inline bool mi_page_has_any_available(const mi_page_t* page) {
-  mi_assert_internal(page != NULL && page->reserved > 0);
-  return (page->used < page->reserved || (mi_page_thread_free(page) != NULL));
-}
-
-
-// Owned?
-static inline bool mi_page_is_owned(const mi_page_t* page) {
-  return mi_tf_is_owned(mi_atomic_load_relaxed(&((mi_page_t*)page)->xthread_free));
-}
-
->>>>>>> 18124909
 // Unown a page that is currently owned
 static inline void _mi_page_unown_unconditional(mi_page_t* page) {
   mi_assert_internal(mi_page_is_owned(page));
@@ -1123,27 +1009,6 @@
   return x;
 }
 
-<<<<<<< HEAD
-// -------------------------------------------------------------------
-// Optimize numa node access for the common case (= one node)
-// -------------------------------------------------------------------
-
-int    _mi_os_numa_node_get(void);
-size_t _mi_os_numa_node_count_get(void);
-
-extern mi_decl_hidden _Atomic(size_t) _mi_numa_node_count;
-static inline int _mi_os_numa_node(void) {
-  if mi_likely(mi_atomic_load_relaxed(&_mi_numa_node_count) == 1) { return 0; }
-  else return _mi_os_numa_node_get();
-}
-static inline size_t _mi_os_numa_node_count(void) {
-  const size_t count = mi_atomic_load_relaxed(&_mi_numa_node_count);
-  if mi_likely(count > 0) { return count; }
-  else return _mi_os_numa_node_count_get();
-}
-
-=======
->>>>>>> 18124909
 
 // ---------------------------------------------------------------------------------
 // Provide our own `_mi_memcpy` for potential performance optimizations.
