/* ----------------------------------------------------------------------------
Copyright (c) 2018-2023, Microsoft Research, Daan Leijen
This is free software; you can redistribute it and/or modify it under the
terms of the MIT license. A copy of the license can be found in the file
"LICENSE" at the root of this distribution.
-----------------------------------------------------------------------------*/
#pragma once
#ifndef MI_INTERNAL_H
#define MI_INTERNAL_H


// --------------------------------------------------------------------------
// This file contains the interal API's of mimalloc and various utility
// functions and macros.
// --------------------------------------------------------------------------

#include "types.h"
#include "track.h"
#include "bits.h"

#if (MI_DEBUG>0)
#define mi_trace_message(...)  _mi_trace_message(__VA_ARGS__)
#else
#define mi_trace_message(...)
#endif

#if defined(_MSC_VER)
#pragma warning(disable:4127)   // suppress constant conditional warning (due to MI_SECURE paths)
#pragma warning(disable:26812)  // unscoped enum warning
#define mi_decl_noinline        __declspec(noinline)
#define mi_decl_thread          __declspec(thread)
#define mi_decl_align(a)        __declspec(align(a))
#define mi_decl_weak
#elif (defined(__GNUC__) && (__GNUC__ >= 3)) || defined(__clang__) // includes clang and icc
#define mi_decl_noinline        __attribute__((noinline))
#define mi_decl_thread          __thread
#define mi_decl_align(a)        __attribute__((aligned(a)))
#define mi_decl_weak            __attribute__((weak))
#else
#define mi_decl_noinline
#define mi_decl_thread          __thread        // hope for the best :-)
#define mi_decl_align(a)
#define mi_decl_weak
#endif

#define mi_decl_cache_align     mi_decl_align(64)


#if defined(__EMSCRIPTEN__) && !defined(__wasi__)
#define __wasi__
#endif

#if defined(__cplusplus)
#define mi_decl_externc       extern "C"
#else
#define mi_decl_externc
#endif

// "libc.c"
#include <stdarg.h>
void          _mi_vsnprintf(char* buf, size_t bufsize, const char* fmt, va_list args);
void          _mi_snprintf(char* buf, size_t buflen, const char* fmt, ...);
char          _mi_toupper(char c);
int           _mi_strnicmp(const char* s, const char* t, size_t n);
void          _mi_strlcpy(char* dest, const char* src, size_t dest_size);
void          _mi_strlcat(char* dest, const char* src, size_t dest_size);
size_t        _mi_strlen(const char* s);
size_t        _mi_strnlen(const char* s, size_t max_len);
bool          _mi_getenv(const char* name, char* result, size_t result_size);

// "options.c"
void          _mi_fputs(mi_output_fun* out, void* arg, const char* prefix, const char* message);
void          _mi_fprintf(mi_output_fun* out, void* arg, const char* fmt, ...);
void          _mi_warning_message(const char* fmt, ...);
void          _mi_verbose_message(const char* fmt, ...);
void          _mi_trace_message(const char* fmt, ...);
void          _mi_output_message(const char* fmt, ...);
void          _mi_options_init(void);
long          _mi_option_get_fast(mi_option_t option);
void          _mi_error_message(int err, const char* fmt, ...);

// random.c
void          _mi_random_init(mi_random_ctx_t* ctx);
void          _mi_random_init_weak(mi_random_ctx_t* ctx);
void          _mi_random_reinit_if_weak(mi_random_ctx_t * ctx);
void          _mi_random_split(mi_random_ctx_t* ctx, mi_random_ctx_t* new_ctx);
uintptr_t     _mi_random_next(mi_random_ctx_t* ctx);
uintptr_t     _mi_heap_random_next(mi_heap_t* heap);
uintptr_t     _mi_os_random_weak(uintptr_t extra_seed);
static inline uintptr_t _mi_random_shuffle(uintptr_t x);

// init.c
extern mi_decl_cache_align const mi_page_t  _mi_page_empty;
void          _mi_process_load(void);
void mi_cdecl _mi_process_done(void);
bool          _mi_is_redirected(void);
bool          _mi_allocator_init(const char** message);
void          _mi_allocator_done(void);
bool          _mi_is_main_thread(void);
size_t        _mi_current_thread_count(void);
bool          _mi_preloading(void);           // true while the C runtime is not initialized yet
void          _mi_thread_done(mi_heap_t* heap);

mi_subproc_t* _mi_subproc(void);
mi_subproc_t* _mi_subproc_main(void);
mi_subproc_t* _mi_subproc_from_id(mi_subproc_id_t subproc_id);
mi_threadid_t _mi_thread_id(void) mi_attr_noexcept;
size_t        _mi_thread_seq_id(void) mi_attr_noexcept;
void          _mi_heap_guarded_init(mi_heap_t* heap);

// os.c
<<<<<<< HEAD
void          _mi_os_init(void);                                            // called from process init
void*         _mi_os_alloc(size_t size, mi_memid_t* memid);
void*         _mi_os_zalloc(size_t size, mi_memid_t* memid);
void          _mi_os_free(void* p, size_t size, mi_memid_t memid);
void          _mi_os_free_ex(void* p, size_t size, bool still_committed, mi_memid_t memid);

size_t        _mi_os_page_size(void);
size_t        _mi_os_guard_page_size(void);
size_t        _mi_os_good_alloc_size(size_t size);
bool          _mi_os_has_overcommit(void);
bool          _mi_os_has_virtual_reserve(void);
size_t        _mi_os_virtual_address_bits(void);

bool          _mi_os_reset(void* addr, size_t size);
bool          _mi_os_commit(void* p, size_t size, bool* is_zero);
bool          _mi_os_decommit(void* addr, size_t size);
bool          _mi_os_protect(void* addr, size_t size);
bool          _mi_os_unprotect(void* addr, size_t size);
bool          _mi_os_purge(void* p, size_t size);
bool          _mi_os_purge_ex(void* p, size_t size, bool allow_reset, size_t stats_size);
bool          _mi_os_commit_ex(void* addr, size_t size, bool* is_zero, size_t stat_size);

size_t        _mi_os_secure_guard_page_size(void);
bool          _mi_os_secure_guard_page_set_at(void* addr, bool is_pinned);
bool          _mi_os_secure_guard_page_set_before(void* addr, bool is_pinned);
bool          _mi_os_secure_guard_page_reset_at(void* addr);
bool          _mi_os_secure_guard_page_reset_before(void* addr);


void*         _mi_os_alloc_aligned(size_t size, size_t alignment, bool commit, bool allow_large, mi_memid_t* memid);
void*         _mi_os_alloc_aligned_at_offset(size_t size, size_t alignment, size_t align_offset, bool commit, bool allow_large, mi_memid_t* memid);

void*         _mi_os_get_aligned_hint(size_t try_alignment, size_t size);
bool          _mi_os_use_large_page(size_t size, size_t alignment);
size_t        _mi_os_large_page_size(void);

void*         _mi_os_alloc_huge_os_pages(size_t pages, int numa_node, mi_msecs_t max_secs, size_t* pages_reserved, size_t* psize, mi_memid_t* memid);
=======
void        _mi_os_init(void);                                            // called from process init
void*       _mi_os_alloc(size_t size, mi_memid_t* memid);
void        _mi_os_free(void* p, size_t size, mi_memid_t memid);
void        _mi_os_free_ex(void* p, size_t size, bool still_committed, mi_memid_t memid);

size_t      _mi_os_page_size(void);
size_t      _mi_os_good_alloc_size(size_t size);
bool        _mi_os_has_overcommit(void);
bool        _mi_os_has_virtual_reserve(void);

bool        _mi_os_reset(void* addr, size_t size);
bool        _mi_os_commit(void* p, size_t size, bool* is_zero);
bool        _mi_os_decommit(void* addr, size_t size);
bool        _mi_os_protect(void* addr, size_t size);
bool        _mi_os_unprotect(void* addr, size_t size);
bool        _mi_os_purge(void* p, size_t size);
bool        _mi_os_purge_ex(void* p, size_t size, bool allow_reset, size_t stat_size);

void*       _mi_os_alloc_aligned(size_t size, size_t alignment, bool commit, bool allow_large, mi_memid_t* memid);
void*       _mi_os_alloc_aligned_at_offset(size_t size, size_t alignment, size_t align_offset, bool commit, bool allow_large, mi_memid_t* memid);

void*       _mi_os_get_aligned_hint(size_t try_alignment, size_t size);
bool        _mi_os_use_large_page(size_t size, size_t alignment);
size_t      _mi_os_large_page_size(void);

void*       _mi_os_alloc_huge_os_pages(size_t pages, int numa_node, mi_msecs_t max_secs, size_t* pages_reserved, size_t* psize, mi_memid_t* memid);
>>>>>>> 587e08cc

// arena.c
mi_arena_id_t _mi_arena_id_none(void);
mi_arena_t*   _mi_arena_from_id(mi_arena_id_t id);
bool          _mi_arena_memid_is_suitable(mi_memid_t memid, mi_arena_t* request_arena);

void*         _mi_arenas_alloc(mi_subproc_t* subproc, size_t size, bool commit, bool allow_pinned, mi_arena_t* req_arena, size_t tseq, mi_memid_t* memid);
void*         _mi_arenas_alloc_aligned(mi_subproc_t* subproc, size_t size, size_t alignment, size_t align_offset, bool commit, bool allow_pinned, mi_arena_t* req_arena, size_t tseq, mi_memid_t* memid);
void          _mi_arenas_free(void* p, size_t size, mi_memid_t memid);
bool          _mi_arenas_contain(const void* p);
void          _mi_arenas_collect(bool force_purge, bool visit_all, mi_tld_t* tld);
void          _mi_arenas_unsafe_destroy_all(mi_tld_t* tld);

mi_page_t*    _mi_arenas_page_alloc(mi_heap_t* heap, size_t block_size, size_t page_alignment);
void          _mi_arenas_page_free(mi_page_t* page);
void          _mi_arenas_page_abandon(mi_page_t* page);
void          _mi_arenas_page_unabandon(mi_page_t* page);
bool          _mi_arenas_page_try_reabandon_to_mapped(mi_page_t* page);

// arena-meta.c
void*         _mi_meta_zalloc( size_t size, mi_memid_t* memid );
void          _mi_meta_free(void* p, size_t size, mi_memid_t memid);
bool          _mi_meta_is_meta_page(void* p);

// "page-map.c"
bool          _mi_page_map_init(void);
void          _mi_page_map_register(mi_page_t* page);
void          _mi_page_map_unregister(mi_page_t* page);
void          _mi_page_map_unregister_range(void* start, size_t size);
mi_page_t*    _mi_safe_ptr_page(const void* p);

// "page.c"
void*         _mi_malloc_generic(mi_heap_t* heap, size_t size, bool zero, size_t huge_alignment)  mi_attr_noexcept mi_attr_malloc;

void          _mi_page_retire(mi_page_t* page) mi_attr_noexcept;       // free the page if there are no other pages with many free blocks
void          _mi_page_unfull(mi_page_t* page);
void          _mi_page_free(mi_page_t* page, mi_page_queue_t* pq);     // free the page
void          _mi_page_abandon(mi_page_t* page, mi_page_queue_t* pq);  // abandon the page, to be picked up by another thread...
void          _mi_heap_collect_retired(mi_heap_t* heap, bool force);

size_t        _mi_page_queue_append(mi_heap_t* heap, mi_page_queue_t* pq, mi_page_queue_t* append);
void          _mi_deferred_free(mi_heap_t* heap, bool force);

void          _mi_page_free_collect(mi_page_t* page,bool force);
void          _mi_page_init(mi_heap_t* heap, mi_page_t* page);

size_t        _mi_bin_size(uint8_t bin); // for stats
uint8_t       _mi_bin(size_t size);      // for stats

// "heap.c"
mi_heap_t*    _mi_heap_create(int heap_tag, bool allow_destroy, mi_arena_id_t arena_id, mi_tld_t* tld);
void          _mi_heap_init(mi_heap_t* heap, mi_arena_id_t arena_id, bool noreclaim, uint8_t tag, mi_tld_t* tld);
void          _mi_heap_destroy_pages(mi_heap_t* heap);
void          _mi_heap_collect_abandon(mi_heap_t* heap);
void          _mi_heap_set_default_direct(mi_heap_t* heap);
bool          _mi_heap_memid_is_suitable(mi_heap_t* heap, mi_memid_t memid);
void          _mi_heap_unsafe_destroy_all(void);
mi_heap_t*    _mi_heap_by_tag(mi_heap_t* heap, uint8_t tag);
void          _mi_heap_area_init(mi_heap_area_t* area, mi_page_t* page);
bool          _mi_heap_area_visit_blocks(const mi_heap_area_t* area, mi_page_t* page, mi_block_visit_fun* visitor, void* arg);
void          _mi_heap_page_reclaim(mi_heap_t* heap, mi_page_t* page);

// "stats.c"
void          _mi_stats_done(mi_stats_t* stats);
void          _mi_stats_merge_from(mi_stats_t* to, mi_stats_t* from);
mi_msecs_t    _mi_clock_now(void);
mi_msecs_t    _mi_clock_end(mi_msecs_t start);
mi_msecs_t    _mi_clock_start(void);

// "alloc.c"
void*         _mi_page_malloc_zero(mi_heap_t* heap, mi_page_t* page, size_t size, bool zero) mi_attr_noexcept;  // called from `_mi_malloc_generic`
void*         _mi_page_malloc(mi_heap_t* heap, mi_page_t* page, size_t size) mi_attr_noexcept;                  // called from `_mi_heap_malloc_aligned`
void*         _mi_page_malloc_zeroed(mi_heap_t* heap, mi_page_t* page, size_t size) mi_attr_noexcept;           // called from `_mi_heap_malloc_aligned`
void*         _mi_heap_malloc_zero(mi_heap_t* heap, size_t size, bool zero) mi_attr_noexcept;
void*         _mi_heap_malloc_zero_ex(mi_heap_t* heap, size_t size, bool zero, size_t huge_alignment) mi_attr_noexcept;     // called from `_mi_heap_malloc_aligned`
void*         _mi_heap_realloc_zero(mi_heap_t* heap, void* p, size_t newsize, bool zero) mi_attr_noexcept;
mi_block_t*   _mi_page_ptr_unalign(const mi_page_t* page, const void* p);
void          _mi_padding_shrink(const mi_page_t* page, const mi_block_t* block, const size_t min_size);

#if MI_DEBUG>1
bool          _mi_page_is_valid(mi_page_t* page);
#endif


// ------------------------------------------------------
// Branches
// ------------------------------------------------------

#if defined(__GNUC__) || defined(__clang__)
#define mi_unlikely(x)     (__builtin_expect(!!(x),false))
#define mi_likely(x)       (__builtin_expect(!!(x),true))
#elif (defined(__cplusplus) && (__cplusplus >= 202002L)) || (defined(_MSVC_LANG) && _MSVC_LANG >= 202002L)
#define mi_unlikely(x)     (x) [[unlikely]]
#define mi_likely(x)       (x) [[likely]]
#else
#define mi_unlikely(x)     (x)
#define mi_likely(x)       (x)
#endif

#ifndef __has_builtin
#define __has_builtin(x)  0
#endif


/* -----------------------------------------------------------
  Assertions
----------------------------------------------------------- */

#if (MI_DEBUG)
// use our own assertion to print without memory allocation
void _mi_assert_fail(const char* assertion, const char* fname, unsigned int line, const char* func);
#define mi_assert(expr)     ((expr) ? (void)0 : _mi_assert_fail(#expr,__FILE__,__LINE__,__func__))
#else
#define mi_assert(x)
#endif

#if (MI_DEBUG>1)
#define mi_assert_internal    mi_assert
#else
#define mi_assert_internal(x)
#endif

#if (MI_DEBUG>2)
#define mi_assert_expensive   mi_assert
#else
#define mi_assert_expensive(x)
#endif


/* -----------------------------------------------------------
  Inlined definitions
----------------------------------------------------------- */
#define MI_UNUSED(x)     (void)(x)
#if (MI_DEBUG>0)
#define MI_UNUSED_RELEASE(x)
#else
#define MI_UNUSED_RELEASE(x)  MI_UNUSED(x)
#endif

#define MI_INIT4(x)   x(),x(),x(),x()
#define MI_INIT8(x)   MI_INIT4(x),MI_INIT4(x)
#define MI_INIT16(x)  MI_INIT8(x),MI_INIT8(x)
#define MI_INIT32(x)  MI_INIT16(x),MI_INIT16(x)
#define MI_INIT64(x)  MI_INIT32(x),MI_INIT32(x)
#define MI_INIT128(x) MI_INIT64(x),MI_INIT64(x)
#define MI_INIT256(x) MI_INIT128(x),MI_INIT128(x)


#include <string.h>
// initialize a local variable to zero; use memset as compilers optimize constant sized memset's
#define _mi_memzero_var(x)  memset(&x,0,sizeof(x))

// Is `x` a power of two? (0 is considered a power of two)
static inline bool _mi_is_power_of_two(uintptr_t x) {
  return ((x & (x - 1)) == 0);
}

// Is a pointer aligned?
static inline bool _mi_is_aligned(void* p, size_t alignment) {
  mi_assert_internal(alignment != 0);
  return (((uintptr_t)p % alignment) == 0);
}

// Align upwards
static inline uintptr_t _mi_align_up(uintptr_t sz, size_t alignment) {
  mi_assert_internal(alignment != 0);
  uintptr_t mask = alignment - 1;
  if ((alignment & mask) == 0) {  // power of two?
    return ((sz + mask) & ~mask);
  }
  else {
    return (((sz + mask)/alignment)*alignment);
  }
}


// Align a pointer upwards
static inline uint8_t* _mi_align_up_ptr(void* p, size_t alignment) {
  return (uint8_t*)_mi_align_up((uintptr_t)p, alignment);
}


static inline uintptr_t _mi_align_down(uintptr_t sz, size_t alignment) {
  mi_assert_internal(alignment != 0);
  uintptr_t mask = alignment - 1;
  if ((alignment & mask) == 0) { // power of two?
    return (sz & ~mask);
  }
  else {
    return ((sz / alignment) * alignment);
  }
}

static inline void* mi_align_down_ptr(void* p, size_t alignment) {
  return (void*)_mi_align_down((uintptr_t)p, alignment);
}

// Divide upwards: `s <= _mi_divide_up(s,d)*d < s+d`.
static inline uintptr_t _mi_divide_up(uintptr_t size, size_t divider) {
  mi_assert_internal(divider != 0);
  return (divider == 0 ? size : ((size + divider - 1) / divider));
}


// clamp an integer
static inline size_t _mi_clamp(size_t sz, size_t min, size_t max) {
  if (sz < min) return min;
  else if (sz > max) return max;
  else return sz;
}

// Is memory zero initialized?
static inline bool mi_mem_is_zero(const void* p, size_t size) {
  for (size_t i = 0; i < size; i++) {
    if (((uint8_t*)p)[i] != 0) return false;
  }
  return true;
}

// Align a byte size to a size in _machine words_,
// i.e. byte size == `wsize*sizeof(void*)`.
static inline size_t _mi_wsize_from_size(size_t size) {
  mi_assert_internal(size <= SIZE_MAX - sizeof(uintptr_t));
  return (size + sizeof(uintptr_t) - 1) / sizeof(uintptr_t);
}

// Overflow detecting multiply
#if __has_builtin(__builtin_umul_overflow) || (defined(__GNUC__) && (__GNUC__ >= 5))
#include <limits.h>      // UINT_MAX, ULONG_MAX
#if defined(_CLOCK_T)    // for Illumos
#undef _CLOCK_T
#endif
static inline bool mi_mul_overflow(size_t count, size_t size, size_t* total) {
  #if (SIZE_MAX == ULONG_MAX)
    return __builtin_umull_overflow(count, size, (unsigned long *)total);
  #elif (SIZE_MAX == UINT_MAX)
    return __builtin_umul_overflow(count, size, (unsigned int *)total);
  #else
    return __builtin_umulll_overflow(count, size, (unsigned long long *)total);
  #endif
}
#else /* __builtin_umul_overflow is unavailable */
static inline bool mi_mul_overflow(size_t count, size_t size, size_t* total) {
  #define MI_MUL_COULD_OVERFLOW ((size_t)1 << (4*sizeof(size_t)))  // sqrt(SIZE_MAX)
  *total = count * size;
  // note: gcc/clang optimize this to directly check the overflow flag
  return ((size >= MI_MUL_COULD_OVERFLOW || count >= MI_MUL_COULD_OVERFLOW) && size > 0 && (SIZE_MAX / size) < count);
}
#endif

// Safe multiply `count*size` into `total`; return `true` on overflow.
static inline bool mi_count_size_overflow(size_t count, size_t size, size_t* total) {
  if (count==1) {  // quick check for the case where count is one (common for C++ allocators)
    *total = size;
    return false;
  }
  else if mi_unlikely(mi_mul_overflow(count, size, total)) {
    #if MI_DEBUG > 0
    _mi_error_message(EOVERFLOW, "allocation request is too large (%zu * %zu bytes)\n", count, size);
    #endif
    *total = SIZE_MAX;
    return true;
  }
  else return false;
}


/*----------------------------------------------------------------------------------------
  Heap functions
------------------------------------------------------------------------------------------- */

extern const mi_heap_t _mi_heap_empty;  // read-only empty heap, initial value of the thread local default heap

static inline bool mi_heap_is_backing(const mi_heap_t* heap) {
  return (heap->tld->heap_backing == heap);
}

static inline bool mi_heap_is_initialized(mi_heap_t* heap) {
  mi_assert_internal(heap != NULL);
  return (heap != &_mi_heap_empty);
}

static inline mi_page_t* _mi_heap_get_free_small_page(mi_heap_t* heap, size_t size) {
  mi_assert_internal(size <= (MI_SMALL_SIZE_MAX + MI_PADDING_SIZE));
  const size_t idx = _mi_wsize_from_size(size);
  mi_assert_internal(idx < MI_PAGES_DIRECT);
  return heap->pages_free_direct[idx];
}


//static inline uintptr_t _mi_ptr_cookie(const void* p) {
//  extern mi_heap_t _mi_heap_main;
//  mi_assert_internal(_mi_heap_main.cookie != 0);
//  return ((uintptr_t)p ^ _mi_heap_main.cookie);
//}


/* -----------------------------------------------------------
  The page map maps addresses to `mi_page_t` pointers
----------------------------------------------------------- */

#if MI_PAGE_MAP_FLAT

// flat page-map committed on demand, using one byte per slice (64 KiB).
// single indirection and low commit, but large initial virtual reserve (4 GiB with 48 bit virtual addresses)
// used by default on <= 40 bit virtual address spaces.
extern uint8_t* _mi_page_map;

static inline size_t _mi_page_map_index(const void* p) {
  return (size_t)((uintptr_t)p >> MI_ARENA_SLICE_SHIFT);
}

static inline mi_page_t* _mi_ptr_page_ex(const void* p, bool* valid) {
  const size_t idx = _mi_page_map_index(p);
  const size_t ofs = _mi_page_map[idx];
  if (valid != NULL) { *valid = (ofs != 0); }
  return (mi_page_t*)((((uintptr_t)p >> MI_ARENA_SLICE_SHIFT) + 1 - ofs) << MI_ARENA_SLICE_SHIFT);
}

static inline mi_page_t* _mi_checked_ptr_page(const void* p) {
  bool valid;
  mi_page_t* const page = _mi_ptr_page_ex(p, &valid);
  return (valid ? page : NULL);
}

static inline mi_page_t* _mi_unchecked_ptr_page(const void* p) {
  return _mi_ptr_page_ex(p, NULL);
}

#else

// 2-level page map:
// double indirection, but low commit and low virtual reserve.
//
// the page-map is usually 4 MiB and points to sub maps of 64 KiB.
// the page-map is committed on-demand (in 64 KiB parts) (and sub-maps are committed on-demand as well)
// one sub page-map = 64 KiB => covers 2^(16-3) * 2^16 = 2^29 = 512 MiB address space
// the page-map needs 48-(16+13) = 19 bits => 2^19 sub map pointers = 4 MiB size.
#define MI_PAGE_MAP_SUB_SHIFT     (13)
#define MI_PAGE_MAP_SUB_COUNT     (MI_ZU(1) << MI_PAGE_MAP_SUB_SHIFT)
#define MI_PAGE_MAP_SHIFT         (MI_MAX_VABITS - MI_PAGE_MAP_SUB_SHIFT - MI_ARENA_SLICE_SHIFT)
#define MI_PAGE_MAP_COUNT         (MI_ZU(1) << MI_PAGE_MAP_SHIFT)

extern mi_page_t*** _mi_page_map;

static inline size_t _mi_page_map_index(const void* p, size_t* sub_idx) {
  const size_t u = (size_t)((uintptr_t)p / MI_ARENA_SLICE_SIZE);
  if (sub_idx != NULL) { *sub_idx = u % MI_PAGE_MAP_SUB_COUNT; }
  return (u / MI_PAGE_MAP_SUB_COUNT);
}

static inline mi_page_t* _mi_unchecked_ptr_page(const void* p) {
  size_t sub_idx;
  const size_t idx = _mi_page_map_index(p, &sub_idx);
  return _mi_page_map[idx][sub_idx];
}

static inline mi_page_t* _mi_checked_ptr_page(const void* p) {
  size_t sub_idx;
  const size_t idx = _mi_page_map_index(p, &sub_idx);
  mi_page_t** const sub = _mi_page_map[idx];
  if mi_unlikely(sub == NULL) return NULL;
  return sub[sub_idx];
}

#endif


static inline mi_page_t* _mi_ptr_page(const void* p) {
  mi_assert_internal(p==NULL || mi_is_in_heap_region(p));
  #if MI_DEBUG || defined(__APPLE__)
  return _mi_checked_ptr_page(p);
  #else
  return _mi_unchecked_ptr_page(p);
  #endif
}


// Get the block size of a page
static inline size_t mi_page_block_size(const mi_page_t* page) {
  mi_assert_internal(page->block_size > 0);
  return page->block_size;
}

// Page start
static inline uint8_t* mi_page_start(const mi_page_t* page) {
  return page->page_start;
}

static inline size_t mi_page_size(const mi_page_t* page) {
  return mi_page_block_size(page) * page->reserved;
}

static inline uint8_t* mi_page_area(const mi_page_t* page, size_t* size) {
  if (size) { *size = mi_page_size(page); }
  return mi_page_start(page);
}

static inline size_t mi_page_info_size(void) {
  return _mi_align_up(sizeof(mi_page_t), MI_MAX_ALIGN_SIZE);
}

static inline bool mi_page_contains_address(const mi_page_t* page, const void* p) {
  size_t psize;
  uint8_t* start = mi_page_area(page, &psize);
  return (start <= (uint8_t*)p && (uint8_t*)p < start + psize);
}

static inline bool mi_page_is_in_arena(const mi_page_t* page) {
  return (page->memid.memkind == MI_MEM_ARENA);
}

static inline bool mi_page_is_singleton(const mi_page_t* page) {
  return (page->reserved == 1);
}

// Get the usable block size of a page without fixed padding.
// This may still include internal padding due to alignment and rounding up size classes.
static inline size_t mi_page_usable_block_size(const mi_page_t* page) {
  return mi_page_block_size(page) - MI_PADDING_SIZE;
}

// This may change if we locate page info outside the page data slices
static inline uint8_t* mi_page_slice_start(const mi_page_t* page) {
  return (uint8_t*)page;
}

// This gives the offset relative to the start slice of a page. This may change if we ever
// locate page info outside the page-data itself.
static inline size_t mi_page_slice_offset_of(const mi_page_t* page, size_t offset_relative_to_page_start) {
  return (page->page_start - mi_page_slice_start(page)) + offset_relative_to_page_start;
}

static inline size_t mi_page_committed(const mi_page_t* page) {
  return (page->slice_committed == 0 ? mi_page_size(page) : page->slice_committed - (page->page_start - mi_page_slice_start(page)));
}

static inline mi_heap_t* mi_page_heap(const mi_page_t* page) {
  return page->heap;
}

static inline void mi_page_set_heap(mi_page_t* page, mi_heap_t* heap) {
  if (heap != NULL) {
    page->heap = heap;
    page->heap_tag = heap->tag;
    mi_atomic_store_release(&page->xthread_id, heap->tld->thread_id);
  }
  else {
    page->heap = NULL;
    mi_atomic_store_release(&page->xthread_id,0);
  }
}


// Thread free flag helpers
static inline mi_block_t* mi_tf_block(mi_thread_free_t tf) {
  return (mi_block_t*)(tf & ~1);
}
static inline bool mi_tf_is_owned(mi_thread_free_t tf) {
  return ((tf & 1) == 1);
}
static inline mi_thread_free_t mi_tf_create(mi_block_t* block, bool owned) {
  return (mi_thread_free_t)((uintptr_t)block | (owned ? 1 : 0));
}


// Thread id of thread that owns this page
static inline mi_threadid_t mi_page_thread_id(const mi_page_t* page) {
  return mi_atomic_load_relaxed(&((mi_page_t*)page)->xthread_id);
}

// Thread free access
static inline mi_block_t* mi_page_thread_free(const mi_page_t* page) {
  return mi_tf_block(mi_atomic_load_relaxed(&((mi_page_t*)page)->xthread_free));
}

// Owned?
static inline bool mi_page_is_owned(const mi_page_t* page) {
  return mi_tf_is_owned(mi_atomic_load_relaxed(&((mi_page_t*)page)->xthread_free));
}


//static inline mi_thread_free_t mi_tf_set_delayed(mi_thread_free_t tf, mi_delayed_t delayed) {
//  return mi_tf_make(mi_tf_block(tf),delayed);
//}
//static inline mi_thread_free_t mi_tf_set_block(mi_thread_free_t tf, mi_block_t* block) {
//  return mi_tf_make(block, mi_tf_delayed(tf));
//}

// are all blocks in a page freed?
// note: needs up-to-date used count, (as the `xthread_free` list may not be empty). see `_mi_page_collect_free`.
static inline bool mi_page_all_free(const mi_page_t* page) {
  mi_assert_internal(page != NULL);
  return (page->used == 0);
}

// are there any available blocks?
static inline bool mi_page_has_any_available(const mi_page_t* page) {
  mi_assert_internal(page != NULL && page->reserved > 0);
  return (page->used < page->reserved || (mi_page_thread_free(page) != NULL));
}

// are there immediately available blocks, i.e. blocks available on the free list.
static inline bool mi_page_immediate_available(const mi_page_t* page) {
  mi_assert_internal(page != NULL);
  return (page->free != NULL);
}


// is the page not yet used up to its reserved space?
static inline bool mi_page_is_expandable(const mi_page_t* page) {
  mi_assert_internal(page != NULL);
  mi_assert_internal(page->capacity <= page->reserved);
  return (page->capacity < page->reserved);
}


static inline bool mi_page_is_full(mi_page_t* page) {
  bool full = (page->reserved == page->used);
  mi_assert_internal(!full || page->free == NULL);
  return full;
}

// is more than 7/8th of a page in use?
static inline bool mi_page_is_mostly_used(const mi_page_t* page) {
  if (page==NULL) return true;
  uint16_t frac = page->reserved / 8U;
  return (page->reserved - page->used <= frac);
}

// is more than (n-1)/n'th of a page in use?
static inline bool mi_page_is_used_at_frac(const mi_page_t* page, uint16_t n) {
  if (page==NULL) return true;
  uint16_t frac = page->reserved / n;
  return (page->reserved - page->used <= frac);
}

static inline bool mi_page_is_abandoned(const mi_page_t* page) {
  // note: the xheap field of an abandoned heap is set to the subproc (for fast reclaim-on-free)
  return (mi_atomic_load_relaxed(&((mi_page_t*)page)->xthread_id) <= 1);
}

static inline bool mi_page_is_abandoned_mapped(const mi_page_t* page) {
  return (mi_atomic_load_relaxed(&((mi_page_t*)page)->xthread_id) == 1);
}

static inline void mi_page_set_abandoned_mapped(mi_page_t* page) {
  mi_atomic_or_relaxed(&page->xthread_id, (uintptr_t)1);
}

static inline void mi_page_clear_abandoned_mapped(mi_page_t* page) {
  mi_atomic_and_relaxed(&page->xthread_id, ~(uintptr_t)1);
}


static inline bool mi_page_is_huge(const mi_page_t* page) {
  return (page->block_size > MI_LARGE_MAX_OBJ_SIZE ||
          (mi_memkind_is_os(page->memid.memkind) && page->memid.mem.os.base < (void*)page));
}

static inline mi_page_queue_t* mi_page_queue(const mi_heap_t* heap, size_t size) {
  mi_page_queue_t* const pq = &((mi_heap_t*)heap)->pages[_mi_bin(size)];
  if (size <= MI_LARGE_MAX_OBJ_SIZE) { mi_assert_internal(pq->block_size <= MI_LARGE_MAX_OBJ_SIZE); } 
  return pq;  
}


// Unown a page that is currently owned
static inline void _mi_page_unown_unconditional(mi_page_t* page) {
  mi_assert_internal(mi_page_is_owned(page));
  mi_assert_internal(mi_page_thread_id(page)==0);
  const uintptr_t old = mi_atomic_and_acq_rel(&page->xthread_free, ~((uintptr_t)1));
  mi_assert_internal((old&1)==1); MI_UNUSED(old);
}


// get ownership if it is not yet owned
static inline bool mi_page_try_claim_ownership(mi_page_t* page) {
  const uintptr_t old = mi_atomic_or_acq_rel(&page->xthread_free, 1);
  return ((old&1)==0);
}

// release ownership of a page. This may free the page if all blocks were concurrently
// freed in the meantime. Returns true if the page was freed.
static inline bool _mi_page_unown(mi_page_t* page) {
  mi_assert_internal(mi_page_is_owned(page));
  mi_assert_internal(mi_page_is_abandoned(page));
  mi_thread_free_t tf_new;
  mi_thread_free_t tf_old = mi_atomic_load_relaxed(&page->xthread_free);
  do {
    mi_assert_internal(mi_tf_is_owned(tf_old));
    while mi_unlikely(mi_tf_block(tf_old) != NULL) {
      _mi_page_free_collect(page, false);  // update used
      if (mi_page_all_free(page)) {        // it may become free just before unowning it
        _mi_arenas_page_unabandon(page);
        _mi_arenas_page_free(page);
        return true;
      }
      tf_old = mi_atomic_load_relaxed(&page->xthread_free);
    }
    mi_assert_internal(mi_tf_block(tf_old)==NULL);
    tf_new = mi_tf_create(NULL, false);
  } while (!mi_atomic_cas_weak_acq_rel(&page->xthread_free, &tf_old, tf_new));
  return false;
}

//-----------------------------------------------------------
// Page flags
//-----------------------------------------------------------
static inline mi_page_flags_t mi_page_flags(const mi_page_t* page) {
  return mi_atomic_load_relaxed(&((mi_page_t*)page)->xflags);
}

static inline void mi_page_flags_set(mi_page_t* page, bool set, mi_page_flags_t newflag) {
  if (set) {
    mi_atomic_or_relaxed(&page->xflags, newflag);
  }
  else {
    mi_atomic_and_relaxed(&page->xflags, ~newflag);
  }
}

static inline bool mi_page_is_in_full(const mi_page_t* page) {
  return ((mi_page_flags(page) & MI_PAGE_IN_FULL_QUEUE) != 0);
}

static inline void mi_page_set_in_full(mi_page_t* page, bool in_full) {
  mi_page_flags_set(page, in_full, MI_PAGE_IN_FULL_QUEUE);
}

static inline bool mi_page_has_aligned(const mi_page_t* page) {
  return ((mi_page_flags(page) & MI_PAGE_HAS_ALIGNED) != 0);
}

static inline void mi_page_set_has_aligned(mi_page_t* page, bool has_aligned) {
  mi_page_flags_set(page, has_aligned, MI_PAGE_HAS_ALIGNED);
}

/* -------------------------------------------------------------------
  Guarded objects
------------------------------------------------------------------- */
#if MI_GUARDED

// we always align guarded pointers in a block at an offset
// the block `next` field is then used as a tag to distinguish regular offset aligned blocks from guarded ones
#define MI_BLOCK_TAG_ALIGNED   ((mi_encoded_t)(0))
#define MI_BLOCK_TAG_GUARDED   (~MI_BLOCK_TAG_ALIGNED)

static inline bool mi_block_ptr_is_guarded(const mi_block_t* block, const void* p) {
  const ptrdiff_t offset = (uint8_t*)p - (uint8_t*)block;
  return (offset >= (ptrdiff_t)(sizeof(mi_block_t)) && block->next == MI_BLOCK_TAG_GUARDED);
}

static inline bool mi_heap_malloc_use_guarded(mi_heap_t* heap, size_t size) {
  // this code is written to result in fast assembly as it is on the hot path for allocation
  const size_t count = heap->guarded_sample_count - 1;  // if the rate was 0, this will underflow and count for a long time..
  if mi_likely(count != 0) {
    // no sample
    heap->guarded_sample_count = count;
    return false;
  }
  else if (size >= heap->guarded_size_min && size <= heap->guarded_size_max) {
    // use guarded allocation
    heap->guarded_sample_count = heap->guarded_sample_rate;  // reset
    return (heap->guarded_sample_rate != 0);
  }
  else {
    // failed size criteria, rewind count (but don't write to an empty heap)
    if (heap->guarded_sample_rate != 0) { heap->guarded_sample_count = 1; }
    return false;
  }
}

mi_decl_restrict void* _mi_heap_malloc_guarded(mi_heap_t* heap, size_t size, bool zero) mi_attr_noexcept;

#endif


/* -------------------------------------------------------------------
Encoding/Decoding the free list next pointers

This is to protect against buffer overflow exploits where the
free list is mutated. Many hardened allocators xor the next pointer `p`
with a secret key `k1`, as `p^k1`. This prevents overwriting with known
values but might be still too weak: if the attacker can guess
the pointer `p` this  can reveal `k1` (since `p^k1^p == k1`).
Moreover, if multiple blocks can be read as well, the attacker can
xor both as `(p1^k1) ^ (p2^k1) == p1^p2` which may reveal a lot
about the pointers (and subsequently `k1`).

Instead mimalloc uses an extra key `k2` and encodes as `((p^k2)<<<k1)+k1`.
Since these operations are not associative, the above approaches do not
work so well any more even if the `p` can be guesstimated. For example,
for the read case we can subtract two entries to discard the `+k1` term,
but that leads to `((p1^k2)<<<k1) - ((p2^k2)<<<k1)` at best.
We include the left-rotation since xor and addition are otherwise linear
in the lowest bit. Finally, both keys are unique per page which reduces
the re-use of keys by a large factor.

We also pass a separate `null` value to be used as `NULL` or otherwise
`(k2<<<k1)+k1` would appear (too) often as a sentinel value.
------------------------------------------------------------------- */

static inline bool mi_is_in_same_page(const void* p, const void* q) {
  mi_page_t* page = _mi_ptr_page(p);
  return mi_page_contains_address(page,q);
  // return (_mi_ptr_page(p) == _mi_ptr_page(q));
}

static inline void* mi_ptr_decode(const void* null, const mi_encoded_t x, const uintptr_t* keys) {
  void* p = (void*)(mi_rotr(x - keys[0], keys[0]) ^ keys[1]);
  return (p==null ? NULL : p);
}

static inline mi_encoded_t mi_ptr_encode(const void* null, const void* p, const uintptr_t* keys) {
  uintptr_t x = (uintptr_t)(p==NULL ? null : p);
  return mi_rotl(x ^ keys[1], keys[0]) + keys[0];
}

static inline uint32_t mi_ptr_encode_canary(const void* null, const void* p, const uintptr_t* keys) {
  const uint32_t x = (uint32_t)(mi_ptr_encode(null,p,keys));
  // make the lowest byte 0 to prevent spurious read overflows which could be a security issue (issue #951)
  #if MI_BIG_ENDIAN
  return (x & 0x00FFFFFF);
  #else
  return (x & 0xFFFFFF00);
  #endif
}

static inline mi_block_t* mi_block_nextx( const void* null, const mi_block_t* block, const uintptr_t* keys ) {
  mi_track_mem_defined(block,sizeof(mi_block_t));
  mi_block_t* next;
  #ifdef MI_ENCODE_FREELIST
  next = (mi_block_t*)mi_ptr_decode(null, block->next, keys);
  #else
  MI_UNUSED(keys); MI_UNUSED(null);
  next = (mi_block_t*)block->next;
  #endif
  mi_track_mem_noaccess(block,sizeof(mi_block_t));
  return next;
}

static inline void mi_block_set_nextx(const void* null, mi_block_t* block, const mi_block_t* next, const uintptr_t* keys) {
  mi_track_mem_undefined(block,sizeof(mi_block_t));
  #ifdef MI_ENCODE_FREELIST
  block->next = mi_ptr_encode(null, next, keys);
  #else
  MI_UNUSED(keys); MI_UNUSED(null);
  block->next = (mi_encoded_t)next;
  #endif
  mi_track_mem_noaccess(block,sizeof(mi_block_t));
}

static inline mi_block_t* mi_block_next(const mi_page_t* page, const mi_block_t* block) {
  #ifdef MI_ENCODE_FREELIST
  mi_block_t* next = mi_block_nextx(page,block,page->keys);
  // check for free list corruption: is `next` at least in the same page?
  // TODO: check if `next` is `page->block_size` aligned?
  if mi_unlikely(next!=NULL && !mi_is_in_same_page(block, next)) {
    _mi_error_message(EFAULT, "corrupted free list entry of size %zub at %p: value 0x%zx\n", mi_page_block_size(page), block, (uintptr_t)next);
    next = NULL;
  }
  return next;
  #else
  MI_UNUSED(page);
  return mi_block_nextx(page,block,NULL);
  #endif
}

static inline void mi_block_set_next(const mi_page_t* page, mi_block_t* block, const mi_block_t* next) {
  #ifdef MI_ENCODE_FREELIST
  mi_block_set_nextx(page,block,next, page->keys);
  #else
  MI_UNUSED(page);
  mi_block_set_nextx(page,block,next,NULL);
  #endif
}

/* -----------------------------------------------------------
  arena blocks
----------------------------------------------------------- */

// Blocks needed for a given byte size
static inline size_t mi_slice_count_of_size(size_t size) {
  return _mi_divide_up(size, MI_ARENA_SLICE_SIZE);
}

// Byte size of a number of blocks
static inline size_t mi_size_of_slices(size_t bcount) {
  return (bcount * MI_ARENA_SLICE_SIZE);
}


/* -----------------------------------------------------------
  memory id's
----------------------------------------------------------- */

static inline mi_memid_t _mi_memid_create(mi_memkind_t memkind) {
  mi_memid_t memid;
  _mi_memzero_var(memid);
  memid.memkind = memkind;
  return memid;
}

static inline mi_memid_t _mi_memid_none(void) {
  return _mi_memid_create(MI_MEM_NONE);
}

static inline mi_memid_t _mi_memid_create_os(void* base, size_t size, bool committed, bool is_zero, bool is_large) {
  mi_memid_t memid = _mi_memid_create(MI_MEM_OS);
  memid.mem.os.base = base;
  memid.mem.os.size = size;
  memid.initially_committed = committed;
  memid.initially_zero = is_zero;
  memid.is_pinned = is_large;
  return memid;
}

static inline mi_memid_t _mi_memid_create_meta(void* mpage, size_t block_idx, size_t block_count) {
  mi_memid_t memid = _mi_memid_create(MI_MEM_META);
  memid.mem.meta.meta_page = mpage;
  memid.mem.meta.block_index = (uint32_t)block_idx;
  memid.mem.meta.block_count = (uint32_t)block_count;
  memid.initially_committed = true;
  memid.initially_zero = true;
  memid.is_pinned = true;
  return memid;
}


// -------------------------------------------------------------------
// Fast "random" shuffle
// -------------------------------------------------------------------

static inline uintptr_t _mi_random_shuffle(uintptr_t x) {
  if (x==0) { x = 17; }   // ensure we don't get stuck in generating zeros
#if (MI_INTPTR_SIZE>=8)
  // by Sebastiano Vigna, see: <http://xoshiro.di.unimi.it/splitmix64.c>
  x ^= x >> 30;
  x *= 0xbf58476d1ce4e5b9UL;
  x ^= x >> 27;
  x *= 0x94d049bb133111ebUL;
  x ^= x >> 31;
#elif (MI_INTPTR_SIZE==4)
  // by Chris Wellons, see: <https://nullprogram.com/blog/2018/07/31/>
  x ^= x >> 16;
  x *= 0x7feb352dUL;
  x ^= x >> 15;
  x *= 0x846ca68bUL;
  x ^= x >> 16;
#endif
  return x;
}

// -------------------------------------------------------------------
// Optimize numa node access for the common case (= one node)
// -------------------------------------------------------------------

int    _mi_os_numa_node_get(void);
size_t _mi_os_numa_node_count_get(void);

extern _Atomic(size_t) _mi_numa_node_count;
static inline int _mi_os_numa_node(void) {
  if mi_likely(mi_atomic_load_relaxed(&_mi_numa_node_count) == 1) { return 0; }
  else return _mi_os_numa_node_get();
}
static inline size_t _mi_os_numa_node_count(void) {
  const size_t count = mi_atomic_load_relaxed(&_mi_numa_node_count);
  if mi_likely(count > 0) { return count; }
  else return _mi_os_numa_node_count_get();
}


// ---------------------------------------------------------------------------------
// Provide our own `_mi_memcpy` for potential performance optimizations.
//
// For now, only on Windows with msvc/clang-cl we optimize to `rep movsb` if
// we happen to run on x86/x64 cpu's that have "fast short rep movsb" (FSRM) support
// (AMD Zen3+ (~2020) or Intel Ice Lake+ (~2017). See also issue #201 and pr #253.
// ---------------------------------------------------------------------------------

#if !MI_TRACK_ENABLED && defined(_WIN32) && (defined(_M_IX86) || defined(_M_X64))
#include <intrin.h>
extern bool _mi_cpu_has_fsrm;
extern bool _mi_cpu_has_erms;
static inline void _mi_memcpy(void* dst, const void* src, size_t n) {
  if ((_mi_cpu_has_fsrm && n <= 128) || (_mi_cpu_has_erms && n > 128)) {
    __movsb((unsigned char*)dst, (const unsigned char*)src, n);
  }
  else {
    memcpy(dst, src, n);
  }
}
static inline void _mi_memset(void* dst, int val, size_t n) {
  if ((_mi_cpu_has_fsrm && n <= 128) || (_mi_cpu_has_erms && n > 128)) {
    __stosb((unsigned char*)dst, (uint8_t)val, n);
  }
  else {
    memset(dst, val, n);
  }
}
#else
static inline void _mi_memcpy(void* dst, const void* src, size_t n) {
  memcpy(dst, src, n);
}
static inline void _mi_memset(void* dst, int val, size_t n) {
  memset(dst, val, n);
}
#endif

// -------------------------------------------------------------------------------
// The `_mi_memcpy_aligned` can be used if the pointers are machine-word aligned
// This is used for example in `mi_realloc`.
// -------------------------------------------------------------------------------

#if (defined(__GNUC__) && (__GNUC__ >= 4)) || defined(__clang__)
// On GCC/CLang we provide a hint that the pointers are word aligned.
static inline void _mi_memcpy_aligned(void* dst, const void* src, size_t n) {
  mi_assert_internal(((uintptr_t)dst % MI_INTPTR_SIZE == 0) && ((uintptr_t)src % MI_INTPTR_SIZE == 0));
  void* adst = __builtin_assume_aligned(dst, MI_INTPTR_SIZE);
  const void* asrc = __builtin_assume_aligned(src, MI_INTPTR_SIZE);
  _mi_memcpy(adst, asrc, n);
}

static inline void _mi_memset_aligned(void* dst, int val, size_t n) {
  mi_assert_internal((uintptr_t)dst % MI_INTPTR_SIZE == 0);
  void* adst = __builtin_assume_aligned(dst, MI_INTPTR_SIZE);
  _mi_memset(adst, val, n);
}
#else
// Default fallback on `_mi_memcpy`
static inline void _mi_memcpy_aligned(void* dst, const void* src, size_t n) {
  mi_assert_internal(((uintptr_t)dst % MI_INTPTR_SIZE == 0) && ((uintptr_t)src % MI_INTPTR_SIZE == 0));
  _mi_memcpy(dst, src, n);
}

static inline void _mi_memset_aligned(void* dst, int val, size_t n) {
  mi_assert_internal((uintptr_t)dst % MI_INTPTR_SIZE == 0);
  _mi_memset(dst, val, n);
}
#endif

static inline void _mi_memzero(void* dst, size_t n) {
  _mi_memset(dst, 0, n);
}

static inline void _mi_memzero_aligned(void* dst, size_t n) {
  _mi_memset_aligned(dst, 0, n);
}


#endif  // MI_INTERNAL_H<|MERGE_RESOLUTION|>--- conflicted
+++ resolved
@@ -109,7 +109,6 @@
 void          _mi_heap_guarded_init(mi_heap_t* heap);
 
 // os.c
-<<<<<<< HEAD
 void          _mi_os_init(void);                                            // called from process init
 void*         _mi_os_alloc(size_t size, mi_memid_t* memid);
 void*         _mi_os_zalloc(size_t size, mi_memid_t* memid);
@@ -147,34 +146,6 @@
 size_t        _mi_os_large_page_size(void);
 
 void*         _mi_os_alloc_huge_os_pages(size_t pages, int numa_node, mi_msecs_t max_secs, size_t* pages_reserved, size_t* psize, mi_memid_t* memid);
-=======
-void        _mi_os_init(void);                                            // called from process init
-void*       _mi_os_alloc(size_t size, mi_memid_t* memid);
-void        _mi_os_free(void* p, size_t size, mi_memid_t memid);
-void        _mi_os_free_ex(void* p, size_t size, bool still_committed, mi_memid_t memid);
-
-size_t      _mi_os_page_size(void);
-size_t      _mi_os_good_alloc_size(size_t size);
-bool        _mi_os_has_overcommit(void);
-bool        _mi_os_has_virtual_reserve(void);
-
-bool        _mi_os_reset(void* addr, size_t size);
-bool        _mi_os_commit(void* p, size_t size, bool* is_zero);
-bool        _mi_os_decommit(void* addr, size_t size);
-bool        _mi_os_protect(void* addr, size_t size);
-bool        _mi_os_unprotect(void* addr, size_t size);
-bool        _mi_os_purge(void* p, size_t size);
-bool        _mi_os_purge_ex(void* p, size_t size, bool allow_reset, size_t stat_size);
-
-void*       _mi_os_alloc_aligned(size_t size, size_t alignment, bool commit, bool allow_large, mi_memid_t* memid);
-void*       _mi_os_alloc_aligned_at_offset(size_t size, size_t alignment, size_t align_offset, bool commit, bool allow_large, mi_memid_t* memid);
-
-void*       _mi_os_get_aligned_hint(size_t try_alignment, size_t size);
-bool        _mi_os_use_large_page(size_t size, size_t alignment);
-size_t      _mi_os_large_page_size(void);
-
-void*       _mi_os_alloc_huge_os_pages(size_t pages, int numa_node, mi_msecs_t max_secs, size_t* pages_reserved, size_t* psize, mi_memid_t* memid);
->>>>>>> 587e08cc
 
 // arena.c
 mi_arena_id_t _mi_arena_id_none(void);
@@ -737,8 +708,8 @@
 
 static inline mi_page_queue_t* mi_page_queue(const mi_heap_t* heap, size_t size) {
   mi_page_queue_t* const pq = &((mi_heap_t*)heap)->pages[_mi_bin(size)];
-  if (size <= MI_LARGE_MAX_OBJ_SIZE) { mi_assert_internal(pq->block_size <= MI_LARGE_MAX_OBJ_SIZE); } 
-  return pq;  
+  if (size <= MI_LARGE_MAX_OBJ_SIZE) { mi_assert_internal(pq->block_size <= MI_LARGE_MAX_OBJ_SIZE); }
+  return pq;
 }
 
 
