/* ----------------------------------------------------------------------------
Copyright (c) 2018-2023, Microsoft Research, Daan Leijen
This is free software; you can redistribute it and/or modify it under the
terms of the MIT license. A copy of the license can be found in the file
"LICENSE" at the root of this distribution.
-----------------------------------------------------------------------------*/
#pragma once
#ifndef MI_INTERNAL_H
#define MI_INTERNAL_H

// --------------------------------------------------------------------------
// This file contains the internal API's of mimalloc and various utility
// functions and macros.
// --------------------------------------------------------------------------

#include "types.h"
#include "track.h"
#include "bits.h"

<<<<<<< HEAD
#define mi_decl_cache_align     mi_decl_align(64)

=======

// --------------------------------------------------------------------------
// Compiler defines
// --------------------------------------------------------------------------

#if (MI_DEBUG>0)
#define mi_trace_message(...)  _mi_trace_message(__VA_ARGS__)
#else
#define mi_trace_message(...)
#endif

#define mi_decl_cache_align     mi_decl_align(64)

>>>>>>> 93a003e2
#if defined(_MSC_VER)
#pragma warning(disable:4127)   // suppress constant conditional warning (due to MI_SECURE paths)
#pragma warning(disable:26812)  // unscoped enum warning
#define mi_decl_noinline        __declspec(noinline)
#define mi_decl_thread          __declspec(thread)
#define mi_decl_align(a)        __declspec(align(a))
<<<<<<< HEAD
=======
#define mi_decl_noreturn        __declspec(noreturn)
>>>>>>> 93a003e2
#define mi_decl_weak
#define mi_decl_hidden
#define mi_decl_cold
#elif (defined(__GNUC__) && (__GNUC__ >= 3)) || defined(__clang__) // includes clang and icc
#define mi_decl_noinline        __attribute__((noinline))
#define mi_decl_thread          __thread
#define mi_decl_align(a)        __attribute__((aligned(a)))
<<<<<<< HEAD
=======
#define mi_decl_noreturn        __attribute__((noreturn))
>>>>>>> 93a003e2
#define mi_decl_weak            __attribute__((weak))
#define mi_decl_hidden          __attribute__((visibility("hidden")))
#if (__GNUC__ >= 4) || defined(__clang__)
#define mi_decl_cold            __attribute__((cold))
#else
#define mi_decl_cold
#endif
#elif __cplusplus >= 201103L    // c++11
#define mi_decl_noinline
#define mi_decl_thread          thread_local
#define mi_decl_align(a)        alignas(a)
#define mi_decl_noreturn        [[noreturn]]
#define mi_decl_weak
#define mi_decl_hidden
#define mi_decl_cold
#else
#define mi_decl_noinline
#define mi_decl_thread          __thread        // hope for the best :-)
#define mi_decl_align(a)
<<<<<<< HEAD
=======
#define mi_decl_noreturn        
>>>>>>> 93a003e2
#define mi_decl_weak
#define mi_decl_hidden
#define mi_decl_cold
#endif

<<<<<<< HEAD
#if (defined(__GNUC__) && (__GNUC__ >= 7)) || defined(__clang__) // includes clang and icc
#define mi_decl_maybe_unused    __attribute__((unused))
#elif __cplusplus >= 201703L    // c++17
#define mi_decl_maybe_unused    [[maybe_unused]]
#else
#define mi_decl_maybe_unused
#endif

#if defined(__cplusplus)
#define mi_decl_externc         extern "C"
=======
#if defined(__GNUC__) || defined(__clang__)
#define mi_unlikely(x)     (__builtin_expect(!!(x),false))
#define mi_likely(x)       (__builtin_expect(!!(x),true))
#elif (defined(__cplusplus) && (__cplusplus >= 202002L)) || (defined(_MSVC_LANG) && _MSVC_LANG >= 202002L)
#define mi_unlikely(x)     (x) [[unlikely]]
#define mi_likely(x)       (x) [[likely]]
#else
#define mi_unlikely(x)     (x)
#define mi_likely(x)       (x)
#endif

#ifndef __has_builtin
#define __has_builtin(x)    0
#endif

#if defined(__cplusplus)
#define mi_decl_externc     extern "C"
>>>>>>> 93a003e2
#else
#define mi_decl_externc
#endif

<<<<<<< HEAD

=======
>>>>>>> 93a003e2
#if defined(__EMSCRIPTEN__) && !defined(__wasi__)
#define __wasi__
#endif

<<<<<<< HEAD
#if (MI_DEBUG>0)
#define mi_trace_message(...)  _mi_trace_message(__VA_ARGS__)
#else
#define mi_trace_message(...)
#endif

=======

// --------------------------------------------------------------------------
// Internal functions
// --------------------------------------------------------------------------
>>>>>>> 93a003e2

// "libc.c"
#include <stdarg.h>
int           _mi_vsnprintf(char* buf, size_t bufsize, const char* fmt, va_list args);
int           _mi_snprintf(char* buf, size_t buflen, const char* fmt, ...);
char          _mi_toupper(char c);
int           _mi_strnicmp(const char* s, const char* t, size_t n);
void          _mi_strlcpy(char* dest, const char* src, size_t dest_size);
void          _mi_strlcat(char* dest, const char* src, size_t dest_size);
size_t        _mi_strlen(const char* s);
size_t        _mi_strnlen(const char* s, size_t max_len);
bool          _mi_getenv(const char* name, char* result, size_t result_size);

// "options.c"
void          _mi_fputs(mi_output_fun* out, void* arg, const char* prefix, const char* message);
void          _mi_fprintf(mi_output_fun* out, void* arg, const char* fmt, ...);
void          _mi_raw_message(const char* fmt, ...);
void          _mi_message(const char* fmt, ...);
void          _mi_warning_message(const char* fmt, ...);
void          _mi_verbose_message(const char* fmt, ...);
void          _mi_trace_message(const char* fmt, ...);
void          _mi_options_init(void);
long          _mi_option_get_fast(mi_option_t option);
void          _mi_error_message(int err, const char* fmt, ...);

// random.c
void          _mi_random_init(mi_random_ctx_t* ctx);
void          _mi_random_init_weak(mi_random_ctx_t* ctx);
void          _mi_random_reinit_if_weak(mi_random_ctx_t * ctx);
void          _mi_random_split(mi_random_ctx_t* ctx, mi_random_ctx_t* new_ctx);
uintptr_t     _mi_random_next(mi_random_ctx_t* ctx);
uintptr_t     _mi_heap_random_next(mi_heap_t* heap);
uintptr_t     _mi_os_random_weak(uintptr_t extra_seed);
static inline uintptr_t _mi_random_shuffle(uintptr_t x);

// init.c
extern mi_decl_hidden mi_decl_cache_align const mi_page_t  _mi_page_empty;
void          _mi_process_load(void);

void mi_cdecl _mi_process_done(void);
bool          _mi_is_redirected(void);
bool          _mi_allocator_init(const char** message);
void          _mi_allocator_done(void);
bool          _mi_is_main_thread(void);
size_t        _mi_current_thread_count(void);
bool          _mi_preloading(void);           // true while the C runtime is not initialized yet
void          _mi_thread_done(mi_heap_t* heap);

mi_subproc_t* _mi_subproc(void);
mi_subproc_t* _mi_subproc_main(void);
mi_subproc_t* _mi_subproc_from_id(mi_subproc_id_t subproc_id);
mi_threadid_t _mi_thread_id(void) mi_attr_noexcept;
size_t        _mi_thread_seq_id(void) mi_attr_noexcept;
mi_tld_t*     _mi_thread_tld(void) mi_attr_noexcept;
void          _mi_heap_guarded_init(mi_heap_t* heap);
mi_heap_t*    _mi_heap_main_get(void);

// os.c
void          _mi_os_init(void);                                            // called from process init
void*         _mi_os_alloc(size_t size, mi_memid_t* memid);
void*         _mi_os_zalloc(size_t size, mi_memid_t* memid);
void          _mi_os_free(void* p, size_t size, mi_memid_t memid);
void          _mi_os_free_ex(void* p, size_t size, bool still_committed, mi_memid_t memid, mi_subproc_t* subproc );

size_t        _mi_os_page_size(void);
size_t        _mi_os_guard_page_size(void);
size_t        _mi_os_good_alloc_size(size_t size);
bool          _mi_os_has_overcommit(void);
bool          _mi_os_has_virtual_reserve(void);
size_t        _mi_os_virtual_address_bits(void);

bool          _mi_os_reset(void* addr, size_t size);
bool          _mi_os_decommit(void* addr, size_t size);
mi_decl_nodiscard bool _mi_os_commit(void* p, size_t size, bool* is_zero);
mi_decl_nodiscard bool _mi_os_commit_ex(void* addr, size_t size, bool* is_zero, size_t stat_size);
mi_decl_nodiscard bool _mi_os_protect(void* addr, size_t size);
bool          _mi_os_unprotect(void* addr, size_t size);
bool          _mi_os_purge(void* p, size_t size);
bool          _mi_os_purge_ex(void* p, size_t size, bool allow_reset, size_t stats_size, mi_commit_fun_t* commit_fun, void* commit_fun_arg);

size_t        _mi_os_secure_guard_page_size(void);
bool          _mi_os_secure_guard_page_set_at(void* addr, mi_memid_t memid);
bool          _mi_os_secure_guard_page_set_before(void* addr, mi_memid_t memid);
bool          _mi_os_secure_guard_page_reset_at(void* addr, mi_memid_t memid);
bool          _mi_os_secure_guard_page_reset_before(void* addr, mi_memid_t memid);

int           _mi_os_numa_node(void);
int           _mi_os_numa_node_count(void);

void*         _mi_os_alloc_aligned(size_t size, size_t alignment, bool commit, bool allow_large, mi_memid_t* memid);
void*         _mi_os_alloc_aligned_at_offset(size_t size, size_t alignment, size_t align_offset, bool commit, bool allow_large, mi_memid_t* memid);

void*         _mi_os_get_aligned_hint(size_t try_alignment, size_t size);
bool          _mi_os_use_large_page(size_t size, size_t alignment);
size_t        _mi_os_large_page_size(void);
void*         _mi_os_alloc_huge_os_pages(size_t pages, int numa_node, mi_msecs_t max_secs, size_t* pages_reserved, size_t* psize, mi_memid_t* memid);


// arena.c
mi_arena_id_t _mi_arena_id_none(void);
mi_arena_t*   _mi_arena_from_id(mi_arena_id_t id);
bool          _mi_arena_memid_is_suitable(mi_memid_t memid, mi_arena_t* request_arena);

void*         _mi_arenas_alloc(mi_subproc_t* subproc, size_t size, bool commit, bool allow_pinned, mi_arena_t* req_arena, size_t tseq, int numa_node, mi_memid_t* memid);
void*         _mi_arenas_alloc_aligned(mi_subproc_t* subproc, size_t size, size_t alignment, size_t align_offset, bool commit, bool allow_pinned, mi_arena_t* req_arena, size_t tseq, int numa_node, mi_memid_t* memid);
void          _mi_arenas_free(void* p, size_t size, mi_memid_t memid);
bool          _mi_arenas_contain(const void* p);
void          _mi_arenas_collect(bool force_purge, bool visit_all, mi_tld_t* tld);
void          _mi_arenas_unsafe_destroy_all(mi_tld_t* tld);

mi_page_t*    _mi_arenas_page_alloc(mi_heap_t* heap, size_t block_size, size_t page_alignment);
void          _mi_arenas_page_free(mi_page_t* page, mi_tld_t* tld);
void          _mi_arenas_page_abandon(mi_page_t* page, mi_tld_t* tld);
void          _mi_arenas_page_unabandon(mi_page_t* page);
bool          _mi_arenas_page_try_reabandon_to_mapped(mi_page_t* page);

// arena-meta.c
void*         _mi_meta_zalloc( size_t size, mi_memid_t* memid );
void          _mi_meta_free(void* p, size_t size, mi_memid_t memid);
bool          _mi_meta_is_meta_page(void* p);

// "page-map.c"
bool          _mi_page_map_init(void);
void          _mi_page_map_register(mi_page_t* page);
void          _mi_page_map_unregister(mi_page_t* page);
void          _mi_page_map_unregister_range(void* start, size_t size);
mi_page_t*    _mi_safe_ptr_page(const void* p);
void          _mi_page_map_unsafe_destroy(mi_subproc_t* subproc);

// "page.c"
void*         _mi_malloc_generic(mi_heap_t* heap, size_t size, bool zero, size_t huge_alignment)  mi_attr_noexcept mi_attr_malloc;

void          _mi_page_retire(mi_page_t* page) mi_attr_noexcept;       // free the page if there are no other pages with many free blocks
void          _mi_page_unfull(mi_page_t* page);
void          _mi_page_free(mi_page_t* page, mi_page_queue_t* pq);     // free the page
void          _mi_page_abandon(mi_page_t* page, mi_page_queue_t* pq);  // abandon the page, to be picked up by another thread...
void          _mi_heap_collect_retired(mi_heap_t* heap, bool force);

size_t        _mi_page_queue_append(mi_heap_t* heap, mi_page_queue_t* pq, mi_page_queue_t* append);
void          _mi_deferred_free(mi_heap_t* heap, bool force);

void          _mi_page_free_collect(mi_page_t* page, bool force);
void          _mi_page_free_collect_partly(mi_page_t* page, mi_block_t* head);
mi_decl_nodiscard bool _mi_page_init(mi_heap_t* heap, mi_page_t* page);
bool          _mi_page_queue_is_valid(mi_heap_t* heap, const mi_page_queue_t* pq);

size_t        _mi_page_bin(const mi_page_t* page); // for stats
size_t        _mi_bin_size(size_t bin);            // for stats
size_t        _mi_bin(size_t size);                // for stats

// "heap.c"
mi_heap_t*    _mi_heap_create(int heap_tag, bool allow_destroy, mi_arena_id_t arena_id, mi_tld_t* tld);
void          _mi_heap_init(mi_heap_t* heap, mi_arena_id_t arena_id, bool noreclaim, uint8_t tag, mi_tld_t* tld);
void          _mi_heap_destroy_pages(mi_heap_t* heap);
void          _mi_heap_collect_abandon(mi_heap_t* heap);
void          _mi_heap_set_default_direct(mi_heap_t* heap);
bool          _mi_heap_memid_is_suitable(mi_heap_t* heap, mi_memid_t memid);
void          _mi_heap_unsafe_destroy_all(mi_heap_t* heap);
mi_heap_t*    _mi_heap_by_tag(mi_heap_t* heap, uint8_t tag);
void          _mi_heap_area_init(mi_heap_area_t* area, mi_page_t* page);
bool          _mi_heap_area_visit_blocks(const mi_heap_area_t* area, mi_page_t* page, mi_block_visit_fun* visitor, void* arg);
void          _mi_heap_page_reclaim(mi_heap_t* heap, mi_page_t* page);

// "stats.c"
void          _mi_stats_init(void);
void          _mi_stats_done(mi_stats_t* stats);
void          _mi_stats_print(mi_stats_t* stats, mi_output_fun* out, void* arg) mi_attr_noexcept;
void          _mi_stats_merge_thread(mi_tld_t* tld);
void          _mi_stats_merge_from(mi_stats_t* to, mi_stats_t* from);
mi_msecs_t    _mi_clock_now(void);
mi_msecs_t    _mi_clock_end(mi_msecs_t start);
mi_msecs_t    _mi_clock_start(void);

// "alloc.c"
void*         _mi_page_malloc_zero(mi_heap_t* heap, mi_page_t* page, size_t size, bool zero) mi_attr_noexcept;  // called from `_mi_malloc_generic`
void*         _mi_page_malloc(mi_heap_t* heap, mi_page_t* page, size_t size) mi_attr_noexcept;                  // called from `_mi_heap_malloc_aligned`
void*         _mi_page_malloc_zeroed(mi_heap_t* heap, mi_page_t* page, size_t size) mi_attr_noexcept;           // called from `_mi_heap_malloc_aligned`
void*         _mi_heap_malloc_zero(mi_heap_t* heap, size_t size, bool zero) mi_attr_noexcept;
void*         _mi_heap_malloc_zero_ex(mi_heap_t* heap, size_t size, bool zero, size_t huge_alignment) mi_attr_noexcept;     // called from `_mi_heap_malloc_aligned`
void*         _mi_heap_realloc_zero(mi_heap_t* heap, void* p, size_t newsize, bool zero) mi_attr_noexcept;
mi_block_t*   _mi_page_ptr_unalign(const mi_page_t* page, const void* p);
void          _mi_padding_shrink(const mi_page_t* page, const mi_block_t* block, const size_t min_size);

#if MI_DEBUG>1
bool          _mi_page_is_valid(mi_page_t* page);
#endif


<<<<<<< HEAD

/* -----------------------------------------------------------
   Assertions
----------------------------------------------------------- */

#if (MI_DEBUG)
// use our own assertion to print without memory allocation
void _mi_assert_fail(const char* assertion, const char* fname, unsigned int line, const char* func);
#define mi_assert(expr)     ((expr) ? (void)0 : _mi_assert_fail(#expr,__FILE__,__LINE__,__func__))
#else
#define mi_assert(x)
#endif

#if (MI_DEBUG>1)
#define mi_assert_internal    mi_assert
#else
#define mi_assert_internal(x)
#endif

#if (MI_DEBUG>2)
#define mi_assert_expensive   mi_assert
#else
#define mi_assert_expensive(x)
#endif

=======
>>>>>>> 93a003e2
/* -----------------------------------------------------------
  Statistics (in `stats.c`)
----------------------------------------------------------- */

// add to stat keeping track of the peak
void __mi_stat_increase(mi_stat_count_t* stat, size_t amount);
void __mi_stat_decrease(mi_stat_count_t* stat, size_t amount);
void __mi_stat_increase_mt(mi_stat_count_t* stat, size_t amount);
void __mi_stat_decrease_mt(mi_stat_count_t* stat, size_t amount);

// adjust stat in special cases to compensate for double counting (and does not adjust peak values and can decrease the total)
void __mi_stat_adjust_increase(mi_stat_count_t* stat, size_t amount);
void __mi_stat_adjust_decrease(mi_stat_count_t* stat, size_t amount);
void __mi_stat_adjust_increase_mt(mi_stat_count_t* stat, size_t amount);
void __mi_stat_adjust_decrease_mt(mi_stat_count_t* stat, size_t amount);

// counters can just be increased
void __mi_stat_counter_increase(mi_stat_counter_t* stat, size_t amount);
void __mi_stat_counter_increase_mt(mi_stat_counter_t* stat, size_t amount);

#define mi_subproc_stat_counter_increase(subproc,stat,amount)   __mi_stat_counter_increase_mt( &(subproc)->stats.stat, amount)
#define mi_subproc_stat_increase(subproc,stat,amount)           __mi_stat_increase_mt( &(subproc)->stats.stat, amount)
#define mi_subproc_stat_decrease(subproc,stat,amount)           __mi_stat_decrease_mt( &(subproc)->stats.stat, amount)
#define mi_subproc_stat_adjust_increase(subproc,stat,amnt)      __mi_stat_adjust_increase_mt( &(subproc)->stats.stat, amnt)
#define mi_subproc_stat_adjust_decrease(subproc,stat,amnt)      __mi_stat_adjust_decrease_mt( &(subproc)->stats.stat, amnt)

#define mi_tld_stat_counter_increase(tld,stat,amount)           __mi_stat_counter_increase( &(tld)->stats.stat, amount)
#define mi_tld_stat_increase(tld,stat,amount)                   __mi_stat_increase( &(tld)->stats.stat, amount)
#define mi_tld_stat_decrease(tld,stat,amount)                   __mi_stat_decrease( &(tld)->stats.stat, amount)
#define mi_tld_stat_adjust_increase(tld,stat,amnt)              __mi_stat_adjust_increase( &(tld)->stats.stat, amnt)
#define mi_tld_stat_adjust_decrease(tld,stat,amnt)              __mi_stat_adjust_decrease( &(tld)->stats.stat, amnt)

#define mi_os_stat_counter_increase(stat,amount)                mi_subproc_stat_counter_increase(_mi_subproc(),stat,amount)
#define mi_os_stat_increase(stat,amount)                        mi_subproc_stat_increase(_mi_subproc(),stat,amount)
#define mi_os_stat_decrease(stat,amount)                        mi_subproc_stat_decrease(_mi_subproc(),stat,amount)

#define mi_heap_stat_counter_increase(heap,stat,amount)         mi_tld_stat_counter_increase(heap->tld, stat, amount)
#define mi_heap_stat_increase(heap,stat,amount)                 mi_tld_stat_increase( heap->tld, stat, amount)
#define mi_heap_stat_decrease(heap,stat,amount)                 mi_tld_stat_decrease( heap->tld, stat, amount)
#define mi_heap_stat_adjust_decrease(heap,stat,amount)          mi_tld_stat_adjust_decrease( heap->tld, stat, amount)

/* -----------------------------------------------------------
  Options (exposed for the debugger)
----------------------------------------------------------- */
typedef enum mi_option_init_e {
  MI_OPTION_UNINIT,       // not yet initialized
  MI_OPTION_DEFAULTED,    // not found in the environment, use default value
  MI_OPTION_INITIALIZED   // found in environment or set explicitly
} mi_option_init_t;

typedef struct mi_option_desc_s {
  long              value;  // the value
  mi_option_init_t  init;   // is it initialized yet? (from the environment)
  mi_option_t       option; // for debugging: the option index should match the option
  const char*       name;   // option name without `mimalloc_` prefix
  const char*       legacy_name; // potential legacy option name
} mi_option_desc_t;

// ------------------------------------------------------
// Assertions
// ------------------------------------------------------

#if (MI_DEBUG)
// use our own assertion to print without memory allocation
mi_decl_noreturn mi_decl_cold void _mi_assert_fail(const char* assertion, const char* fname, unsigned int line, const char* func) mi_attr_noexcept;
#define mi_assert(expr)     ((expr) ? (void)0 : _mi_assert_fail(#expr,__FILE__,__LINE__,__func__))
#else
#define mi_assert(x)
#endif

#if (MI_DEBUG>1)
#define mi_assert_internal    mi_assert
#else
#define mi_assert_internal(x)
#endif

#if (MI_DEBUG>2)
#define mi_assert_expensive   mi_assert
#else
#define mi_assert_expensive(x)
#endif



/* -----------------------------------------------------------
  Inlined definitions
----------------------------------------------------------- */
#define MI_UNUSED(x)     (void)(x)
#if (MI_DEBUG>0)
#define MI_UNUSED_RELEASE(x)
#else
#define MI_UNUSED_RELEASE(x)  MI_UNUSED(x)
#endif

#define MI_INIT4(x)   x(),x(),x(),x()
#define MI_INIT8(x)   MI_INIT4(x),MI_INIT4(x)
#define MI_INIT16(x)  MI_INIT8(x),MI_INIT8(x)
#define MI_INIT32(x)  MI_INIT16(x),MI_INIT16(x)
#define MI_INIT64(x)  MI_INIT32(x),MI_INIT32(x)
#define MI_INIT128(x) MI_INIT64(x),MI_INIT64(x)
#define MI_INIT256(x) MI_INIT128(x),MI_INIT128(x)

#define MI_INIT74(x)  MI_INIT64(x),MI_INIT8(x),x(),x()
#define MI_INIT5(x)   MI_INIT4(x),x()

#include <string.h>
// initialize a local variable to zero; use memset as compilers optimize constant sized memset's
#define _mi_memzero_var(x)  memset(&x,0,sizeof(x))

// Is `x` a power of two? (0 is considered a power of two)
static inline bool _mi_is_power_of_two(uintptr_t x) {
  return ((x & (x - 1)) == 0);
}

// Is a pointer aligned?
static inline bool _mi_is_aligned(void* p, size_t alignment) {
  mi_assert_internal(alignment != 0);
  return (((uintptr_t)p % alignment) == 0);
}

// Align upwards
static inline uintptr_t _mi_align_up(uintptr_t sz, size_t alignment) {
  mi_assert_internal(alignment != 0);
  uintptr_t mask = alignment - 1;
  if ((alignment & mask) == 0) {  // power of two?
    return ((sz + mask) & ~mask);
  }
  else {
    return (((sz + mask)/alignment)*alignment);
  }
}


// Align a pointer upwards
static inline uint8_t* _mi_align_up_ptr(void* p, size_t alignment) {
  return (uint8_t*)_mi_align_up((uintptr_t)p, alignment);
}


static inline uintptr_t _mi_align_down(uintptr_t sz, size_t alignment) {
  mi_assert_internal(alignment != 0);
  uintptr_t mask = alignment - 1;
  if ((alignment & mask) == 0) { // power of two?
    return (sz & ~mask);
  }
  else {
    return ((sz / alignment) * alignment);
  }
}

static inline void* mi_align_down_ptr(void* p, size_t alignment) {
  return (void*)_mi_align_down((uintptr_t)p, alignment);
}

// Divide upwards: `s <= _mi_divide_up(s,d)*d < s+d`.
static inline uintptr_t _mi_divide_up(uintptr_t size, size_t divider) {
  mi_assert_internal(divider != 0);
  return (divider == 0 ? size : ((size + divider - 1) / divider));
}


// clamp an integer
static inline size_t _mi_clamp(size_t sz, size_t min, size_t max) {
  if (sz < min) return min;
  else if (sz > max) return max;
  else return sz;
}

// Is memory zero initialized?
static inline bool mi_mem_is_zero(const void* p, size_t size) {
  for (size_t i = 0; i < size; i++) {
    if (((uint8_t*)p)[i] != 0) return false;
  }
  return true;
}

// Align a byte size to a size in _machine words_,
// i.e. byte size == `wsize*sizeof(void*)`.
static inline size_t _mi_wsize_from_size(size_t size) {
  mi_assert_internal(size <= SIZE_MAX - sizeof(uintptr_t));
  return (size + sizeof(uintptr_t) - 1) / sizeof(uintptr_t);
}

// Overflow detecting multiply
#if __has_builtin(__builtin_umul_overflow) || (defined(__GNUC__) && (__GNUC__ >= 5))
#include <limits.h>      // UINT_MAX, ULONG_MAX
#if defined(_CLOCK_T)    // for Illumos
#undef _CLOCK_T
#endif
static inline bool mi_mul_overflow(size_t count, size_t size, size_t* total) {
  #if (SIZE_MAX == ULONG_MAX)
    return __builtin_umull_overflow(count, size, (unsigned long *)total);
  #elif (SIZE_MAX == UINT_MAX)
    return __builtin_umul_overflow(count, size, (unsigned int *)total);
  #else
    return __builtin_umulll_overflow(count, size, (unsigned long long *)total);
  #endif
}
#else /* __builtin_umul_overflow is unavailable */
static inline bool mi_mul_overflow(size_t count, size_t size, size_t* total) {
  #define MI_MUL_COULD_OVERFLOW ((size_t)1 << (4*sizeof(size_t)))  // sqrt(SIZE_MAX)
  *total = count * size;
  // note: gcc/clang optimize this to directly check the overflow flag
  return ((size >= MI_MUL_COULD_OVERFLOW || count >= MI_MUL_COULD_OVERFLOW) && size > 0 && (SIZE_MAX / size) < count);
}
#endif

// Safe multiply `count*size` into `total`; return `true` on overflow.
static inline bool mi_count_size_overflow(size_t count, size_t size, size_t* total) {
  if (count==1) {  // quick check for the case where count is one (common for C++ allocators)
    *total = size;
    return false;
  }
  else if mi_unlikely(mi_mul_overflow(count, size, total)) {
    #if MI_DEBUG > 0
    _mi_error_message(EOVERFLOW, "allocation request is too large (%zu * %zu bytes)\n", count, size);
    #endif
    *total = SIZE_MAX;
    return true;
  }
  else return false;
}


/*----------------------------------------------------------------------------------------
  Heap functions
------------------------------------------------------------------------------------------- */

extern mi_decl_hidden const mi_heap_t _mi_heap_empty;  // read-only empty heap, initial value of the thread local default heap

static inline bool mi_heap_is_backing(const mi_heap_t* heap) {
  return (heap->tld->heap_backing == heap);
}

static inline bool mi_heap_is_initialized(const mi_heap_t* heap) {
  mi_assert_internal(heap != NULL);
  return (heap != NULL && heap != &_mi_heap_empty);
}

static inline mi_page_t* _mi_heap_get_free_small_page(mi_heap_t* heap, size_t size) {
  mi_assert_internal(size <= (MI_SMALL_SIZE_MAX + MI_PADDING_SIZE));
  const size_t idx = _mi_wsize_from_size(size);
  mi_assert_internal(idx < MI_PAGES_DIRECT);
  return heap->pages_free_direct[idx];
}


//static inline uintptr_t _mi_ptr_cookie(const void* p) {
//  extern mi_heap_t _mi_heap_main;
//  mi_assert_internal(_mi_heap_main.cookie != 0);
//  return ((uintptr_t)p ^ _mi_heap_main.cookie);
//}


/* -----------------------------------------------------------
  The page map maps addresses to `mi_page_t` pointers
----------------------------------------------------------- */

#if MI_PAGE_MAP_FLAT

// flat page-map committed on demand, using one byte per slice (64 KiB).
// single indirection and low commit, but large initial virtual reserve (4 GiB with 48 bit virtual addresses)
// used by default on <= 40 bit virtual address spaces.
extern mi_decl_hidden uint8_t* _mi_page_map;

static inline size_t _mi_page_map_index(const void* p) {
  return (size_t)((uintptr_t)p >> MI_ARENA_SLICE_SHIFT);
}

static inline mi_page_t* _mi_ptr_page_ex(const void* p, bool* valid) {
  const size_t idx = _mi_page_map_index(p);
  const size_t ofs = _mi_page_map[idx];
  if (valid != NULL) { *valid = (ofs != 0); }
  return (mi_page_t*)((((uintptr_t)p >> MI_ARENA_SLICE_SHIFT) + 1 - ofs) << MI_ARENA_SLICE_SHIFT);
}

static inline mi_page_t* _mi_checked_ptr_page(const void* p) {
  bool valid;
  mi_page_t* const page = _mi_ptr_page_ex(p, &valid);
  return (valid ? page : NULL);
}

static inline mi_page_t* _mi_unchecked_ptr_page(const void* p) {
  return _mi_ptr_page_ex(p, NULL);
}

#else

// 2-level page map:
// double indirection, but low commit and low virtual reserve.
//
// the page-map is usually 4 MiB (for 48 bit virtual addresses) and points to sub maps of 64 KiB.
// the page-map is committed on-demand (in 64 KiB parts) (and sub-maps are committed on-demand as well)
// one sub page-map = 64 KiB => covers 2^(16-3) * 2^16 = 2^29 = 512 MiB address space
// the page-map needs 48-(16+13) = 19 bits => 2^19 sub map pointers = 2^22 bytes = 4 MiB reserved size.
#define MI_PAGE_MAP_SUB_SHIFT     (13)
#define MI_PAGE_MAP_SUB_COUNT     (MI_ZU(1) << MI_PAGE_MAP_SUB_SHIFT)
#define MI_PAGE_MAP_SHIFT         (MI_MAX_VABITS - MI_PAGE_MAP_SUB_SHIFT - MI_ARENA_SLICE_SHIFT)
#define MI_PAGE_MAP_COUNT         (MI_ZU(1) << MI_PAGE_MAP_SHIFT)

extern mi_decl_hidden _Atomic(mi_page_t**)* _mi_page_map;

static inline size_t _mi_page_map_index(const void* p, size_t* sub_idx) {
  const size_t u = (size_t)((uintptr_t)p / MI_ARENA_SLICE_SIZE);
  if (sub_idx != NULL) { *sub_idx = u % MI_PAGE_MAP_SUB_COUNT; }
  return (u / MI_PAGE_MAP_SUB_COUNT);
}

static inline mi_page_t** _mi_page_map_at(size_t idx) {
  return mi_atomic_load_ptr_relaxed(mi_page_t*, &_mi_page_map[idx]);
}

static inline mi_page_t* _mi_unchecked_ptr_page(const void* p) {
  size_t sub_idx;
  const size_t idx = _mi_page_map_index(p, &sub_idx);
  return (_mi_page_map_at(idx))[sub_idx];  // NULL if p==NULL
}

static inline mi_page_t* _mi_checked_ptr_page(const void* p) {
  size_t sub_idx;
  const size_t idx = _mi_page_map_index(p, &sub_idx);
  mi_page_t** const sub = _mi_page_map_at(idx);
  if mi_unlikely(sub == NULL) return NULL;
  return sub[sub_idx];
}

#endif


static inline mi_page_t* _mi_ptr_page(const void* p) {
  mi_assert_internal(p==NULL || mi_is_in_heap_region(p));
  #if MI_DEBUG || MI_SECURE || defined(__APPLE__)
  return _mi_checked_ptr_page(p);
  #else
  return _mi_unchecked_ptr_page(p);
  #endif
}


// Get the block size of a page
static inline size_t mi_page_block_size(const mi_page_t* page) {
  mi_assert_internal(page->block_size > 0);
  return page->block_size;
}

// Page start
static inline uint8_t* mi_page_start(const mi_page_t* page) {
  return page->page_start;
}

static inline size_t mi_page_size(const mi_page_t* page) {
  return mi_page_block_size(page) * page->reserved;
}

static inline uint8_t* mi_page_area(const mi_page_t* page, size_t* size) {
  if (size) { *size = mi_page_size(page); }
  return mi_page_start(page);
}

static inline size_t mi_page_info_size(void) {
  return _mi_align_up(sizeof(mi_page_t), MI_MAX_ALIGN_SIZE);
}

static inline bool mi_page_contains_address(const mi_page_t* page, const void* p) {
  size_t psize;
  uint8_t* start = mi_page_area(page, &psize);
  return (start <= (uint8_t*)p && (uint8_t*)p < start + psize);
}

static inline bool mi_page_is_in_arena(const mi_page_t* page) {
  return (page->memid.memkind == MI_MEM_ARENA);
}

static inline bool mi_page_is_singleton(const mi_page_t* page) {
  return (page->reserved == 1);
}

// Get the usable block size of a page without fixed padding.
// This may still include internal padding due to alignment and rounding up size classes.
static inline size_t mi_page_usable_block_size(const mi_page_t* page) {
  return mi_page_block_size(page) - MI_PADDING_SIZE;
}

// This may change if we locate page info outside the page data slices
static inline uint8_t* mi_page_slice_start(const mi_page_t* page) {
  return (uint8_t*)page;
}

// This gives the offset relative to the start slice of a page. This may change if we ever
// locate page info outside the page-data itself.
static inline size_t mi_page_slice_offset_of(const mi_page_t* page, size_t offset_relative_to_page_start) {
  return (page->page_start - mi_page_slice_start(page)) + offset_relative_to_page_start;
}

static inline size_t mi_page_committed(const mi_page_t* page) {
  return (page->slice_committed == 0 ? mi_page_size(page) : page->slice_committed - (page->page_start - mi_page_slice_start(page)));
}

static inline mi_heap_t* mi_page_heap(const mi_page_t* page) {
  return page->heap;
}


// are all blocks in a page freed?
// note: needs up-to-date used count, (as the `xthread_free` list may not be empty). see `_mi_page_collect_free`.
static inline bool mi_page_all_free(const mi_page_t* page) {
  mi_assert_internal(page != NULL);
  return (page->used == 0);
}

// are there immediately available blocks, i.e. blocks available on the free list.
static inline bool mi_page_immediate_available(const mi_page_t* page) {
  mi_assert_internal(page != NULL);
  return (page->free != NULL);
}


// is the page not yet used up to its reserved space?
static inline bool mi_page_is_expandable(const mi_page_t* page) {
  mi_assert_internal(page != NULL);
  mi_assert_internal(page->capacity <= page->reserved);
  return (page->capacity < page->reserved);
}


static inline bool mi_page_is_full(mi_page_t* page) {
  bool full = (page->reserved == page->used);
  mi_assert_internal(!full || page->free == NULL);
  return full;
}

// is more than 7/8th of a page in use?
static inline bool mi_page_is_mostly_used(const mi_page_t* page) {
  if (page==NULL) return true;
  uint16_t frac = page->reserved / 8U;
  return (page->reserved - page->used <= frac);
}

// is more than (n-1)/n'th of a page in use?
static inline bool mi_page_is_used_at_frac(const mi_page_t* page, uint16_t n) {
  if (page==NULL) return true;
  uint16_t frac = page->reserved / n;
  return (page->reserved - page->used <= frac);
}


static inline bool mi_page_is_huge(const mi_page_t* page) {
  return (mi_page_is_singleton(page) &&
          (page->block_size > MI_LARGE_MAX_OBJ_SIZE ||
           (mi_memkind_is_os(page->memid.memkind) && page->memid.mem.os.base < (void*)page)));
}

static inline mi_page_queue_t* mi_page_queue(const mi_heap_t* heap, size_t size) {
  mi_page_queue_t* const pq = &((mi_heap_t*)heap)->pages[_mi_bin(size)];
  if (size <= MI_LARGE_MAX_OBJ_SIZE) { mi_assert_internal(pq->block_size <= MI_LARGE_MAX_OBJ_SIZE); }
  return pq;
}


//-----------------------------------------------------------
// Page thread id and flags
//-----------------------------------------------------------

// Thread id of thread that owns this page (with flags in the bottom 2 bits)
static inline mi_threadid_t mi_page_xthread_id(const mi_page_t* page) {
  return mi_atomic_load_relaxed(&((mi_page_t*)page)->xthread_id);
}

// Plain thread id of the thread that owns this page
static inline mi_threadid_t mi_page_thread_id(const mi_page_t* page) {
  return (mi_page_xthread_id(page) & ~MI_PAGE_FLAG_MASK);
}

static inline mi_page_flags_t mi_page_flags(const mi_page_t* page) {
  return (mi_page_xthread_id(page) & MI_PAGE_FLAG_MASK);
}

static inline void mi_page_flags_set(mi_page_t* page, bool set, mi_page_flags_t newflag) {
  if (set) { mi_atomic_or_relaxed(&page->xthread_id, newflag); }
      else { mi_atomic_and_relaxed(&page->xthread_id, ~newflag); }
}

static inline bool mi_page_is_in_full(const mi_page_t* page) {
  return ((mi_page_flags(page) & MI_PAGE_IN_FULL_QUEUE) != 0);
}

static inline void mi_page_set_in_full(mi_page_t* page, bool in_full) {
  mi_page_flags_set(page, in_full, MI_PAGE_IN_FULL_QUEUE);
}

static inline bool mi_page_has_aligned(const mi_page_t* page) {
  return ((mi_page_flags(page) & MI_PAGE_HAS_ALIGNED) != 0);
}

static inline void mi_page_set_has_aligned(mi_page_t* page, bool has_aligned) {
  mi_page_flags_set(page, has_aligned, MI_PAGE_HAS_ALIGNED);
}

static inline void mi_page_set_heap(mi_page_t* page, mi_heap_t* heap) {
  // mi_assert_internal(!mi_page_is_in_full(page));  // can happen when destroying pages on heap_destroy
  const mi_threadid_t tid = (heap == NULL ? MI_THREADID_ABANDONED : heap->tld->thread_id) | mi_page_flags(page);
  if (heap != NULL) {
    page->heap = heap;
    page->heap_tag = heap->tag;
  }
  else {
    page->heap = NULL;
  }
  mi_atomic_store_release(&page->xthread_id, tid);
}

static inline bool mi_page_is_abandoned(const mi_page_t* page) {
  // note: the xheap field of an abandoned heap is set to the subproc (for fast reclaim-on-free)
  return (mi_page_thread_id(page) <= MI_THREADID_ABANDONED_MAPPED);
}

static inline bool mi_page_is_abandoned_mapped(const mi_page_t* page) {
  return (mi_page_thread_id(page) == MI_THREADID_ABANDONED_MAPPED);
}

static inline void mi_page_set_abandoned_mapped(mi_page_t* page) {
  mi_assert_internal(mi_page_is_abandoned(page));
  mi_atomic_or_relaxed(&page->xthread_id, MI_THREADID_ABANDONED_MAPPED);
}

static inline void mi_page_clear_abandoned_mapped(mi_page_t* page) {
  mi_assert_internal(mi_page_is_abandoned_mapped(page));
  mi_atomic_and_relaxed(&page->xthread_id, MI_PAGE_FLAG_MASK);
}

//-----------------------------------------------------------
// Thread free list and ownership
//-----------------------------------------------------------

// Thread free flag helpers
static inline mi_block_t* mi_tf_block(mi_thread_free_t tf) {
  return (mi_block_t*)(tf & ~1);
}
static inline bool mi_tf_is_owned(mi_thread_free_t tf) {
  return ((tf & 1) == 1);
}
static inline mi_thread_free_t mi_tf_create(mi_block_t* block, bool owned) {
  return (mi_thread_free_t)((uintptr_t)block | (owned ? 1 : 0));
}

// Thread free access
static inline mi_block_t* mi_page_thread_free(const mi_page_t* page) {
  return mi_tf_block(mi_atomic_load_relaxed(&((mi_page_t*)page)->xthread_free));
}

// are there any available blocks?
static inline bool mi_page_has_any_available(const mi_page_t* page) {
  mi_assert_internal(page != NULL && page->reserved > 0);
  return (page->used < page->reserved || (mi_page_thread_free(page) != NULL));
}


// Owned?
static inline bool mi_page_is_owned(const mi_page_t* page) {
  return mi_tf_is_owned(mi_atomic_load_relaxed(&((mi_page_t*)page)->xthread_free));
}

// Unown a page that is currently owned
static inline void _mi_page_unown_unconditional(mi_page_t* page) {
  mi_assert_internal(mi_page_is_owned(page));
  mi_assert_internal(mi_page_thread_id(page)==0);
  const uintptr_t old = mi_atomic_and_acq_rel(&page->xthread_free, ~((uintptr_t)1));
  mi_assert_internal((old&1)==1); MI_UNUSED(old);
}

// get ownership if it is not yet owned
static inline bool mi_page_try_claim_ownership(mi_page_t* page) {
  const uintptr_t old = mi_atomic_or_acq_rel(&page->xthread_free, 1);
  return ((old&1)==0);
}

// release ownership of a page. This may free the page if all blocks were concurrently
// freed in the meantime. Returns true if the page was freed.
static inline bool _mi_page_unown(mi_page_t* page) {
  mi_assert_internal(mi_page_is_owned(page));
  mi_assert_internal(mi_page_is_abandoned(page));
  mi_thread_free_t tf_new;
  mi_thread_free_t tf_old = mi_atomic_load_relaxed(&page->xthread_free);
  do {
    mi_assert_internal(mi_tf_is_owned(tf_old));
    while mi_unlikely(mi_tf_block(tf_old) != NULL) {
      _mi_page_free_collect(page, false);  // update used
      if (mi_page_all_free(page)) {        // it may become free just before unowning it
        _mi_arenas_page_unabandon(page);
        _mi_arenas_page_free(page,NULL);
        return true;
      }
      tf_old = mi_atomic_load_relaxed(&page->xthread_free);
    }
    mi_assert_internal(mi_tf_block(tf_old)==NULL);
    tf_new = mi_tf_create(NULL, false);
  } while (!mi_atomic_cas_weak_acq_rel(&page->xthread_free, &tf_old, tf_new));
  return false;
}


/* -------------------------------------------------------------------
  Guarded objects
------------------------------------------------------------------- */
#if MI_GUARDED

// we always align guarded pointers in a block at an offset
// the block `next` field is then used as a tag to distinguish regular offset aligned blocks from guarded ones
#define MI_BLOCK_TAG_ALIGNED   ((mi_encoded_t)(0))
#define MI_BLOCK_TAG_GUARDED   (~MI_BLOCK_TAG_ALIGNED)

static inline bool mi_block_ptr_is_guarded(const mi_block_t* block, const void* p) {
  const ptrdiff_t offset = (uint8_t*)p - (uint8_t*)block;
  return (offset >= (ptrdiff_t)(sizeof(mi_block_t)) && block->next == MI_BLOCK_TAG_GUARDED);
}

static inline bool mi_heap_malloc_use_guarded(mi_heap_t* heap, size_t size) {
  // this code is written to result in fast assembly as it is on the hot path for allocation
  const size_t count = heap->guarded_sample_count - 1;  // if the rate was 0, this will underflow and count for a long time..
  if mi_likely(count != 0) {
    // no sample
    heap->guarded_sample_count = count;
    return false;
  }
  else if (size >= heap->guarded_size_min && size <= heap->guarded_size_max) {
    // use guarded allocation
    heap->guarded_sample_count = heap->guarded_sample_rate;  // reset
    return (heap->guarded_sample_rate != 0);
  }
  else {
    // failed size criteria, rewind count (but don't write to an empty heap)
    if (heap->guarded_sample_rate != 0) { heap->guarded_sample_count = 1; }
    return false;
  }
}

mi_decl_restrict void* _mi_heap_malloc_guarded(mi_heap_t* heap, size_t size, bool zero) mi_attr_noexcept;

#endif


/* -------------------------------------------------------------------
Encoding/Decoding the free list next pointers

This is to protect against buffer overflow exploits where the
free list is mutated. Many hardened allocators xor the next pointer `p`
with a secret key `k1`, as `p^k1`. This prevents overwriting with known
values but might be still too weak: if the attacker can guess
the pointer `p` this  can reveal `k1` (since `p^k1^p == k1`).
Moreover, if multiple blocks can be read as well, the attacker can
xor both as `(p1^k1) ^ (p2^k1) == p1^p2` which may reveal a lot
about the pointers (and subsequently `k1`).

Instead mimalloc uses an extra key `k2` and encodes as `((p^k2)<<<k1)+k1`.
Since these operations are not associative, the above approaches do not
work so well any more even if the `p` can be guesstimated. For example,
for the read case we can subtract two entries to discard the `+k1` term,
but that leads to `((p1^k2)<<<k1) - ((p2^k2)<<<k1)` at best.
We include the left-rotation since xor and addition are otherwise linear
in the lowest bit. Finally, both keys are unique per page which reduces
the re-use of keys by a large factor.

We also pass a separate `null` value to be used as `NULL` or otherwise
`(k2<<<k1)+k1` would appear (too) often as a sentinel value.
------------------------------------------------------------------- */

static inline bool mi_is_in_same_page(const void* p, const void* q) {
  mi_page_t* page = _mi_ptr_page(p);
  return mi_page_contains_address(page,q);
  // return (_mi_ptr_page(p) == _mi_ptr_page(q));
}

static inline void* mi_ptr_decode(const void* null, const mi_encoded_t x, const uintptr_t* keys) {
  void* p = (void*)(mi_rotr(x - keys[0], keys[0]) ^ keys[1]);
  return (p==null ? NULL : p);
}

static inline mi_encoded_t mi_ptr_encode(const void* null, const void* p, const uintptr_t* keys) {
  uintptr_t x = (uintptr_t)(p==NULL ? null : p);
  return mi_rotl(x ^ keys[1], keys[0]) + keys[0];
}

static inline uint32_t mi_ptr_encode_canary(const void* null, const void* p, const uintptr_t* keys) {
  const uint32_t x = (uint32_t)(mi_ptr_encode(null,p,keys));
  // make the lowest byte 0 to prevent spurious read overflows which could be a security issue (issue #951)
  #if MI_BIG_ENDIAN
  return (x & 0x00FFFFFF);
  #else
  return (x & 0xFFFFFF00);
  #endif
}

static inline mi_block_t* mi_block_nextx( const void* null, const mi_block_t* block, const uintptr_t* keys ) {
  mi_track_mem_defined(block,sizeof(mi_block_t));
  mi_block_t* next;
  #ifdef MI_ENCODE_FREELIST
  next = (mi_block_t*)mi_ptr_decode(null, block->next, keys);
  #else
  MI_UNUSED(keys); MI_UNUSED(null);
  next = (mi_block_t*)block->next;
  #endif
  mi_track_mem_noaccess(block,sizeof(mi_block_t));
  return next;
}

static inline void mi_block_set_nextx(const void* null, mi_block_t* block, const mi_block_t* next, const uintptr_t* keys) {
  mi_track_mem_undefined(block,sizeof(mi_block_t));
  #ifdef MI_ENCODE_FREELIST
  block->next = mi_ptr_encode(null, next, keys);
  #else
  MI_UNUSED(keys); MI_UNUSED(null);
  block->next = (mi_encoded_t)next;
  #endif
  mi_track_mem_noaccess(block,sizeof(mi_block_t));
}

static inline mi_block_t* mi_block_next(const mi_page_t* page, const mi_block_t* block) {
  #ifdef MI_ENCODE_FREELIST
  mi_block_t* next = mi_block_nextx(page,block,page->keys);
  // check for free list corruption: is `next` at least in the same page?
  // TODO: check if `next` is `page->block_size` aligned?
  if mi_unlikely(next!=NULL && !mi_is_in_same_page(block, next)) {
    _mi_error_message(EFAULT, "corrupted free list entry of size %zub at %p: value 0x%zx\n", mi_page_block_size(page), block, (uintptr_t)next);
    next = NULL;
  }
  return next;
  #else
  MI_UNUSED(page);
  return mi_block_nextx(page,block,NULL);
  #endif
}

static inline void mi_block_set_next(const mi_page_t* page, mi_block_t* block, const mi_block_t* next) {
  #ifdef MI_ENCODE_FREELIST
  mi_block_set_nextx(page,block,next, page->keys);
  #else
  MI_UNUSED(page);
  mi_block_set_nextx(page,block,next,NULL);
  #endif
}

/* -----------------------------------------------------------
  arena blocks
----------------------------------------------------------- */

// Blocks needed for a given byte size
static inline size_t mi_slice_count_of_size(size_t size) {
  return _mi_divide_up(size, MI_ARENA_SLICE_SIZE);
}

// Byte size of a number of blocks
static inline size_t mi_size_of_slices(size_t bcount) {
  return (bcount * MI_ARENA_SLICE_SIZE);
}


/* -----------------------------------------------------------
  memory id's
----------------------------------------------------------- */

static inline mi_memid_t _mi_memid_create(mi_memkind_t memkind) {
  mi_memid_t memid;
  _mi_memzero_var(memid);
  memid.memkind = memkind;
  return memid;
}

static inline mi_memid_t _mi_memid_none(void) {
  return _mi_memid_create(MI_MEM_NONE);
}

static inline mi_memid_t _mi_memid_create_os(void* base, size_t size, bool committed, bool is_zero, bool is_large) {
  mi_memid_t memid = _mi_memid_create(MI_MEM_OS);
  memid.mem.os.base = base;
  memid.mem.os.size = size;
  memid.initially_committed = committed;
  memid.initially_zero = is_zero;
  memid.is_pinned = is_large;
  return memid;
}

static inline mi_memid_t _mi_memid_create_meta(void* mpage, size_t block_idx, size_t block_count) {
  mi_memid_t memid = _mi_memid_create(MI_MEM_META);
  memid.mem.meta.meta_page = mpage;
  memid.mem.meta.block_index = (uint32_t)block_idx;
  memid.mem.meta.block_count = (uint32_t)block_count;
  memid.initially_committed = true;
  memid.initially_zero = true;
  memid.is_pinned = true;
  return memid;
}


// -------------------------------------------------------------------
// Fast "random" shuffle
// -------------------------------------------------------------------

static inline uintptr_t _mi_random_shuffle(uintptr_t x) {
  if (x==0) { x = 17; }   // ensure we don't get stuck in generating zeros
#if (MI_INTPTR_SIZE>=8)
  // by Sebastiano Vigna, see: <http://xoshiro.di.unimi.it/splitmix64.c>
  x ^= x >> 30;
  x *= 0xbf58476d1ce4e5b9UL;
  x ^= x >> 27;
  x *= 0x94d049bb133111ebUL;
  x ^= x >> 31;
#elif (MI_INTPTR_SIZE==4)
  // by Chris Wellons, see: <https://nullprogram.com/blog/2018/07/31/>
  x ^= x >> 16;
  x *= 0x7feb352dUL;
  x ^= x >> 15;
  x *= 0x846ca68bUL;
  x ^= x >> 16;
#endif
  return x;
}


// ---------------------------------------------------------------------------------
// Provide our own `_mi_memcpy` for potential performance optimizations.
//
// For now, only on Windows with msvc/clang-cl we optimize to `rep movsb` if
// we happen to run on x86/x64 cpu's that have "fast short rep movsb" (FSRM) support
// (AMD Zen3+ (~2020) or Intel Ice Lake+ (~2017). See also issue #201 and pr #253.
// ---------------------------------------------------------------------------------

#if !MI_TRACK_ENABLED && defined(_WIN32) && (MI_ARCH_X64 || MI_ARCH_X86)
extern mi_decl_hidden bool _mi_cpu_has_fsrm;
extern mi_decl_hidden bool _mi_cpu_has_erms;

static inline void _mi_memcpy(void* dst, const void* src, size_t n) {
  if ((_mi_cpu_has_fsrm && n <= 128) || (_mi_cpu_has_erms && n > 128)) {
    __movsb((unsigned char*)dst, (const unsigned char*)src, n);
  }
  else {
    memcpy(dst, src, n);
  }
}
static inline void _mi_memset(void* dst, int val, size_t n) {
  if ((_mi_cpu_has_fsrm && n <= 128) || (_mi_cpu_has_erms && n > 128)) {
    __stosb((unsigned char*)dst, (uint8_t)val, n);
  }
  else {
    memset(dst, val, n);
  }
}
#else
static inline void _mi_memcpy(void* dst, const void* src, size_t n) {
  memcpy(dst, src, n);
}
static inline void _mi_memset(void* dst, int val, size_t n) {
  memset(dst, val, n);
}
#endif

// -------------------------------------------------------------------------------
// The `_mi_memcpy_aligned` can be used if the pointers are machine-word aligned
// This is used for example in `mi_realloc`.
// -------------------------------------------------------------------------------

#if (defined(__GNUC__) && (__GNUC__ >= 4)) || defined(__clang__)
// On GCC/CLang we provide a hint that the pointers are word aligned.
static inline void _mi_memcpy_aligned(void* dst, const void* src, size_t n) {
  mi_assert_internal(((uintptr_t)dst % MI_INTPTR_SIZE == 0) && ((uintptr_t)src % MI_INTPTR_SIZE == 0));
  void* adst = __builtin_assume_aligned(dst, MI_INTPTR_SIZE);
  const void* asrc = __builtin_assume_aligned(src, MI_INTPTR_SIZE);
  _mi_memcpy(adst, asrc, n);
}

static inline void _mi_memset_aligned(void* dst, int val, size_t n) {
  mi_assert_internal((uintptr_t)dst % MI_INTPTR_SIZE == 0);
  void* adst = __builtin_assume_aligned(dst, MI_INTPTR_SIZE);
  _mi_memset(adst, val, n);
}
#else
// Default fallback on `_mi_memcpy`
static inline void _mi_memcpy_aligned(void* dst, const void* src, size_t n) {
  mi_assert_internal(((uintptr_t)dst % MI_INTPTR_SIZE == 0) && ((uintptr_t)src % MI_INTPTR_SIZE == 0));
  _mi_memcpy(dst, src, n);
}

static inline void _mi_memset_aligned(void* dst, int val, size_t n) {
  mi_assert_internal((uintptr_t)dst % MI_INTPTR_SIZE == 0);
  _mi_memset(dst, val, n);
}
#endif

static inline void _mi_memzero(void* dst, size_t n) {
  _mi_memset(dst, 0, n);
}

static inline void _mi_memzero_aligned(void* dst, size_t n) {
  _mi_memset_aligned(dst, 0, n);
}


#endif  // MI_INTERNAL_H<|MERGE_RESOLUTION|>--- conflicted
+++ resolved
@@ -17,10 +17,6 @@
 #include "track.h"
 #include "bits.h"
 
-<<<<<<< HEAD
-#define mi_decl_cache_align     mi_decl_align(64)
-
-=======
 
 // --------------------------------------------------------------------------
 // Compiler defines
@@ -34,17 +30,13 @@
 
 #define mi_decl_cache_align     mi_decl_align(64)
 
->>>>>>> 93a003e2
 #if defined(_MSC_VER)
 #pragma warning(disable:4127)   // suppress constant conditional warning (due to MI_SECURE paths)
 #pragma warning(disable:26812)  // unscoped enum warning
 #define mi_decl_noinline        __declspec(noinline)
 #define mi_decl_thread          __declspec(thread)
 #define mi_decl_align(a)        __declspec(align(a))
-<<<<<<< HEAD
-=======
 #define mi_decl_noreturn        __declspec(noreturn)
->>>>>>> 93a003e2
 #define mi_decl_weak
 #define mi_decl_hidden
 #define mi_decl_cold
@@ -52,10 +44,7 @@
 #define mi_decl_noinline        __attribute__((noinline))
 #define mi_decl_thread          __thread
 #define mi_decl_align(a)        __attribute__((aligned(a)))
-<<<<<<< HEAD
-=======
 #define mi_decl_noreturn        __attribute__((noreturn))
->>>>>>> 93a003e2
 #define mi_decl_weak            __attribute__((weak))
 #define mi_decl_hidden          __attribute__((visibility("hidden")))
 #if (__GNUC__ >= 4) || defined(__clang__)
@@ -75,27 +64,12 @@
 #define mi_decl_noinline
 #define mi_decl_thread          __thread        // hope for the best :-)
 #define mi_decl_align(a)
-<<<<<<< HEAD
-=======
 #define mi_decl_noreturn        
->>>>>>> 93a003e2
 #define mi_decl_weak
 #define mi_decl_hidden
 #define mi_decl_cold
 #endif
 
-<<<<<<< HEAD
-#if (defined(__GNUC__) && (__GNUC__ >= 7)) || defined(__clang__) // includes clang and icc
-#define mi_decl_maybe_unused    __attribute__((unused))
-#elif __cplusplus >= 201703L    // c++17
-#define mi_decl_maybe_unused    [[maybe_unused]]
-#else
-#define mi_decl_maybe_unused
-#endif
-
-#if defined(__cplusplus)
-#define mi_decl_externc         extern "C"
-=======
 #if defined(__GNUC__) || defined(__clang__)
 #define mi_unlikely(x)     (__builtin_expect(!!(x),false))
 #define mi_likely(x)       (__builtin_expect(!!(x),true))
@@ -113,32 +87,34 @@
 
 #if defined(__cplusplus)
 #define mi_decl_externc     extern "C"
->>>>>>> 93a003e2
 #else
 #define mi_decl_externc
 #endif
 
-<<<<<<< HEAD
-
-=======
->>>>>>> 93a003e2
+#if (defined(__GNUC__) && (__GNUC__ >= 7)) || defined(__clang__) // includes clang and icc
+#define mi_decl_maybe_unused    __attribute__((unused))
+#elif __cplusplus >= 201703L    // c++17
+#define mi_decl_maybe_unused    [[maybe_unused]]
+#else
+#define mi_decl_maybe_unused
+#endif
+
+#if defined(__cplusplus)
+#define mi_decl_externc         extern "C"
+#else
+#define mi_decl_externc
+#endif
+
+
 #if defined(__EMSCRIPTEN__) && !defined(__wasi__)
 #define __wasi__
 #endif
 
-<<<<<<< HEAD
-#if (MI_DEBUG>0)
-#define mi_trace_message(...)  _mi_trace_message(__VA_ARGS__)
-#else
-#define mi_trace_message(...)
-#endif
-
-=======
 
 // --------------------------------------------------------------------------
 // Internal functions
 // --------------------------------------------------------------------------
->>>>>>> 93a003e2
+
 
 // "libc.c"
 #include <stdarg.h>
@@ -327,8 +303,6 @@
 #endif
 
 
-<<<<<<< HEAD
-
 /* -----------------------------------------------------------
    Assertions
 ----------------------------------------------------------- */
@@ -353,8 +327,6 @@
 #define mi_assert_expensive(x)
 #endif
 
-=======
->>>>>>> 93a003e2
 /* -----------------------------------------------------------
   Statistics (in `stats.c`)
 ----------------------------------------------------------- */
