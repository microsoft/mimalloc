/* ----------------------------------------------------------------------------
Copyright (c) 2018-2023, Microsoft Research, Daan Leijen
This is free software; you can redistribute it and/or modify it under the
terms of the MIT license. A copy of the license can be found in the file
"LICENSE" at the root of this distribution.
-----------------------------------------------------------------------------*/
#pragma once
#ifndef MI_INTERNAL_H
#define MI_INTERNAL_H

// --------------------------------------------------------------------------
// This file contains the internal API's of mimalloc and various utility
// functions and macros.
// --------------------------------------------------------------------------

#include "types.h"
#include "track.h"
#include "bits.h"


// --------------------------------------------------------------------------
// Compiler defines
// --------------------------------------------------------------------------

#if (MI_DEBUG>0)
#define mi_trace_message(...)  _mi_trace_message(__VA_ARGS__)
#else
#define mi_trace_message(...)
#endif

#define mi_decl_cache_align     mi_decl_align(64)

#if defined(_MSC_VER)
#pragma warning(disable:4127)   // suppress constant conditional warning (due to MI_SECURE paths)
#pragma warning(disable:26812)  // unscoped enum warning
#define mi_decl_noinline        __declspec(noinline)
#define mi_decl_thread          __declspec(thread)
#define mi_decl_align(a)        __declspec(align(a))
#define mi_decl_noreturn        __declspec(noreturn)
#define mi_decl_weak
#define mi_decl_hidden
#define mi_decl_cold
#elif (defined(__GNUC__) && (__GNUC__ >= 3)) || defined(__clang__) // includes clang and icc
#define mi_decl_noinline        __attribute__((noinline))
#define mi_decl_thread          __thread
#define mi_decl_align(a)        __attribute__((aligned(a)))
#define mi_decl_noreturn        __attribute__((noreturn))
#define mi_decl_weak            __attribute__((weak))
#define mi_decl_hidden          __attribute__((visibility("hidden")))
#if (__GNUC__ >= 4) || defined(__clang__)
#define mi_decl_cold            __attribute__((cold))
#else
#define mi_decl_cold
#endif
#elif __cplusplus >= 201103L    // c++11
#define mi_decl_noinline
#define mi_decl_thread          thread_local
#define mi_decl_align(a)        alignas(a)
#define mi_decl_noreturn        [[noreturn]]
#define mi_decl_weak
#define mi_decl_hidden
#define mi_decl_cold
#else
#define mi_decl_noinline
#define mi_decl_thread          __thread        // hope for the best :-)
#define mi_decl_align(a)
#define mi_decl_noreturn
#define mi_decl_weak
#define mi_decl_hidden
#define mi_decl_cold
#endif

#if defined(__GNUC__) || defined(__clang__)
#define mi_unlikely(x)     (__builtin_expect(!!(x),false))
#define mi_likely(x)       (__builtin_expect(!!(x),true))
#elif (defined(__cplusplus) && (__cplusplus >= 202002L)) || (defined(_MSVC_LANG) && _MSVC_LANG >= 202002L)
#define mi_unlikely(x)     (x) [[unlikely]]
#define mi_likely(x)       (x) [[likely]]
#else
#define mi_unlikely(x)     (x)
#define mi_likely(x)       (x)
#endif

#ifndef __has_builtin
#define __has_builtin(x)    0
#endif

#if defined(__cplusplus)
#define mi_decl_externc     extern "C"
#else
#define mi_decl_externc
#endif

#if (defined(__GNUC__) && (__GNUC__ >= 7)) || defined(__clang__) // includes clang and icc
#define mi_decl_maybe_unused    __attribute__((unused))
#elif __cplusplus >= 201703L    // c++17
#define mi_decl_maybe_unused    [[maybe_unused]]
#else
#define mi_decl_maybe_unused
#endif

#if defined(__cplusplus)
#define mi_decl_externc         extern "C"
#else
#define mi_decl_externc
#endif


#if defined(__EMSCRIPTEN__) && !defined(__wasi__)
#define __wasi__
#endif


// --------------------------------------------------------------------------
// Internal functions
// --------------------------------------------------------------------------


// "libc.c"
#include <stdarg.h>
int           _mi_vsnprintf(char* buf, size_t bufsize, const char* fmt, va_list args);
int           _mi_snprintf(char* buf, size_t buflen, const char* fmt, ...);
char          _mi_toupper(char c);
int           _mi_strnicmp(const char* s, const char* t, size_t n);
void          _mi_strlcpy(char* dest, const char* src, size_t dest_size);
void          _mi_strlcat(char* dest, const char* src, size_t dest_size);
size_t        _mi_strlen(const char* s);
size_t        _mi_strnlen(const char* s, size_t max_len);
bool          _mi_getenv(const char* name, char* result, size_t result_size);

// "options.c"
void          _mi_fputs(mi_output_fun* out, void* arg, const char* prefix, const char* message);
void          _mi_fprintf(mi_output_fun* out, void* arg, const char* fmt, ...);
void          _mi_raw_message(const char* fmt, ...);
void          _mi_message(const char* fmt, ...);
void          _mi_warning_message(const char* fmt, ...);
void          _mi_verbose_message(const char* fmt, ...);
void          _mi_trace_message(const char* fmt, ...);
void          _mi_options_init(void);
long          _mi_option_get_fast(mi_option_t option);
void          _mi_error_message(int err, const char* fmt, ...);

// random.c
void          _mi_random_init(mi_random_ctx_t* ctx);
void          _mi_random_init_weak(mi_random_ctx_t* ctx);
void          _mi_random_reinit_if_weak(mi_random_ctx_t * ctx);
void          _mi_random_split(mi_random_ctx_t* ctx, mi_random_ctx_t* new_ctx);
uintptr_t     _mi_random_next(mi_random_ctx_t* ctx);
uintptr_t     _mi_heap_random_next(mi_heap_t* heap);
uintptr_t     _mi_os_random_weak(uintptr_t extra_seed);
static inline uintptr_t _mi_random_shuffle(uintptr_t x);

// init.c
extern mi_decl_hidden mi_decl_cache_align const mi_page_t  _mi_page_empty;
<<<<<<< HEAD
void          _mi_process_load(void);

void mi_cdecl _mi_process_done(void);
bool          _mi_is_redirected(void);
bool          _mi_allocator_init(const char** message);
void          _mi_allocator_done(void);
bool          _mi_is_main_thread(void);
size_t        _mi_current_thread_count(void);
bool          _mi_preloading(void);           // true while the C runtime is not initialized yet
void          _mi_thread_done(mi_heap_t* heap);

mi_subproc_t* _mi_subproc(void);
mi_subproc_t* _mi_subproc_main(void);
=======
void        _mi_auto_process_init(void);
void mi_cdecl _mi_auto_process_done(void) mi_attr_noexcept;
bool        _mi_is_redirected(void);
bool        _mi_allocator_init(const char** message);
void        _mi_allocator_done(void);
bool        _mi_is_main_thread(void);
size_t      _mi_current_thread_count(void);
bool        _mi_preloading(void);           // true while the C runtime is not initialized yet
void        _mi_thread_done(mi_heap_t* heap);
void        _mi_thread_data_collect(void);
void        _mi_tld_init(mi_tld_t* tld, mi_heap_t* bheap);
mi_threadid_t _mi_thread_id(void) mi_attr_noexcept;
mi_heap_t*    _mi_heap_main_get(void);     // statically allocated main backing heap
>>>>>>> c1249a4b
mi_subproc_t* _mi_subproc_from_id(mi_subproc_id_t subproc_id);
mi_threadid_t _mi_thread_id(void) mi_attr_noexcept;
size_t        _mi_thread_seq_id(void) mi_attr_noexcept;
mi_tld_t*     _mi_thread_tld(void) mi_attr_noexcept;
void          _mi_heap_guarded_init(mi_heap_t* heap);
mi_heap_t*    _mi_heap_main_get(void);

// os.c
void          _mi_os_init(void);                                            // called from process init
void*         _mi_os_alloc(size_t size, mi_memid_t* memid);
void*         _mi_os_zalloc(size_t size, mi_memid_t* memid);
void          _mi_os_free(void* p, size_t size, mi_memid_t memid);
void          _mi_os_free_ex(void* p, size_t size, bool still_committed, mi_memid_t memid, mi_subproc_t* subproc );

size_t        _mi_os_page_size(void);
size_t        _mi_os_guard_page_size(void);
size_t        _mi_os_good_alloc_size(size_t size);
bool          _mi_os_has_overcommit(void);
bool          _mi_os_has_virtual_reserve(void);
size_t        _mi_os_virtual_address_bits(void);

bool          _mi_os_reset(void* addr, size_t size);
bool          _mi_os_decommit(void* addr, size_t size);
void          _mi_os_reuse(void* p, size_t size);
mi_decl_nodiscard bool _mi_os_commit(void* p, size_t size, bool* is_zero);
mi_decl_nodiscard bool _mi_os_commit_ex(void* addr, size_t size, bool* is_zero, size_t stat_size);
mi_decl_nodiscard bool _mi_os_protect(void* addr, size_t size);
bool          _mi_os_unprotect(void* addr, size_t size);
bool          _mi_os_purge(void* p, size_t size);
bool          _mi_os_purge_ex(void* p, size_t size, bool allow_reset, size_t stats_size, mi_commit_fun_t* commit_fun, void* commit_fun_arg);

size_t        _mi_os_secure_guard_page_size(void);
bool          _mi_os_secure_guard_page_set_at(void* addr, mi_memid_t memid);
bool          _mi_os_secure_guard_page_set_before(void* addr, mi_memid_t memid);
bool          _mi_os_secure_guard_page_reset_at(void* addr, mi_memid_t memid);
bool          _mi_os_secure_guard_page_reset_before(void* addr, mi_memid_t memid);

int           _mi_os_numa_node(void);
int           _mi_os_numa_node_count(void);

void*         _mi_os_alloc_aligned(size_t size, size_t alignment, bool commit, bool allow_large, mi_memid_t* memid);
void*         _mi_os_alloc_aligned_at_offset(size_t size, size_t alignment, size_t align_offset, bool commit, bool allow_large, mi_memid_t* memid);

void*         _mi_os_get_aligned_hint(size_t try_alignment, size_t size);
bool          _mi_os_use_large_page(size_t size, size_t alignment);
size_t        _mi_os_large_page_size(void);
void*         _mi_os_alloc_huge_os_pages(size_t pages, int numa_node, mi_msecs_t max_secs, size_t* pages_reserved, size_t* psize, mi_memid_t* memid);


// arena.c
mi_arena_id_t _mi_arena_id_none(void);
mi_arena_t*   _mi_arena_from_id(mi_arena_id_t id);
bool          _mi_arena_memid_is_suitable(mi_memid_t memid, mi_arena_t* request_arena);

void*         _mi_arenas_alloc(mi_subproc_t* subproc, size_t size, bool commit, bool allow_pinned, mi_arena_t* req_arena, size_t tseq, int numa_node, mi_memid_t* memid);
void*         _mi_arenas_alloc_aligned(mi_subproc_t* subproc, size_t size, size_t alignment, size_t align_offset, bool commit, bool allow_pinned, mi_arena_t* req_arena, size_t tseq, int numa_node, mi_memid_t* memid);
void          _mi_arenas_free(void* p, size_t size, mi_memid_t memid);
bool          _mi_arenas_contain(const void* p);
void          _mi_arenas_collect(bool force_purge, bool visit_all, mi_tld_t* tld);
void          _mi_arenas_unsafe_destroy_all(mi_tld_t* tld);

mi_page_t*    _mi_arenas_page_alloc(mi_heap_t* heap, size_t block_size, size_t page_alignment);
void          _mi_arenas_page_free(mi_page_t* page, mi_tld_t* tld);
void          _mi_arenas_page_abandon(mi_page_t* page, mi_tld_t* tld);
void          _mi_arenas_page_unabandon(mi_page_t* page);
bool          _mi_arenas_page_try_reabandon_to_mapped(mi_page_t* page);

// arena-meta.c
void*         _mi_meta_zalloc( size_t size, mi_memid_t* memid );
void          _mi_meta_free(void* p, size_t size, mi_memid_t memid);
bool          _mi_meta_is_meta_page(void* p);

// "page-map.c"
bool          _mi_page_map_init(void);
void          _mi_page_map_register(mi_page_t* page);
void          _mi_page_map_unregister(mi_page_t* page);
void          _mi_page_map_unregister_range(void* start, size_t size);
mi_page_t*    _mi_safe_ptr_page(const void* p);
void          _mi_page_map_unsafe_destroy(mi_subproc_t* subproc);

// "page.c"
void*         _mi_malloc_generic(mi_heap_t* heap, size_t size, bool zero, size_t huge_alignment)  mi_attr_noexcept mi_attr_malloc;

void          _mi_page_retire(mi_page_t* page) mi_attr_noexcept;       // free the page if there are no other pages with many free blocks
void          _mi_page_unfull(mi_page_t* page);
void          _mi_page_free(mi_page_t* page, mi_page_queue_t* pq);     // free the page
void          _mi_page_abandon(mi_page_t* page, mi_page_queue_t* pq);  // abandon the page, to be picked up by another thread...
void          _mi_heap_collect_retired(mi_heap_t* heap, bool force);

size_t        _mi_page_queue_append(mi_heap_t* heap, mi_page_queue_t* pq, mi_page_queue_t* append);
void          _mi_deferred_free(mi_heap_t* heap, bool force);

void          _mi_page_free_collect(mi_page_t* page, bool force);
void          _mi_page_free_collect_partly(mi_page_t* page, mi_block_t* head);
mi_decl_nodiscard bool _mi_page_init(mi_heap_t* heap, mi_page_t* page);
bool          _mi_page_queue_is_valid(mi_heap_t* heap, const mi_page_queue_t* pq);

size_t        _mi_page_bin(const mi_page_t* page); // for stats
size_t        _mi_bin_size(size_t bin);            // for stats
size_t        _mi_bin(size_t size);                // for stats

// "heap.c"
mi_heap_t*    _mi_heap_create(int heap_tag, bool allow_destroy, mi_arena_id_t arena_id, mi_tld_t* tld);
void          _mi_heap_init(mi_heap_t* heap, mi_arena_id_t arena_id, bool noreclaim, uint8_t tag, mi_tld_t* tld);
void          _mi_heap_destroy_pages(mi_heap_t* heap);
void          _mi_heap_collect_abandon(mi_heap_t* heap);
void          _mi_heap_set_default_direct(mi_heap_t* heap);
bool          _mi_heap_memid_is_suitable(mi_heap_t* heap, mi_memid_t memid);
void          _mi_heap_unsafe_destroy_all(mi_heap_t* heap);
mi_heap_t*    _mi_heap_by_tag(mi_heap_t* heap, uint8_t tag);
void          _mi_heap_area_init(mi_heap_area_t* area, mi_page_t* page);
bool          _mi_heap_area_visit_blocks(const mi_heap_area_t* area, mi_page_t* page, mi_block_visit_fun* visitor, void* arg);
void          _mi_heap_page_reclaim(mi_heap_t* heap, mi_page_t* page);

// "stats.c"
void          _mi_stats_init(void);
void          _mi_stats_done(mi_stats_t* stats);
void          _mi_stats_print(mi_stats_t* stats, mi_output_fun* out, void* arg) mi_attr_noexcept;
void          _mi_stats_merge_thread(mi_tld_t* tld);
void          _mi_stats_merge_from(mi_stats_t* to, mi_stats_t* from);
mi_msecs_t    _mi_clock_now(void);
mi_msecs_t    _mi_clock_end(mi_msecs_t start);
mi_msecs_t    _mi_clock_start(void);

// "alloc.c"
void*         _mi_page_malloc_zero(mi_heap_t* heap, mi_page_t* page, size_t size, bool zero) mi_attr_noexcept;  // called from `_mi_malloc_generic`
void*         _mi_page_malloc(mi_heap_t* heap, mi_page_t* page, size_t size) mi_attr_noexcept;                  // called from `_mi_heap_malloc_aligned`
void*         _mi_page_malloc_zeroed(mi_heap_t* heap, mi_page_t* page, size_t size) mi_attr_noexcept;           // called from `_mi_heap_malloc_aligned`
void*         _mi_heap_malloc_zero(mi_heap_t* heap, size_t size, bool zero) mi_attr_noexcept;
void*         _mi_heap_malloc_zero_ex(mi_heap_t* heap, size_t size, bool zero, size_t huge_alignment) mi_attr_noexcept;     // called from `_mi_heap_malloc_aligned`
void*         _mi_heap_realloc_zero(mi_heap_t* heap, void* p, size_t newsize, bool zero) mi_attr_noexcept;
mi_block_t*   _mi_page_ptr_unalign(const mi_page_t* page, const void* p);
void          _mi_padding_shrink(const mi_page_t* page, const mi_block_t* block, const size_t min_size);

#if MI_DEBUG>1
bool          _mi_page_is_valid(mi_page_t* page);
#endif


// ------------------------------------------------------
// Assertions
// ------------------------------------------------------

#if (MI_DEBUG)
// use our own assertion to print without memory allocation
mi_decl_noreturn mi_decl_cold void _mi_assert_fail(const char* assertion, const char* fname, unsigned int line, const char* func) mi_attr_noexcept;
#define mi_assert(expr)     ((expr) ? (void)0 : _mi_assert_fail(#expr,__FILE__,__LINE__,__func__))
#else
#define mi_assert(x)
#endif

#if (MI_DEBUG>1)
#define mi_assert_internal    mi_assert
#else
#define mi_assert_internal(x)
#endif

#if (MI_DEBUG>2)
#define mi_assert_expensive   mi_assert
#else
#define mi_assert_expensive(x)
#endif


/* -----------------------------------------------------------
  Statistics (in `stats.c`)
----------------------------------------------------------- */

// add to stat keeping track of the peak
void __mi_stat_increase(mi_stat_count_t* stat, size_t amount);
void __mi_stat_decrease(mi_stat_count_t* stat, size_t amount);
void __mi_stat_increase_mt(mi_stat_count_t* stat, size_t amount);
void __mi_stat_decrease_mt(mi_stat_count_t* stat, size_t amount);

// adjust stat in special cases to compensate for double counting (and does not adjust peak values and can decrease the total)
void __mi_stat_adjust_increase(mi_stat_count_t* stat, size_t amount);
void __mi_stat_adjust_decrease(mi_stat_count_t* stat, size_t amount);
void __mi_stat_adjust_increase_mt(mi_stat_count_t* stat, size_t amount);
void __mi_stat_adjust_decrease_mt(mi_stat_count_t* stat, size_t amount);

// counters can just be increased
void __mi_stat_counter_increase(mi_stat_counter_t* stat, size_t amount);
void __mi_stat_counter_increase_mt(mi_stat_counter_t* stat, size_t amount);

#define mi_subproc_stat_counter_increase(subproc,stat,amount)   __mi_stat_counter_increase_mt( &(subproc)->stats.stat, amount)
#define mi_subproc_stat_increase(subproc,stat,amount)           __mi_stat_increase_mt( &(subproc)->stats.stat, amount)
#define mi_subproc_stat_decrease(subproc,stat,amount)           __mi_stat_decrease_mt( &(subproc)->stats.stat, amount)
#define mi_subproc_stat_adjust_increase(subproc,stat,amnt)      __mi_stat_adjust_increase_mt( &(subproc)->stats.stat, amnt)
#define mi_subproc_stat_adjust_decrease(subproc,stat,amnt)      __mi_stat_adjust_decrease_mt( &(subproc)->stats.stat, amnt)

#define mi_tld_stat_counter_increase(tld,stat,amount)           __mi_stat_counter_increase( &(tld)->stats.stat, amount)
#define mi_tld_stat_increase(tld,stat,amount)                   __mi_stat_increase( &(tld)->stats.stat, amount)
#define mi_tld_stat_decrease(tld,stat,amount)                   __mi_stat_decrease( &(tld)->stats.stat, amount)
#define mi_tld_stat_adjust_increase(tld,stat,amnt)              __mi_stat_adjust_increase( &(tld)->stats.stat, amnt)
#define mi_tld_stat_adjust_decrease(tld,stat,amnt)              __mi_stat_adjust_decrease( &(tld)->stats.stat, amnt)

#define mi_os_stat_counter_increase(stat,amount)                mi_subproc_stat_counter_increase(_mi_subproc(),stat,amount)
#define mi_os_stat_increase(stat,amount)                        mi_subproc_stat_increase(_mi_subproc(),stat,amount)
#define mi_os_stat_decrease(stat,amount)                        mi_subproc_stat_decrease(_mi_subproc(),stat,amount)

#define mi_heap_stat_counter_increase(heap,stat,amount)         mi_tld_stat_counter_increase(heap->tld, stat, amount)
#define mi_heap_stat_increase(heap,stat,amount)                 mi_tld_stat_increase( heap->tld, stat, amount)
#define mi_heap_stat_decrease(heap,stat,amount)                 mi_tld_stat_decrease( heap->tld, stat, amount)
#define mi_heap_stat_adjust_decrease(heap,stat,amount)          mi_tld_stat_adjust_decrease( heap->tld, stat, amount)

/* -----------------------------------------------------------
  Options (exposed for the debugger)
----------------------------------------------------------- */
typedef enum mi_option_init_e {
  MI_OPTION_UNINIT,       // not yet initialized
  MI_OPTION_DEFAULTED,    // not found in the environment, use default value
  MI_OPTION_INITIALIZED   // found in environment or set explicitly
} mi_option_init_t;

typedef struct mi_option_desc_s {
  long              value;  // the value
  mi_option_init_t  init;   // is it initialized yet? (from the environment)
  mi_option_t       option; // for debugging: the option index should match the option
  const char*       name;   // option name without `mimalloc_` prefix
  const char*       legacy_name; // potential legacy option name
} mi_option_desc_t;



/* -----------------------------------------------------------
  Inlined definitions
----------------------------------------------------------- */
#define MI_UNUSED(x)     (void)(x)
#if (MI_DEBUG>0)
#define MI_UNUSED_RELEASE(x)
#else
#define MI_UNUSED_RELEASE(x)  MI_UNUSED(x)
#endif

#define MI_INIT4(x)   x(),x(),x(),x()
#define MI_INIT8(x)   MI_INIT4(x),MI_INIT4(x)
#define MI_INIT16(x)  MI_INIT8(x),MI_INIT8(x)
#define MI_INIT32(x)  MI_INIT16(x),MI_INIT16(x)
#define MI_INIT64(x)  MI_INIT32(x),MI_INIT32(x)
#define MI_INIT128(x) MI_INIT64(x),MI_INIT64(x)
#define MI_INIT256(x) MI_INIT128(x),MI_INIT128(x)

#define MI_INIT74(x)  MI_INIT64(x),MI_INIT8(x),x(),x()
#define MI_INIT5(x)   MI_INIT4(x),x()

#include <string.h>
// initialize a local variable to zero; use memset as compilers optimize constant sized memset's
#define _mi_memzero_var(x)  memset(&x,0,sizeof(x))

// Is `x` a power of two? (0 is considered a power of two)
static inline bool _mi_is_power_of_two(uintptr_t x) {
  return ((x & (x - 1)) == 0);
}

// Is a pointer aligned?
static inline bool _mi_is_aligned(void* p, size_t alignment) {
  mi_assert_internal(alignment != 0);
  return (((uintptr_t)p % alignment) == 0);
}

// Align upwards
static inline uintptr_t _mi_align_up(uintptr_t sz, size_t alignment) {
  mi_assert_internal(alignment != 0);
  uintptr_t mask = alignment - 1;
  if ((alignment & mask) == 0) {  // power of two?
    return ((sz + mask) & ~mask);
  }
  else {
    return (((sz + mask)/alignment)*alignment);
  }
}


// Align a pointer upwards
static inline uint8_t* _mi_align_up_ptr(void* p, size_t alignment) {
  return (uint8_t*)_mi_align_up((uintptr_t)p, alignment);
}


static inline uintptr_t _mi_align_down(uintptr_t sz, size_t alignment) {
  mi_assert_internal(alignment != 0);
  uintptr_t mask = alignment - 1;
  if ((alignment & mask) == 0) { // power of two?
    return (sz & ~mask);
  }
  else {
    return ((sz / alignment) * alignment);
  }
}

static inline void* mi_align_down_ptr(void* p, size_t alignment) {
  return (void*)_mi_align_down((uintptr_t)p, alignment);
}

// Divide upwards: `s <= _mi_divide_up(s,d)*d < s+d`.
static inline uintptr_t _mi_divide_up(uintptr_t size, size_t divider) {
  mi_assert_internal(divider != 0);
  return (divider == 0 ? size : ((size + divider - 1) / divider));
}


// clamp an integer
static inline size_t _mi_clamp(size_t sz, size_t min, size_t max) {
  if (sz < min) return min;
  else if (sz > max) return max;
  else return sz;
}

// Is memory zero initialized?
static inline bool mi_mem_is_zero(const void* p, size_t size) {
  for (size_t i = 0; i < size; i++) {
    if (((uint8_t*)p)[i] != 0) return false;
  }
  return true;
}

// Align a byte size to a size in _machine words_,
// i.e. byte size == `wsize*sizeof(void*)`.
static inline size_t _mi_wsize_from_size(size_t size) {
  mi_assert_internal(size <= SIZE_MAX - sizeof(uintptr_t));
  return (size + sizeof(uintptr_t) - 1) / sizeof(uintptr_t);
}

// Overflow detecting multiply
#if __has_builtin(__builtin_umul_overflow) || (defined(__GNUC__) && (__GNUC__ >= 5))
#include <limits.h>      // UINT_MAX, ULONG_MAX
#if defined(_CLOCK_T)    // for Illumos
#undef _CLOCK_T
#endif
static inline bool mi_mul_overflow(size_t count, size_t size, size_t* total) {
  #if (SIZE_MAX == ULONG_MAX)
    return __builtin_umull_overflow(count, size, (unsigned long *)total);
  #elif (SIZE_MAX == UINT_MAX)
    return __builtin_umul_overflow(count, size, (unsigned int *)total);
  #else
    return __builtin_umulll_overflow(count, size, (unsigned long long *)total);
  #endif
}
#else /* __builtin_umul_overflow is unavailable */
static inline bool mi_mul_overflow(size_t count, size_t size, size_t* total) {
  #define MI_MUL_COULD_OVERFLOW ((size_t)1 << (4*sizeof(size_t)))  // sqrt(SIZE_MAX)
  *total = count * size;
  // note: gcc/clang optimize this to directly check the overflow flag
  return ((size >= MI_MUL_COULD_OVERFLOW || count >= MI_MUL_COULD_OVERFLOW) && size > 0 && (SIZE_MAX / size) < count);
}
#endif

// Safe multiply `count*size` into `total`; return `true` on overflow.
static inline bool mi_count_size_overflow(size_t count, size_t size, size_t* total) {
  if (count==1) {  // quick check for the case where count is one (common for C++ allocators)
    *total = size;
    return false;
  }
  else if mi_unlikely(mi_mul_overflow(count, size, total)) {
    #if MI_DEBUG > 0
    _mi_error_message(EOVERFLOW, "allocation request is too large (%zu * %zu bytes)\n", count, size);
    #endif
    *total = SIZE_MAX;
    return true;
  }
  else return false;
}


/*----------------------------------------------------------------------------------------
  Heap functions
------------------------------------------------------------------------------------------- */

extern mi_decl_hidden const mi_heap_t _mi_heap_empty;  // read-only empty heap, initial value of the thread local default heap

static inline bool mi_heap_is_backing(const mi_heap_t* heap) {
  return (heap->tld->heap_backing == heap);
}

static inline bool mi_heap_is_initialized(const mi_heap_t* heap) {
  mi_assert_internal(heap != NULL);
  return (heap != NULL && heap != &_mi_heap_empty);
}

static inline mi_page_t* _mi_heap_get_free_small_page(mi_heap_t* heap, size_t size) {
  mi_assert_internal(size <= (MI_SMALL_SIZE_MAX + MI_PADDING_SIZE));
  const size_t idx = _mi_wsize_from_size(size);
  mi_assert_internal(idx < MI_PAGES_DIRECT);
  return heap->pages_free_direct[idx];
}


//static inline uintptr_t _mi_ptr_cookie(const void* p) {
//  extern mi_heap_t _mi_heap_main;
//  mi_assert_internal(_mi_heap_main.cookie != 0);
//  return ((uintptr_t)p ^ _mi_heap_main.cookie);
//}


/* -----------------------------------------------------------
  The page map maps addresses to `mi_page_t` pointers
----------------------------------------------------------- */

#if MI_PAGE_MAP_FLAT

// flat page-map committed on demand, using one byte per slice (64 KiB).
// single indirection and low commit, but large initial virtual reserve (4 GiB with 48 bit virtual addresses)
// used by default on <= 40 bit virtual address spaces.
extern mi_decl_hidden uint8_t* _mi_page_map;

static inline size_t _mi_page_map_index(const void* p) {
  return (size_t)((uintptr_t)p >> MI_ARENA_SLICE_SHIFT);
}

static inline mi_page_t* _mi_ptr_page_ex(const void* p, bool* valid) {
  const size_t idx = _mi_page_map_index(p);
  const size_t ofs = _mi_page_map[idx];
  if (valid != NULL) { *valid = (ofs != 0); }
  return (mi_page_t*)((((uintptr_t)p >> MI_ARENA_SLICE_SHIFT) + 1 - ofs) << MI_ARENA_SLICE_SHIFT);
}

static inline mi_page_t* _mi_checked_ptr_page(const void* p) {
  bool valid;
  mi_page_t* const page = _mi_ptr_page_ex(p, &valid);
  return (valid ? page : NULL);
}

static inline mi_page_t* _mi_unchecked_ptr_page(const void* p) {
  return _mi_ptr_page_ex(p, NULL);
}

#else

// 2-level page map:
// double indirection, but low commit and low virtual reserve.
//
// the page-map is usually 4 MiB (for 48 bit virtual addresses) and points to sub maps of 64 KiB.
// the page-map is committed on-demand (in 64 KiB parts) (and sub-maps are committed on-demand as well)
// one sub page-map = 64 KiB => covers 2^(16-3) * 2^16 = 2^29 = 512 MiB address space
// the page-map needs 48-(16+13) = 19 bits => 2^19 sub map pointers = 2^22 bytes = 4 MiB reserved size.
#define MI_PAGE_MAP_SUB_SHIFT     (13)
#define MI_PAGE_MAP_SUB_COUNT     (MI_ZU(1) << MI_PAGE_MAP_SUB_SHIFT)
#define MI_PAGE_MAP_SHIFT         (MI_MAX_VABITS - MI_PAGE_MAP_SUB_SHIFT - MI_ARENA_SLICE_SHIFT)
#define MI_PAGE_MAP_COUNT         (MI_ZU(1) << MI_PAGE_MAP_SHIFT)

extern mi_decl_hidden _Atomic(mi_page_t**)* _mi_page_map;

static inline size_t _mi_page_map_index(const void* p, size_t* sub_idx) {
  const size_t u = (size_t)((uintptr_t)p / MI_ARENA_SLICE_SIZE);
  if (sub_idx != NULL) { *sub_idx = u % MI_PAGE_MAP_SUB_COUNT; }
  return (u / MI_PAGE_MAP_SUB_COUNT);
}

static inline mi_page_t** _mi_page_map_at(size_t idx) {
  return mi_atomic_load_ptr_relaxed(mi_page_t*, &_mi_page_map[idx]);
}

static inline mi_page_t* _mi_unchecked_ptr_page(const void* p) {
  size_t sub_idx;
  const size_t idx = _mi_page_map_index(p, &sub_idx);
  return (_mi_page_map_at(idx))[sub_idx];  // NULL if p==NULL
}

static inline mi_page_t* _mi_checked_ptr_page(const void* p) {
  size_t sub_idx;
  const size_t idx = _mi_page_map_index(p, &sub_idx);
  mi_page_t** const sub = _mi_page_map_at(idx);
  if mi_unlikely(sub == NULL) return NULL;
  return sub[sub_idx];
}

#endif


static inline mi_page_t* _mi_ptr_page(const void* p) {
  mi_assert_internal(p==NULL || mi_is_in_heap_region(p));
  #if MI_DEBUG || MI_SECURE || defined(__APPLE__)
  return _mi_checked_ptr_page(p);
  #else
  return _mi_unchecked_ptr_page(p);
  #endif
}


// Get the block size of a page
static inline size_t mi_page_block_size(const mi_page_t* page) {
  mi_assert_internal(page->block_size > 0);
  return page->block_size;
}

// Page start
static inline uint8_t* mi_page_start(const mi_page_t* page) {
  return page->page_start;
}

static inline size_t mi_page_size(const mi_page_t* page) {
  return mi_page_block_size(page) * page->reserved;
}

static inline uint8_t* mi_page_area(const mi_page_t* page, size_t* size) {
  if (size) { *size = mi_page_size(page); }
  return mi_page_start(page);
}

static inline size_t mi_page_info_size(void) {
  return _mi_align_up(sizeof(mi_page_t), MI_MAX_ALIGN_SIZE);
}

static inline bool mi_page_contains_address(const mi_page_t* page, const void* p) {
  size_t psize;
  uint8_t* start = mi_page_area(page, &psize);
  return (start <= (uint8_t*)p && (uint8_t*)p < start + psize);
}

static inline bool mi_page_is_in_arena(const mi_page_t* page) {
  return (page->memid.memkind == MI_MEM_ARENA);
}

static inline bool mi_page_is_singleton(const mi_page_t* page) {
  return (page->reserved == 1);
}

// Get the usable block size of a page without fixed padding.
// This may still include internal padding due to alignment and rounding up size classes.
static inline size_t mi_page_usable_block_size(const mi_page_t* page) {
  return mi_page_block_size(page) - MI_PADDING_SIZE;
}

// This may change if we locate page info outside the page data slices
static inline uint8_t* mi_page_slice_start(const mi_page_t* page) {
  return (uint8_t*)page;
}

// This gives the offset relative to the start slice of a page. This may change if we ever
// locate page info outside the page-data itself.
static inline size_t mi_page_slice_offset_of(const mi_page_t* page, size_t offset_relative_to_page_start) {
  return (page->page_start - mi_page_slice_start(page)) + offset_relative_to_page_start;
}

static inline size_t mi_page_committed(const mi_page_t* page) {
  return (page->slice_committed == 0 ? mi_page_size(page) : page->slice_committed - (page->page_start - mi_page_slice_start(page)));
}

static inline mi_heap_t* mi_page_heap(const mi_page_t* page) {
  return page->heap;
}


// are all blocks in a page freed?
// note: needs up-to-date used count, (as the `xthread_free` list may not be empty). see `_mi_page_collect_free`.
static inline bool mi_page_all_free(const mi_page_t* page) {
  mi_assert_internal(page != NULL);
  return (page->used == 0);
}

// are there immediately available blocks, i.e. blocks available on the free list.
static inline bool mi_page_immediate_available(const mi_page_t* page) {
  mi_assert_internal(page != NULL);
  return (page->free != NULL);
}


// is the page not yet used up to its reserved space?
static inline bool mi_page_is_expandable(const mi_page_t* page) {
  mi_assert_internal(page != NULL);
  mi_assert_internal(page->capacity <= page->reserved);
  return (page->capacity < page->reserved);
}


static inline bool mi_page_is_full(mi_page_t* page) {
  bool full = (page->reserved == page->used);
  mi_assert_internal(!full || page->free == NULL);
  return full;
}

// is more than 7/8th of a page in use?
static inline bool mi_page_is_mostly_used(const mi_page_t* page) {
  if (page==NULL) return true;
  uint16_t frac = page->reserved / 8U;
  return (page->reserved - page->used <= frac);
}

// is more than (n-1)/n'th of a page in use?
static inline bool mi_page_is_used_at_frac(const mi_page_t* page, uint16_t n) {
  if (page==NULL) return true;
  uint16_t frac = page->reserved / n;
  return (page->reserved - page->used <= frac);
}


static inline bool mi_page_is_huge(const mi_page_t* page) {
  return (mi_page_is_singleton(page) &&
          (page->block_size > MI_LARGE_MAX_OBJ_SIZE ||
           (mi_memkind_is_os(page->memid.memkind) && page->memid.mem.os.base < (void*)page)));
}

static inline mi_page_queue_t* mi_page_queue(const mi_heap_t* heap, size_t size) {
  mi_page_queue_t* const pq = &((mi_heap_t*)heap)->pages[_mi_bin(size)];
  if (size <= MI_LARGE_MAX_OBJ_SIZE) { mi_assert_internal(pq->block_size <= MI_LARGE_MAX_OBJ_SIZE); }
  return pq;
}


//-----------------------------------------------------------
// Page thread id and flags
//-----------------------------------------------------------

// Thread id of thread that owns this page (with flags in the bottom 2 bits)
static inline mi_threadid_t mi_page_xthread_id(const mi_page_t* page) {
  return mi_atomic_load_relaxed(&((mi_page_t*)page)->xthread_id);
}

// Plain thread id of the thread that owns this page
static inline mi_threadid_t mi_page_thread_id(const mi_page_t* page) {
  return (mi_page_xthread_id(page) & ~MI_PAGE_FLAG_MASK);
}

static inline mi_page_flags_t mi_page_flags(const mi_page_t* page) {
  return (mi_page_xthread_id(page) & MI_PAGE_FLAG_MASK);
}

static inline void mi_page_flags_set(mi_page_t* page, bool set, mi_page_flags_t newflag) {
  if (set) { mi_atomic_or_relaxed(&page->xthread_id, newflag); }
      else { mi_atomic_and_relaxed(&page->xthread_id, ~newflag); }
}

static inline bool mi_page_is_in_full(const mi_page_t* page) {
  return ((mi_page_flags(page) & MI_PAGE_IN_FULL_QUEUE) != 0);
}

static inline void mi_page_set_in_full(mi_page_t* page, bool in_full) {
  mi_page_flags_set(page, in_full, MI_PAGE_IN_FULL_QUEUE);
}

static inline bool mi_page_has_aligned(const mi_page_t* page) {
  return ((mi_page_flags(page) & MI_PAGE_HAS_ALIGNED) != 0);
}

static inline void mi_page_set_has_aligned(mi_page_t* page, bool has_aligned) {
  mi_page_flags_set(page, has_aligned, MI_PAGE_HAS_ALIGNED);
}

static inline void mi_page_set_heap(mi_page_t* page, mi_heap_t* heap) {
  // mi_assert_internal(!mi_page_is_in_full(page));  // can happen when destroying pages on heap_destroy
  const mi_threadid_t tid = (heap == NULL ? MI_THREADID_ABANDONED : heap->tld->thread_id) | mi_page_flags(page);
  if (heap != NULL) {
    page->heap = heap;
    page->heap_tag = heap->tag;
  }
  else {
    page->heap = NULL;
  }
  mi_atomic_store_release(&page->xthread_id, tid);
}

static inline bool mi_page_is_abandoned(const mi_page_t* page) {
  // note: the xheap field of an abandoned heap is set to the subproc (for fast reclaim-on-free)
  return (mi_page_thread_id(page) <= MI_THREADID_ABANDONED_MAPPED);
}

static inline bool mi_page_is_abandoned_mapped(const mi_page_t* page) {
  return (mi_page_thread_id(page) == MI_THREADID_ABANDONED_MAPPED);
}

static inline void mi_page_set_abandoned_mapped(mi_page_t* page) {
  mi_assert_internal(mi_page_is_abandoned(page));
  mi_atomic_or_relaxed(&page->xthread_id, MI_THREADID_ABANDONED_MAPPED);
}

static inline void mi_page_clear_abandoned_mapped(mi_page_t* page) {
  mi_assert_internal(mi_page_is_abandoned_mapped(page));
  mi_atomic_and_relaxed(&page->xthread_id, MI_PAGE_FLAG_MASK);
}

//-----------------------------------------------------------
// Thread free list and ownership
//-----------------------------------------------------------

// Thread free flag helpers
static inline mi_block_t* mi_tf_block(mi_thread_free_t tf) {
  return (mi_block_t*)(tf & ~1);
}
static inline bool mi_tf_is_owned(mi_thread_free_t tf) {
  return ((tf & 1) == 1);
}
static inline mi_thread_free_t mi_tf_create(mi_block_t* block, bool owned) {
  return (mi_thread_free_t)((uintptr_t)block | (owned ? 1 : 0));
}

// Thread free access
static inline mi_block_t* mi_page_thread_free(const mi_page_t* page) {
  return mi_tf_block(mi_atomic_load_relaxed(&((mi_page_t*)page)->xthread_free));
}

// are there any available blocks?
static inline bool mi_page_has_any_available(const mi_page_t* page) {
  mi_assert_internal(page != NULL && page->reserved > 0);
  return (page->used < page->reserved || (mi_page_thread_free(page) != NULL));
}


// Owned?
static inline bool mi_page_is_owned(const mi_page_t* page) {
  return mi_tf_is_owned(mi_atomic_load_relaxed(&((mi_page_t*)page)->xthread_free));
}

// Unown a page that is currently owned
static inline void _mi_page_unown_unconditional(mi_page_t* page) {
  mi_assert_internal(mi_page_is_owned(page));
  mi_assert_internal(mi_page_thread_id(page)==0);
  const uintptr_t old = mi_atomic_and_acq_rel(&page->xthread_free, ~((uintptr_t)1));
  mi_assert_internal((old&1)==1); MI_UNUSED(old);
}

// get ownership if it is not yet owned
static inline bool mi_page_try_claim_ownership(mi_page_t* page) {
  const uintptr_t old = mi_atomic_or_acq_rel(&page->xthread_free, 1);
  return ((old&1)==0);
}

// release ownership of a page. This may free the page if all blocks were concurrently
// freed in the meantime. Returns true if the page was freed.
static inline bool _mi_page_unown(mi_page_t* page) {
  mi_assert_internal(mi_page_is_owned(page));
  mi_assert_internal(mi_page_is_abandoned(page));
  mi_thread_free_t tf_new;
  mi_thread_free_t tf_old = mi_atomic_load_relaxed(&page->xthread_free);
  do {
    mi_assert_internal(mi_tf_is_owned(tf_old));
    while mi_unlikely(mi_tf_block(tf_old) != NULL) {
      _mi_page_free_collect(page, false);  // update used
      if (mi_page_all_free(page)) {        // it may become free just before unowning it
        _mi_arenas_page_unabandon(page);
        _mi_arenas_page_free(page,NULL);
        return true;
      }
      tf_old = mi_atomic_load_relaxed(&page->xthread_free);
    }
    mi_assert_internal(mi_tf_block(tf_old)==NULL);
    tf_new = mi_tf_create(NULL, false);
  } while (!mi_atomic_cas_weak_acq_rel(&page->xthread_free, &tf_old, tf_new));
  return false;
}


/* -------------------------------------------------------------------
  Guarded objects
------------------------------------------------------------------- */
#if MI_GUARDED

// we always align guarded pointers in a block at an offset
// the block `next` field is then used as a tag to distinguish regular offset aligned blocks from guarded ones
#define MI_BLOCK_TAG_ALIGNED   ((mi_encoded_t)(0))
#define MI_BLOCK_TAG_GUARDED   (~MI_BLOCK_TAG_ALIGNED)

static inline bool mi_block_ptr_is_guarded(const mi_block_t* block, const void* p) {
  const ptrdiff_t offset = (uint8_t*)p - (uint8_t*)block;
  return (offset >= (ptrdiff_t)(sizeof(mi_block_t)) && block->next == MI_BLOCK_TAG_GUARDED);
}

static inline bool mi_heap_malloc_use_guarded(mi_heap_t* heap, size_t size) {
  // this code is written to result in fast assembly as it is on the hot path for allocation
  const size_t count = heap->guarded_sample_count - 1;  // if the rate was 0, this will underflow and count for a long time..
  if mi_likely(count != 0) {
    // no sample
    heap->guarded_sample_count = count;
    return false;
  }
  else if (size >= heap->guarded_size_min && size <= heap->guarded_size_max) {
    // use guarded allocation
    heap->guarded_sample_count = heap->guarded_sample_rate;  // reset
    return (heap->guarded_sample_rate != 0);
  }
  else {
    // failed size criteria, rewind count (but don't write to an empty heap)
    if (heap->guarded_sample_rate != 0) { heap->guarded_sample_count = 1; }
    return false;
  }
}

mi_decl_restrict void* _mi_heap_malloc_guarded(mi_heap_t* heap, size_t size, bool zero) mi_attr_noexcept;

#endif


/* -------------------------------------------------------------------
Encoding/Decoding the free list next pointers

This is to protect against buffer overflow exploits where the
free list is mutated. Many hardened allocators xor the next pointer `p`
with a secret key `k1`, as `p^k1`. This prevents overwriting with known
values but might be still too weak: if the attacker can guess
the pointer `p` this  can reveal `k1` (since `p^k1^p == k1`).
Moreover, if multiple blocks can be read as well, the attacker can
xor both as `(p1^k1) ^ (p2^k1) == p1^p2` which may reveal a lot
about the pointers (and subsequently `k1`).

Instead mimalloc uses an extra key `k2` and encodes as `((p^k2)<<<k1)+k1`.
Since these operations are not associative, the above approaches do not
work so well any more even if the `p` can be guesstimated. For example,
for the read case we can subtract two entries to discard the `+k1` term,
but that leads to `((p1^k2)<<<k1) - ((p2^k2)<<<k1)` at best.
We include the left-rotation since xor and addition are otherwise linear
in the lowest bit. Finally, both keys are unique per page which reduces
the re-use of keys by a large factor.

We also pass a separate `null` value to be used as `NULL` or otherwise
`(k2<<<k1)+k1` would appear (too) often as a sentinel value.
------------------------------------------------------------------- */

static inline bool mi_is_in_same_page(const void* p, const void* q) {
  mi_page_t* page = _mi_ptr_page(p);
  return mi_page_contains_address(page,q);
  // return (_mi_ptr_page(p) == _mi_ptr_page(q));
}

static inline void* mi_ptr_decode(const void* null, const mi_encoded_t x, const uintptr_t* keys) {
  void* p = (void*)(mi_rotr(x - keys[0], keys[0]) ^ keys[1]);
  return (p==null ? NULL : p);
}

static inline mi_encoded_t mi_ptr_encode(const void* null, const void* p, const uintptr_t* keys) {
  uintptr_t x = (uintptr_t)(p==NULL ? null : p);
  return mi_rotl(x ^ keys[1], keys[0]) + keys[0];
}

static inline uint32_t mi_ptr_encode_canary(const void* null, const void* p, const uintptr_t* keys) {
  const uint32_t x = (uint32_t)(mi_ptr_encode(null,p,keys));
  // make the lowest byte 0 to prevent spurious read overflows which could be a security issue (issue #951)
  #if MI_BIG_ENDIAN
  return (x & 0x00FFFFFF);
  #else
  return (x & 0xFFFFFF00);
  #endif
}

static inline mi_block_t* mi_block_nextx( const void* null, const mi_block_t* block, const uintptr_t* keys ) {
  mi_track_mem_defined(block,sizeof(mi_block_t));
  mi_block_t* next;
  #ifdef MI_ENCODE_FREELIST
  next = (mi_block_t*)mi_ptr_decode(null, block->next, keys);
  #else
  MI_UNUSED(keys); MI_UNUSED(null);
  next = (mi_block_t*)block->next;
  #endif
  mi_track_mem_noaccess(block,sizeof(mi_block_t));
  return next;
}

static inline void mi_block_set_nextx(const void* null, mi_block_t* block, const mi_block_t* next, const uintptr_t* keys) {
  mi_track_mem_undefined(block,sizeof(mi_block_t));
  #ifdef MI_ENCODE_FREELIST
  block->next = mi_ptr_encode(null, next, keys);
  #else
  MI_UNUSED(keys); MI_UNUSED(null);
  block->next = (mi_encoded_t)next;
  #endif
  mi_track_mem_noaccess(block,sizeof(mi_block_t));
}

static inline mi_block_t* mi_block_next(const mi_page_t* page, const mi_block_t* block) {
  #ifdef MI_ENCODE_FREELIST
  mi_block_t* next = mi_block_nextx(page,block,page->keys);
  // check for free list corruption: is `next` at least in the same page?
  // TODO: check if `next` is `page->block_size` aligned?
  if mi_unlikely(next!=NULL && !mi_is_in_same_page(block, next)) {
    _mi_error_message(EFAULT, "corrupted free list entry of size %zub at %p: value 0x%zx\n", mi_page_block_size(page), block, (uintptr_t)next);
    next = NULL;
  }
  return next;
  #else
  MI_UNUSED(page);
  return mi_block_nextx(page,block,NULL);
  #endif
}

static inline void mi_block_set_next(const mi_page_t* page, mi_block_t* block, const mi_block_t* next) {
  #ifdef MI_ENCODE_FREELIST
  mi_block_set_nextx(page,block,next, page->keys);
  #else
  MI_UNUSED(page);
  mi_block_set_nextx(page,block,next,NULL);
  #endif
}

/* -----------------------------------------------------------
  arena blocks
----------------------------------------------------------- */

// Blocks needed for a given byte size
static inline size_t mi_slice_count_of_size(size_t size) {
  return _mi_divide_up(size, MI_ARENA_SLICE_SIZE);
}

// Byte size of a number of blocks
static inline size_t mi_size_of_slices(size_t bcount) {
  return (bcount * MI_ARENA_SLICE_SIZE);
}


/* -----------------------------------------------------------
  memory id's
----------------------------------------------------------- */

static inline mi_memid_t _mi_memid_create(mi_memkind_t memkind) {
  mi_memid_t memid;
  _mi_memzero_var(memid);
  memid.memkind = memkind;
  return memid;
}

static inline mi_memid_t _mi_memid_none(void) {
  return _mi_memid_create(MI_MEM_NONE);
}

static inline mi_memid_t _mi_memid_create_os(void* base, size_t size, bool committed, bool is_zero, bool is_large) {
  mi_memid_t memid = _mi_memid_create(MI_MEM_OS);
  memid.mem.os.base = base;
  memid.mem.os.size = size;
  memid.initially_committed = committed;
  memid.initially_zero = is_zero;
  memid.is_pinned = is_large;
  return memid;
}

static inline mi_memid_t _mi_memid_create_meta(void* mpage, size_t block_idx, size_t block_count) {
  mi_memid_t memid = _mi_memid_create(MI_MEM_META);
  memid.mem.meta.meta_page = mpage;
  memid.mem.meta.block_index = (uint32_t)block_idx;
  memid.mem.meta.block_count = (uint32_t)block_count;
  memid.initially_committed = true;
  memid.initially_zero = true;
  memid.is_pinned = true;
  return memid;
}


// -------------------------------------------------------------------
// Fast "random" shuffle
// -------------------------------------------------------------------

static inline uintptr_t _mi_random_shuffle(uintptr_t x) {
  if (x==0) { x = 17; }   // ensure we don't get stuck in generating zeros
#if (MI_INTPTR_SIZE>=8)
  // by Sebastiano Vigna, see: <http://xoshiro.di.unimi.it/splitmix64.c>
  x ^= x >> 30;
  x *= 0xbf58476d1ce4e5b9UL;
  x ^= x >> 27;
  x *= 0x94d049bb133111ebUL;
  x ^= x >> 31;
#elif (MI_INTPTR_SIZE==4)
  // by Chris Wellons, see: <https://nullprogram.com/blog/2018/07/31/>
  x ^= x >> 16;
  x *= 0x7feb352dUL;
  x ^= x >> 15;
  x *= 0x846ca68bUL;
  x ^= x >> 16;
#endif
  return x;
}


// ---------------------------------------------------------------------------------
// Provide our own `_mi_memcpy` for potential performance optimizations.
//
// For now, only on Windows with msvc/clang-cl we optimize to `rep movsb` if
// we happen to run on x86/x64 cpu's that have "fast short rep movsb" (FSRM) support
// (AMD Zen3+ (~2020) or Intel Ice Lake+ (~2017). See also issue #201 and pr #253.
// ---------------------------------------------------------------------------------

#if !MI_TRACK_ENABLED && defined(_WIN32) && (MI_ARCH_X64 || MI_ARCH_X86)
extern mi_decl_hidden bool _mi_cpu_has_fsrm;
extern mi_decl_hidden bool _mi_cpu_has_erms;

static inline void _mi_memcpy(void* dst, const void* src, size_t n) {
  if ((_mi_cpu_has_fsrm && n <= 128) || (_mi_cpu_has_erms && n > 128)) {
    __movsb((unsigned char*)dst, (const unsigned char*)src, n);
  }
  else {
    memcpy(dst, src, n);
  }
}
static inline void _mi_memset(void* dst, int val, size_t n) {
  if ((_mi_cpu_has_fsrm && n <= 128) || (_mi_cpu_has_erms && n > 128)) {
    __stosb((unsigned char*)dst, (uint8_t)val, n);
  }
  else {
    memset(dst, val, n);
  }
}
#else
static inline void _mi_memcpy(void* dst, const void* src, size_t n) {
  memcpy(dst, src, n);
}
static inline void _mi_memset(void* dst, int val, size_t n) {
  memset(dst, val, n);
}
#endif

// -------------------------------------------------------------------------------
// The `_mi_memcpy_aligned` can be used if the pointers are machine-word aligned
// This is used for example in `mi_realloc`.
// -------------------------------------------------------------------------------

#if (defined(__GNUC__) && (__GNUC__ >= 4)) || defined(__clang__)
// On GCC/CLang we provide a hint that the pointers are word aligned.
static inline void _mi_memcpy_aligned(void* dst, const void* src, size_t n) {
  mi_assert_internal(((uintptr_t)dst % MI_INTPTR_SIZE == 0) && ((uintptr_t)src % MI_INTPTR_SIZE == 0));
  void* adst = __builtin_assume_aligned(dst, MI_INTPTR_SIZE);
  const void* asrc = __builtin_assume_aligned(src, MI_INTPTR_SIZE);
  _mi_memcpy(adst, asrc, n);
}

static inline void _mi_memset_aligned(void* dst, int val, size_t n) {
  mi_assert_internal((uintptr_t)dst % MI_INTPTR_SIZE == 0);
  void* adst = __builtin_assume_aligned(dst, MI_INTPTR_SIZE);
  _mi_memset(adst, val, n);
}
#else
// Default fallback on `_mi_memcpy`
static inline void _mi_memcpy_aligned(void* dst, const void* src, size_t n) {
  mi_assert_internal(((uintptr_t)dst % MI_INTPTR_SIZE == 0) && ((uintptr_t)src % MI_INTPTR_SIZE == 0));
  _mi_memcpy(dst, src, n);
}

static inline void _mi_memset_aligned(void* dst, int val, size_t n) {
  mi_assert_internal((uintptr_t)dst % MI_INTPTR_SIZE == 0);
  _mi_memset(dst, val, n);
}
#endif

static inline void _mi_memzero(void* dst, size_t n) {
  _mi_memset(dst, 0, n);
}

static inline void _mi_memzero_aligned(void* dst, size_t n) {
  _mi_memset_aligned(dst, 0, n);
}


#endif  // MI_INTERNAL_H<|MERGE_RESOLUTION|>--- conflicted
+++ resolved
@@ -152,10 +152,8 @@
 
 // init.c
 extern mi_decl_hidden mi_decl_cache_align const mi_page_t  _mi_page_empty;
-<<<<<<< HEAD
-void          _mi_process_load(void);
-
-void mi_cdecl _mi_process_done(void);
+void          _mi_auto_process_init(void);
+void mi_cdecl _mi_auto_process_done(void) mi_attr_noexcept;
 bool          _mi_is_redirected(void);
 bool          _mi_allocator_init(const char** message);
 void          _mi_allocator_done(void);
@@ -166,21 +164,6 @@
 
 mi_subproc_t* _mi_subproc(void);
 mi_subproc_t* _mi_subproc_main(void);
-=======
-void        _mi_auto_process_init(void);
-void mi_cdecl _mi_auto_process_done(void) mi_attr_noexcept;
-bool        _mi_is_redirected(void);
-bool        _mi_allocator_init(const char** message);
-void        _mi_allocator_done(void);
-bool        _mi_is_main_thread(void);
-size_t      _mi_current_thread_count(void);
-bool        _mi_preloading(void);           // true while the C runtime is not initialized yet
-void        _mi_thread_done(mi_heap_t* heap);
-void        _mi_thread_data_collect(void);
-void        _mi_tld_init(mi_tld_t* tld, mi_heap_t* bheap);
-mi_threadid_t _mi_thread_id(void) mi_attr_noexcept;
-mi_heap_t*    _mi_heap_main_get(void);     // statically allocated main backing heap
->>>>>>> c1249a4b
 mi_subproc_t* _mi_subproc_from_id(mi_subproc_id_t subproc_id);
 mi_threadid_t _mi_thread_id(void) mi_attr_noexcept;
 size_t        _mi_thread_seq_id(void) mi_attr_noexcept;
