/* ----------------------------------------------------------------------------
Copyright (c) 2018-2023, Microsoft Research, Daan Leijen
This is free software; you can redistribute it and/or modify it under the
terms of the MIT license. A copy of the license can be found in the file
"LICENSE" at the root of this distribution.
-----------------------------------------------------------------------------*/
#pragma once
#ifndef MIMALLOC_INTERNAL_H
#define MIMALLOC_INTERNAL_H


// --------------------------------------------------------------------------
// This file contains the interal API's of mimalloc and various utility
// functions and macros.
// --------------------------------------------------------------------------

#include "mimalloc/types.h"
#include "mimalloc/track.h"

#if (MI_DEBUG>0)
#define mi_trace_message(...)  _mi_trace_message(__VA_ARGS__)
#else
#define mi_trace_message(...)
#endif

#define MI_CACHE_LINE          64
#if defined(_MSC_VER)
#pragma warning(disable:4127)   // suppress constant conditional warning (due to MI_SECURE paths)
#pragma warning(disable:26812)  // unscoped enum warning
#define mi_decl_noinline        __declspec(noinline)
#define mi_decl_thread          __declspec(thread)
#define mi_decl_cache_align     __declspec(align(MI_CACHE_LINE))
#define mi_decl_weak
#elif (defined(__GNUC__) && (__GNUC__ >= 3)) || defined(__clang__) // includes clang and icc
#define mi_decl_noinline        __attribute__((noinline))
#define mi_decl_thread          __thread
#define mi_decl_cache_align     __attribute__((aligned(MI_CACHE_LINE)))
#define mi_decl_weak            __attribute__((weak))
#else
#define mi_decl_noinline
#define mi_decl_thread          __thread        // hope for the best :-)
#define mi_decl_cache_align
#define mi_decl_weak
#endif

#if defined(__EMSCRIPTEN__) && !defined(__wasi__)
#define __wasi__
#endif

#if defined(__cplusplus)
#define mi_decl_externc       extern "C"
#else
#define mi_decl_externc
#endif

// pthreads
#if !defined(_WIN32) && !defined(__wasi__)
#define  MI_USE_PTHREADS
#include <pthread.h>
#endif

// "options.c"
void       _mi_fputs(mi_output_fun* out, void* arg, const char* prefix, const char* message);
void       _mi_fprintf(mi_output_fun* out, void* arg, const char* fmt, ...);
void       _mi_warning_message(const char* fmt, ...);
void       _mi_verbose_message(const char* fmt, ...);
void       _mi_trace_message(const char* fmt, ...);
void       _mi_options_init(void);
void       _mi_error_message(int err, const char* fmt, ...);

// random.c
void       _mi_random_init(mi_random_ctx_t* ctx);
void       _mi_random_init_weak(mi_random_ctx_t* ctx);
void       _mi_random_reinit_if_weak(mi_random_ctx_t * ctx);
void       _mi_random_split(mi_random_ctx_t* ctx, mi_random_ctx_t* new_ctx);
uintptr_t  _mi_random_next(mi_random_ctx_t* ctx);
uintptr_t  _mi_heap_random_next(mi_heap_t* heap);
uintptr_t  _mi_os_random_weak(uintptr_t extra_seed);
static inline uintptr_t _mi_random_shuffle(uintptr_t x);

// init.c
extern mi_decl_cache_align mi_stats_t       _mi_stats_main;
extern mi_decl_cache_align const mi_page_t  _mi_page_empty;
bool       _mi_is_main_thread(void);
size_t     _mi_current_thread_count(void);
bool       _mi_preloading(void);           // true while the C runtime is not initialized yet
mi_threadid_t _mi_thread_id(void) mi_attr_noexcept;
mi_heap_t*    _mi_heap_main_get(void);     // statically allocated main backing heap
void       _mi_thread_done(mi_heap_t* heap);
void       _mi_thread_data_collect(void);

// os.c
void       _mi_os_init(void);                                            // called from process init
void*      _mi_os_alloc(size_t size, mi_memid_t* memid, mi_stats_t* stats);
void       _mi_os_free(void* p, size_t size, mi_memid_t memid, mi_stats_t* stats);
void       _mi_os_free_ex(void* p, size_t size, bool still_committed, mi_memid_t memid, mi_stats_t* stats);

size_t     _mi_os_page_size(void);
size_t     _mi_os_good_alloc_size(size_t size);
bool       _mi_os_has_overcommit(void);
bool       _mi_os_has_virtual_reserve(void);

bool       _mi_os_reset(void* addr, size_t size, mi_stats_t* tld_stats);
bool       _mi_os_commit(void* p, size_t size, bool* is_zero, mi_stats_t* stats);
bool       _mi_os_decommit(void* addr, size_t size, mi_stats_t* stats);
bool       _mi_os_protect(void* addr, size_t size);
bool       _mi_os_unprotect(void* addr, size_t size);
bool       _mi_os_purge(void* p, size_t size, mi_stats_t* stats);
bool       _mi_os_purge_ex(void* p, size_t size, bool allow_reset, mi_stats_t* stats);

void*      _mi_os_alloc_aligned(size_t size, size_t alignment, bool commit, bool allow_large, mi_memid_t* memid, mi_stats_t* stats);
void*      _mi_os_alloc_aligned_at_offset(size_t size, size_t alignment, size_t align_offset, bool commit, bool allow_large, mi_memid_t* memid, mi_stats_t* tld_stats);

void*      _mi_os_get_aligned_hint(size_t try_alignment, size_t size);
bool       _mi_os_use_large_page(size_t size, size_t alignment);
size_t     _mi_os_large_page_size(void);

void*      _mi_os_alloc_huge_os_pages(size_t pages, int numa_node, mi_msecs_t max_secs, size_t* pages_reserved, size_t* psize, mi_memid_t* memid);

void*      _mi_os_alloc_remappable(size_t size, size_t alignment, mi_memid_t* memid, mi_stats_t* stats);
void*      _mi_os_remap(void* p, size_t size, size_t newsize, mi_memid_t* memid, mi_stats_t* stats);

void*      _mi_os_alloc_expandable(size_t size, size_t alignment, size_t future_reserve, mi_memid_t* memid, mi_stats_t* stats);
bool       _mi_os_expand(void* p, size_t size, size_t newsize, mi_memid_t* memid, mi_stats_t* stats);


// arena.c
mi_arena_id_t _mi_arena_id_none(void);
void       _mi_arena_free(void* p, size_t size, size_t still_committed_size, mi_memid_t memid, mi_stats_t* stats);
void*      _mi_arena_alloc(size_t size, bool commit, bool allow_large, mi_arena_id_t req_arena_id, mi_memid_t* memid, mi_os_tld_t* tld);
void*      _mi_arena_alloc_aligned(size_t size, size_t alignment, size_t align_offset, bool commit, bool allow_large, mi_arena_id_t req_arena_id, mi_memid_t* memid, mi_os_tld_t* tld);
bool       _mi_arena_memid_is_suitable(mi_memid_t memid, mi_arena_id_t request_arena_id);
bool       _mi_arena_contains(const void* p);
void       _mi_arenas_collect(bool force_purge, mi_stats_t* stats);
void       _mi_arena_unsafe_destroy_all(mi_stats_t* stats);

bool       _mi_arena_segment_clear_abandoned(mi_segment_t* segment);
void       _mi_arena_segment_mark_abandoned(mi_segment_t* segment);
size_t     _mi_arena_segment_abandoned_count(void);

typedef struct mi_arena_field_cursor_s { // abstract
  mi_arena_id_t  start;
  int            count;
  size_t         bitmap_idx;
} mi_arena_field_cursor_t;
void          _mi_arena_field_cursor_init(mi_heap_t* heap, mi_arena_field_cursor_t* current);
mi_segment_t* _mi_arena_segment_clear_abandoned_next(mi_arena_field_cursor_t* previous);

// "segment-map.c"
void       _mi_segment_map_allocated_at(const mi_segment_t* segment);
void       _mi_segment_map_freed_at(const mi_segment_t* segment);

// "segment.c"
mi_page_t* _mi_segment_page_alloc(mi_heap_t* heap, size_t block_size, size_t page_alignment, mi_segments_tld_t* tld, mi_os_tld_t* os_tld);
void       _mi_segment_page_free(mi_page_t* page, bool force, mi_segments_tld_t* tld);
void       _mi_segment_page_abandon(mi_page_t* page, mi_segments_tld_t* tld);
uint8_t*   _mi_segment_page_start(const mi_segment_t* segment, const mi_page_t* page, size_t* page_size);

#if MI_HUGE_PAGE_ABANDON
void       _mi_segment_huge_page_free(mi_segment_t* segment, mi_page_t* page, mi_block_t* block);
#else
void       _mi_segment_huge_page_reset(mi_segment_t* segment, mi_page_t* page, mi_block_t* block);
#endif

void       _mi_segments_collect(bool force, mi_segments_tld_t* tld);
void       _mi_abandoned_reclaim_all(mi_heap_t* heap, mi_segments_tld_t* tld);
void       _mi_abandoned_await_readers(void);
bool       _mi_segment_attempt_reclaim(mi_heap_t* heap, mi_segment_t* segment);

mi_block_t* _mi_segment_huge_page_remap(mi_segment_t* segment, mi_page_t* page, mi_block_t* block, size_t newsize, mi_segments_tld_t* tld);
mi_block_t* _mi_segment_huge_page_expand(mi_segment_t* segment, mi_page_t* page, mi_block_t* block, size_t newsize, mi_segments_tld_t* tld);

// "page.c"
void*      _mi_malloc_generic(mi_heap_t* heap, size_t size, bool zero, size_t huge_alignment)  mi_attr_noexcept mi_attr_malloc;

void       _mi_page_retire(mi_page_t* page) mi_attr_noexcept;                  // free the page if there are no other pages with many free blocks
void       _mi_page_unfull(mi_page_t* page);
void       _mi_page_free(mi_page_t* page, mi_page_queue_t* pq, bool force);   // free the page
void       _mi_page_abandon(mi_page_t* page, mi_page_queue_t* pq);            // abandon the page, to be picked up by another thread...
void       _mi_heap_delayed_free_all(mi_heap_t* heap);
bool       _mi_heap_delayed_free_partial(mi_heap_t* heap);
void       _mi_heap_collect_retired(mi_heap_t* heap, bool force);

void       _mi_page_use_delayed_free(mi_page_t* page, mi_delayed_t delay, bool override_never);
bool       _mi_page_try_use_delayed_free(mi_page_t* page, mi_delayed_t delay, bool override_never);
size_t     _mi_page_queue_append(mi_heap_t* heap, mi_page_queue_t* pq, mi_page_queue_t* append);
void       _mi_deferred_free(mi_heap_t* heap, bool force);

void       _mi_page_free_collect(mi_page_t* page,bool force);
void       _mi_page_reclaim(mi_heap_t* heap, mi_page_t* page);   // callback from segments

size_t     _mi_bin_size(uint8_t bin);           // for stats
uint8_t    _mi_bin(size_t size);                // for stats

void       _mi_heap_huge_page_attach(mi_heap_t* heap, mi_page_t* page);
void       _mi_heap_huge_page_detach(mi_heap_t* heap, mi_page_t* page);

// "heap.c"
void       _mi_heap_destroy_pages(mi_heap_t* heap);
void       _mi_heap_collect_abandon(mi_heap_t* heap);
void       _mi_heap_set_default_direct(mi_heap_t* heap);
bool       _mi_heap_memid_is_suitable(mi_heap_t* heap, mi_memid_t memid);
void       _mi_heap_unsafe_destroy_all(void);

// "stats.c"
void       _mi_stats_done(mi_stats_t* stats);
mi_msecs_t  _mi_clock_now(void);
mi_msecs_t  _mi_clock_end(mi_msecs_t start);
mi_msecs_t  _mi_clock_start(void);

// "alloc.c"
void*       _mi_page_malloc_zero(mi_heap_t* heap, mi_page_t* page, size_t size, bool zero) mi_attr_noexcept;  // called from `_mi_malloc_generic`
void*       _mi_page_malloc(mi_heap_t* heap, mi_page_t* page, size_t size) mi_attr_noexcept;                  // called from `_mi_heap_malloc_aligned`
void*       _mi_page_malloc_zeroed(mi_heap_t* heap, mi_page_t* page, size_t size) mi_attr_noexcept;           // called from `_mi_heap_malloc_aligned`
void*       _mi_heap_malloc_zero(mi_heap_t* heap, size_t size, bool zero) mi_attr_noexcept;
void*       _mi_heap_malloc_zero_ex(mi_heap_t* heap, size_t size, bool zero, size_t huge_alignment) mi_attr_noexcept;     // called from `_mi_heap_malloc_aligned`
void*       _mi_heap_realloc_zero(mi_heap_t* heap, void* p, size_t newsize, bool zero) mi_attr_noexcept;
mi_block_t* _mi_page_ptr_unalign(const mi_page_t* page, const void* p);
bool        _mi_free_delayed_block(mi_block_t* block);
void        _mi_free_generic(mi_segment_t* segment, mi_page_t* page, bool is_local, void* p) mi_attr_noexcept;  // for runtime integration
void        _mi_padding_shrink(const mi_page_t* page, const mi_block_t* block, const size_t min_size);

// "libc.c"
#include    <stdarg.h>
void        _mi_vsnprintf(char* buf, size_t bufsize, const char* fmt, va_list args);
void        _mi_snprintf(char* buf, size_t buflen, const char* fmt, ...);
char        _mi_toupper(char c);
int         _mi_strnicmp(const char* s, const char* t, size_t n);
void        _mi_strlcpy(char* dest, const char* src, size_t dest_size);
void        _mi_strlcat(char* dest, const char* src, size_t dest_size);
size_t      _mi_strlen(const char* s);
size_t      _mi_strnlen(const char* s, size_t max_len);
bool        _mi_getenv(const char* name, char* result, size_t result_size);

#if MI_DEBUG>1
bool        _mi_page_is_valid(mi_page_t* page);
#endif


// ------------------------------------------------------
// Branches
// ------------------------------------------------------

#if defined(__GNUC__) || defined(__clang__)
#define mi_unlikely(x)     (__builtin_expect(!!(x),false))
#define mi_likely(x)       (__builtin_expect(!!(x),true))
#elif (defined(__cplusplus) && (__cplusplus >= 202002L)) || (defined(_MSVC_LANG) && _MSVC_LANG >= 202002L)
#define mi_unlikely(x)     (x) [[unlikely]]
#define mi_likely(x)       (x) [[likely]]
#else
#define mi_unlikely(x)     (x)
#define mi_likely(x)       (x)
#endif

#ifndef __has_builtin
#define __has_builtin(x)  0
#endif


/* -----------------------------------------------------------
  Error codes passed to `_mi_fatal_error`
  All are recoverable but EFAULT is a serious error and aborts by default in secure mode.
  For portability define undefined error codes using common Unix codes:
  <https://www-numi.fnal.gov/offline_software/srt_public_context/WebDocs/Errors/unix_system_errors.html>
----------------------------------------------------------- */
#include <errno.h>
#ifndef EAGAIN         // double free
#define EAGAIN (11)
#endif
#ifndef ENOMEM         // out of memory
#define ENOMEM (12)
#endif
#ifndef EFAULT         // corrupted free-list or meta-data
#define EFAULT (14)
#endif
#ifndef EINVAL         // trying to free an invalid pointer
#define EINVAL (22)
#endif
#ifndef EOVERFLOW      // count*size overflow
#define EOVERFLOW (75)
#endif


/* -----------------------------------------------------------
  Inlined definitions
----------------------------------------------------------- */
#define MI_UNUSED(x)     (void)(x)
#if (MI_DEBUG>0)
#define MI_UNUSED_RELEASE(x)
#else
#define MI_UNUSED_RELEASE(x)  MI_UNUSED(x)
#endif

#define MI_INIT4(x)   x(),x(),x(),x()
#define MI_INIT8(x)   MI_INIT4(x),MI_INIT4(x)
#define MI_INIT16(x)  MI_INIT8(x),MI_INIT8(x)
#define MI_INIT32(x)  MI_INIT16(x),MI_INIT16(x)
#define MI_INIT64(x)  MI_INIT32(x),MI_INIT32(x)
#define MI_INIT128(x) MI_INIT64(x),MI_INIT64(x)
#define MI_INIT256(x) MI_INIT128(x),MI_INIT128(x)


#include <string.h>
// initialize a local variable to zero; use memset as compilers optimize constant sized memset's
#define _mi_memzero_var(x)  memset(&x,0,sizeof(x))

// Is `x` a power of two? (0 is considered a power of two)
static inline bool _mi_is_power_of_two(uintptr_t x) {
  return ((x & (x - 1)) == 0);
}

// Is a pointer aligned?
static inline bool _mi_is_aligned(void* p, size_t alignment) {
  mi_assert_internal(alignment != 0);
  return (((uintptr_t)p % alignment) == 0);
}

// Align upwards
static inline uintptr_t _mi_align_up(uintptr_t sz, size_t alignment) {
  mi_assert_internal(alignment != 0);
  uintptr_t mask = alignment - 1;
  if ((alignment & mask) == 0) {  // power of two?
    return ((sz + mask) & ~mask);
  }
  else {
    return (((sz + mask)/alignment)*alignment);
  }
}

<<<<<<< HEAD
// Align upwards for a pointer
static inline void* _mi_align_up_ptr(void* p, size_t alignment) {
  return (void*)_mi_align_up((uintptr_t)p, alignment);
}

=======
// Align a pointer upwards
static inline void* mi_align_up_ptr(void* p, size_t alignment) {
  return (void*)_mi_align_up((uintptr_t)p, alignment);
}


>>>>>>> 0f6d8293
// Divide upwards: `s <= _mi_divide_up(s,d)*d < s+d`.
static inline uintptr_t _mi_divide_up(uintptr_t size, size_t divider) {
  mi_assert_internal(divider != 0);
  return (divider == 0 ? size : ((size + divider - 1) / divider));
}

// Is memory zero initialized?
static inline bool mi_mem_is_zero(const void* p, size_t size) {
  for (size_t i = 0; i < size; i++) {
    if (((uint8_t*)p)[i] != 0) return false;
  }
  return true;
}

// Align a byte size to a size in _machine words_,
// i.e. byte size == `wsize*sizeof(void*)`.
static inline size_t _mi_wsize_from_size(size_t size) {
  mi_assert_internal(size <= SIZE_MAX - sizeof(uintptr_t));
  return (size + sizeof(uintptr_t) - 1) / sizeof(uintptr_t);
}

// Overflow detecting multiply
#if __has_builtin(__builtin_umul_overflow) || (defined(__GNUC__) && (__GNUC__ >= 5))
#include <limits.h>      // UINT_MAX, ULONG_MAX
#if defined(_CLOCK_T)    // for Illumos
#undef _CLOCK_T
#endif
static inline bool mi_mul_overflow(size_t count, size_t size, size_t* total) {
  #if (SIZE_MAX == ULONG_MAX)
    return __builtin_umull_overflow(count, size, (unsigned long *)total);
  #elif (SIZE_MAX == UINT_MAX)
    return __builtin_umul_overflow(count, size, (unsigned int *)total);
  #else
    return __builtin_umulll_overflow(count, size, (unsigned long long *)total);
  #endif
}
#else /* __builtin_umul_overflow is unavailable */
static inline bool mi_mul_overflow(size_t count, size_t size, size_t* total) {
  #define MI_MUL_NO_OVERFLOW ((size_t)1 << (4*sizeof(size_t)))  // sqrt(SIZE_MAX)
  *total = count * size;
  // note: gcc/clang optimize this to directly check the overflow flag
  return ((size >= MI_MUL_NO_OVERFLOW || count >= MI_MUL_NO_OVERFLOW) && size > 0 && (SIZE_MAX / size) < count);
}
#endif

// Safe multiply `count*size` into `total`; return `true` on overflow.
static inline bool mi_count_size_overflow(size_t count, size_t size, size_t* total) {
  if (count==1) {  // quick check for the case where count is one (common for C++ allocators)
    *total = size;
    return false;
  }
  else if mi_unlikely(mi_mul_overflow(count, size, total)) {
    #if MI_DEBUG > 0
    _mi_error_message(EOVERFLOW, "allocation request is too large (%zu * %zu bytes)\n", count, size);
    #endif
    *total = SIZE_MAX;
    return true;
  }
  else return false;
}


/*----------------------------------------------------------------------------------------
  Heap functions
------------------------------------------------------------------------------------------- */

extern const mi_heap_t _mi_heap_empty;  // read-only empty heap, initial value of the thread local default heap

static inline bool mi_heap_is_backing(const mi_heap_t* heap) {
  return (heap->tld->heap_backing == heap);
}

static inline bool mi_heap_is_initialized(mi_heap_t* heap) {
  mi_assert_internal(heap != NULL);
  return (heap != &_mi_heap_empty);
}

static inline uintptr_t _mi_ptr_cookie(const void* p) {
  extern mi_heap_t _mi_heap_main;
  mi_assert_internal(_mi_heap_main.cookie != 0);
  return ((uintptr_t)p ^ _mi_heap_main.cookie);
}

/* -----------------------------------------------------------
  Pages
----------------------------------------------------------- */

static inline mi_page_t* _mi_heap_get_free_small_page(mi_heap_t* heap, size_t size) {
  mi_assert_internal(size <= (MI_SMALL_SIZE_MAX + MI_PADDING_SIZE));
  const size_t idx = _mi_wsize_from_size(size);
  mi_assert_internal(idx < MI_PAGES_DIRECT);
  return heap->pages_free_direct[idx];
}

// Segment that contains the pointer
// Large aligned blocks may be aligned at N*MI_SEGMENT_SIZE (inside a huge segment > MI_SEGMENT_SIZE),
// and we need align "down" to the segment info which is `MI_SEGMENT_SIZE` bytes before it;
// therefore we align one byte before `p`.
// We check for NULL afterwards on 64-bit systems to improve codegen for `mi_free`.
static inline mi_segment_t* _mi_ptr_segment(const void* p) {
  mi_segment_t* const segment = (mi_segment_t*)(((uintptr_t)p - 1) & ~MI_SEGMENT_MASK);
  #if MI_INTPTR_SIZE <= 4
  return (p==NULL ? NULL : segment);
  #else
  return ((intptr_t)segment <= 0 ? NULL : segment);
  #endif
}

// Segment belonging to a page
static inline mi_segment_t* _mi_page_segment(const mi_page_t* page) {
  mi_assert_internal(page!=NULL);
  mi_segment_t* segment = _mi_ptr_segment(page);
  mi_assert_internal(segment == NULL || page == &segment->pages[page->segment_idx]);
  return segment;
}

// used internally
static inline size_t _mi_segment_page_idx_of(const mi_segment_t* segment, const void* p) {
  // if (segment->page_size > MI_SEGMENT_SIZE) return &segment->pages[0];  // huge pages
  ptrdiff_t diff = (uint8_t*)p - (uint8_t*)segment;
  mi_assert_internal(diff >= 0 && (size_t)diff <= MI_SEGMENT_SIZE /* for huge alignment it can be equal */);
  size_t idx = (size_t)diff >> segment->page_shift;
  mi_assert_internal(idx < segment->capacity);
  mi_assert_internal(segment->page_kind <= MI_PAGE_MEDIUM || idx == 0);
  return idx;
}

// Get the page containing the pointer
static inline mi_page_t* _mi_segment_page_of(const mi_segment_t* segment, const void* p) {
  size_t idx = _mi_segment_page_idx_of(segment, p);
  return &((mi_segment_t*)segment)->pages[idx];
}

// Quick page start for initialized pages
static inline uint8_t* mi_page_start(const mi_page_t* page) {
  mi_assert_internal(page->page_start != NULL);
  mi_assert_expensive(_mi_segment_page_start(_mi_page_segment(page),page,NULL) == page->page_start);
  return page->page_start;
}

// Get the page containing the pointer
static inline mi_page_t* _mi_ptr_page(void* p) {
  mi_assert_internal(p!=NULL);
  return _mi_segment_page_of(_mi_ptr_segment(p), p);
}

static inline bool mi_segment_is_huge(const mi_segment_t* segment) {
  return (segment->page_kind == MI_PAGE_HUGE);
}

static inline bool mi_page_is_huge(const mi_page_t* page) {
  bool huge = mi_segment_is_huge(_mi_page_segment(page));
  mi_assert_internal((huge && page->xblock_size == MI_HUGE_BLOCK_SIZE) || (!huge && page->xblock_size <= MI_LARGE_OBJ_SIZE_MAX));
  return huge;
}

// Get the block size of a page (special case for huge objects)
static inline size_t mi_page_block_size(const mi_page_t* page) {
<<<<<<< HEAD
  const size_t bsize = page->xblock_size;
  mi_assert_internal(bsize > 0);
  if mi_likely(bsize < MI_HUGE_BLOCK_SIZE) {
    mi_assert_internal(bsize <= MI_LARGE_OBJ_SIZE_MAX);
    return bsize;
  }
  else {
    mi_assert_internal(mi_page_is_huge(page));
    size_t psize;
    _mi_segment_page_start(_mi_page_segment(page), page, bsize, &psize, NULL);
    return psize;
  }
}

=======
  mi_assert_internal(page->block_size > 0);
  return page->block_size;
}

static inline bool mi_page_is_huge(const mi_page_t* page) {
  mi_assert_internal((page->is_huge && _mi_page_segment(page)->page_kind == MI_PAGE_HUGE) ||
                     (!page->is_huge && _mi_page_segment(page)->page_kind != MI_PAGE_HUGE));
  return page->is_huge;
}

>>>>>>> 0f6d8293
// Get the usable block size of a page without fixed padding.
// This may still include internal padding due to alignment and rounding up size classes.
static inline size_t mi_page_usable_block_size(const mi_page_t* page) {
  return mi_page_block_size(page) - MI_PADDING_SIZE;
}

// size of a segment
static inline size_t mi_segment_size(mi_segment_t* segment) {
  return segment->segment_size;
}

// Thread free access
static inline mi_block_t* mi_page_thread_free(const mi_page_t* page) {
  return (mi_block_t*)(mi_atomic_load_relaxed(&((mi_page_t*)page)->xthread_free) & ~3);
}

static inline mi_delayed_t mi_page_thread_free_flag(const mi_page_t* page) {
  return (mi_delayed_t)(mi_atomic_load_relaxed(&((mi_page_t*)page)->xthread_free) & 3);
}

// Heap access
static inline mi_heap_t* mi_page_heap(const mi_page_t* page) {
  return (mi_heap_t*)(mi_atomic_load_relaxed(&((mi_page_t*)page)->xheap));
}

static inline void mi_page_set_heap(mi_page_t* page, mi_heap_t* heap) {
  mi_assert_internal(mi_page_thread_free_flag(page) != MI_DELAYED_FREEING);
  mi_atomic_store_release(&page->xheap,(uintptr_t)heap);
}

// Thread free flag helpers
static inline mi_block_t* mi_tf_block(mi_thread_free_t tf) {
  return (mi_block_t*)(tf & ~0x03);
}
static inline mi_delayed_t mi_tf_delayed(mi_thread_free_t tf) {
  return (mi_delayed_t)(tf & 0x03);
}
static inline mi_thread_free_t mi_tf_make(mi_block_t* block, mi_delayed_t delayed) {
  return (mi_thread_free_t)((uintptr_t)block | (uintptr_t)delayed);
}
static inline mi_thread_free_t mi_tf_set_delayed(mi_thread_free_t tf, mi_delayed_t delayed) {
  return mi_tf_make(mi_tf_block(tf),delayed);
}
static inline mi_thread_free_t mi_tf_set_block(mi_thread_free_t tf, mi_block_t* block) {
  return mi_tf_make(block, mi_tf_delayed(tf));
}

// are all blocks in a page freed?
// note: needs up-to-date used count, (as the `xthread_free` list may not be empty). see `_mi_page_collect_free`.
static inline bool mi_page_all_free(const mi_page_t* page) {
  mi_assert_internal(page != NULL);
  return (page->used == 0);
}

// are there any available blocks?
static inline bool mi_page_has_any_available(const mi_page_t* page) {
  mi_assert_internal(page != NULL && page->reserved > 0);
  return (page->used < page->reserved || (mi_page_thread_free(page) != NULL));
}

// are there immediately available blocks, i.e. blocks available on the free list.
static inline bool mi_page_immediate_available(const mi_page_t* page) {
  mi_assert_internal(page != NULL);
  return (page->free != NULL);
}

// is more than 7/8th of a page in use?
static inline bool mi_page_mostly_used(const mi_page_t* page) {
  if (page==NULL) return true;
  uint16_t frac = page->reserved / 8U;
  return (page->reserved - page->used <= frac);
}

static inline mi_page_queue_t* mi_page_queue(const mi_heap_t* heap, size_t size) {
  return &((mi_heap_t*)heap)->pages[_mi_bin(size)];
}



//-----------------------------------------------------------
// Page flags
//-----------------------------------------------------------
static inline bool mi_page_is_in_full(const mi_page_t* page) {
  return page->flags.x.in_full;
}

static inline void mi_page_set_in_full(mi_page_t* page, bool in_full) {
  page->flags.x.in_full = in_full;
}

static inline bool mi_page_has_aligned(const mi_page_t* page) {
  return page->flags.x.has_aligned;
}

static inline void mi_page_set_has_aligned(mi_page_t* page, bool has_aligned) {
  page->flags.x.has_aligned = has_aligned;
}


/* -------------------------------------------------------------------
Encoding/Decoding the free list next pointers

This is to protect against buffer overflow exploits where the
free list is mutated. Many hardened allocators xor the next pointer `p`
with a secret key `k1`, as `p^k1`. This prevents overwriting with known
values but might be still too weak: if the attacker can guess
the pointer `p` this  can reveal `k1` (since `p^k1^p == k1`).
Moreover, if multiple blocks can be read as well, the attacker can
xor both as `(p1^k1) ^ (p2^k1) == p1^p2` which may reveal a lot
about the pointers (and subsequently `k1`).

Instead mimalloc uses an extra key `k2` and encodes as `((p^k2)<<<k1)+k1`.
Since these operations are not associative, the above approaches do not
work so well any more even if the `p` can be guesstimated. For example,
for the read case we can subtract two entries to discard the `+k1` term,
but that leads to `((p1^k2)<<<k1) - ((p2^k2)<<<k1)` at best.
We include the left-rotation since xor and addition are otherwise linear
in the lowest bit. Finally, both keys are unique per page which reduces
the re-use of keys by a large factor.

We also pass a separate `null` value to be used as `NULL` or otherwise
`(k2<<<k1)+k1` would appear (too) often as a sentinel value.
------------------------------------------------------------------- */

static inline bool mi_is_in_same_segment(const void* p, const void* q) {
  return (_mi_ptr_segment(p) == _mi_ptr_segment(q));
}

static inline bool mi_is_in_same_page(const void* p, const void* q) {
  mi_segment_t* segmentp = _mi_ptr_segment(p);
  mi_segment_t* segmentq = _mi_ptr_segment(q);
  if (segmentp != segmentq) return false;
  size_t idxp = _mi_segment_page_idx_of(segmentp, p);
  size_t idxq = _mi_segment_page_idx_of(segmentq, q);
  return (idxp == idxq);
}

static inline uintptr_t mi_rotl(uintptr_t x, uintptr_t shift) {
  shift %= MI_INTPTR_BITS;
  return (shift==0 ? x : ((x << shift) | (x >> (MI_INTPTR_BITS - shift))));
}
static inline uintptr_t mi_rotr(uintptr_t x, uintptr_t shift) {
  shift %= MI_INTPTR_BITS;
  return (shift==0 ? x : ((x >> shift) | (x << (MI_INTPTR_BITS - shift))));
}

static inline void* mi_ptr_decode(const void* null, const mi_encoded_t x, const uintptr_t* keys) {
  void* p = (void*)(mi_rotr(x - keys[0], keys[0]) ^ keys[1]);
  return (p==null ? NULL : p);
}

static inline mi_encoded_t mi_ptr_encode(const void* null, const void* p, const uintptr_t* keys) {
  uintptr_t x = (uintptr_t)(p==NULL ? null : p);
  return mi_rotl(x ^ keys[1], keys[0]) + keys[0];
}

static inline mi_block_t* mi_block_nextx( const void* null, const mi_block_t* block, const uintptr_t* keys ) {
  mi_track_mem_defined(block,sizeof(mi_block_t));
  mi_block_t* next;
  #ifdef MI_ENCODE_FREELIST
  next = (mi_block_t*)mi_ptr_decode(null, block->next, keys);
  #else
  MI_UNUSED(keys); MI_UNUSED(null);
  next = (mi_block_t*)block->next;
  #endif
  mi_track_mem_noaccess(block,sizeof(mi_block_t));
  return next;
}

static inline void mi_block_set_nextx(const void* null, mi_block_t* block, const mi_block_t* next, const uintptr_t* keys) {
  mi_track_mem_undefined(block,sizeof(mi_block_t));
  #ifdef MI_ENCODE_FREELIST
  block->next = mi_ptr_encode(null, next, keys);
  #else
  MI_UNUSED(keys); MI_UNUSED(null);
  block->next = (mi_encoded_t)next;
  #endif
  mi_track_mem_noaccess(block,sizeof(mi_block_t));
}

static inline mi_block_t* mi_block_next(const mi_page_t* page, const mi_block_t* block) {
  #ifdef MI_ENCODE_FREELIST
  mi_block_t* next = mi_block_nextx(page,block,page->keys);
  // check for free list corruption: is `next` at least in the same page?
  // TODO: check if `next` is `page->block_size` aligned?
  if mi_unlikely(next!=NULL && !mi_is_in_same_page(block, next)) {
    _mi_error_message(EFAULT, "corrupted free list entry of size %zub at %p: value 0x%zx\n", mi_page_block_size(page), block, (uintptr_t)next);
    next = NULL;
  }
  return next;
  #else
  MI_UNUSED(page);
  return mi_block_nextx(page,block,NULL);
  #endif
}

static inline void mi_block_set_next(const mi_page_t* page, mi_block_t* block, const mi_block_t* next) {
  #ifdef MI_ENCODE_FREELIST
  mi_block_set_nextx(page,block,next, page->keys);
  #else
  MI_UNUSED(page);
  mi_block_set_nextx(page,block,next,NULL);
  #endif
}


/* -----------------------------------------------------------
  memory id's
----------------------------------------------------------- */

static inline mi_memid_t _mi_memid_create(mi_memkind_t memkind) {
  mi_memid_t memid;
  _mi_memzero_var(memid);
  memid.memkind = memkind;
  return memid;
}

static inline mi_memid_t _mi_memid_none(void) {
  return _mi_memid_create(MI_MEM_NONE);
}

static inline mi_memid_t _mi_memid_create_os(void* base, size_t size, size_t alignment, bool committed, bool is_large_or_pinned, bool is_zero ) {
  mi_memid_t memid = _mi_memid_create(MI_MEM_OS);
  memid.mem.os.base = base;
  memid.mem.os.size = size;
  memid.mem.os.alignment = alignment;
  memid.initially_committed = committed;
  memid.initially_zero = is_zero;
  memid.is_pinned = is_large_or_pinned;
  return memid;
}


// -------------------------------------------------------------------
// Fast "random" shuffle
// -------------------------------------------------------------------

static inline uintptr_t _mi_random_shuffle(uintptr_t x) {
  if (x==0) { x = 17; }   // ensure we don't get stuck in generating zeros
#if (MI_INTPTR_SIZE==8)
  // by Sebastiano Vigna, see: <http://xoshiro.di.unimi.it/splitmix64.c>
  x ^= x >> 30;
  x *= 0xbf58476d1ce4e5b9UL;
  x ^= x >> 27;
  x *= 0x94d049bb133111ebUL;
  x ^= x >> 31;
#elif (MI_INTPTR_SIZE==4)
  // by Chris Wellons, see: <https://nullprogram.com/blog/2018/07/31/>
  x ^= x >> 16;
  x *= 0x7feb352dUL;
  x ^= x >> 15;
  x *= 0x846ca68bUL;
  x ^= x >> 16;
#endif
  return x;
}

// -------------------------------------------------------------------
// Optimize numa node access for the common case (= one node)
// -------------------------------------------------------------------

int    _mi_os_numa_node_get(mi_os_tld_t* tld);
size_t _mi_os_numa_node_count_get(void);

extern _Atomic(size_t) _mi_numa_node_count;
static inline int _mi_os_numa_node(mi_os_tld_t* tld) {
  if mi_likely(mi_atomic_load_relaxed(&_mi_numa_node_count) == 1) { return 0; }
  else return _mi_os_numa_node_get(tld);
}
static inline size_t _mi_os_numa_node_count(void) {
  const size_t count = mi_atomic_load_relaxed(&_mi_numa_node_count);
  if mi_likely(count > 0) { return count; }
  else return _mi_os_numa_node_count_get();
}



// -----------------------------------------------------------------------
// Count bits: trailing or leading zeros (with MI_INTPTR_BITS on all zero)
// -----------------------------------------------------------------------

#if defined(__GNUC__)

#include <limits.h>       // LONG_MAX
#define MI_HAVE_FAST_BITSCAN
static inline size_t mi_clz(uintptr_t x) {
  if (x==0) return MI_INTPTR_BITS;
#if (INTPTR_MAX == LONG_MAX)
  return __builtin_clzl(x);
#else
  return __builtin_clzll(x);
#endif
}
static inline size_t mi_ctz(uintptr_t x) {
  if (x==0) return MI_INTPTR_BITS;
#if (INTPTR_MAX == LONG_MAX)
  return __builtin_ctzl(x);
#else
  return __builtin_ctzll(x);
#endif
}

#elif defined(_MSC_VER)

#include <limits.h>       // LONG_MAX
#include <intrin.h>       // BitScanReverse64
#define MI_HAVE_FAST_BITSCAN
static inline size_t mi_clz(uintptr_t x) {
  if (x==0) return MI_INTPTR_BITS;
  unsigned long idx;
#if (INTPTR_MAX == LONG_MAX)
  _BitScanReverse(&idx, x);
#else
  _BitScanReverse64(&idx, x);
#endif
  return ((MI_INTPTR_BITS - 1) - idx);
}
static inline size_t mi_ctz(uintptr_t x) {
  if (x==0) return MI_INTPTR_BITS;
  unsigned long idx;
#if (INTPTR_MAX == LONG_MAX)
  _BitScanForward(&idx, x);
#else
  _BitScanForward64(&idx, x);
#endif
  return idx;
}

#else
static inline size_t mi_ctz32(uint32_t x) {
  // de Bruijn multiplication, see <http://supertech.csail.mit.edu/papers/debruijn.pdf>
  static const unsigned char debruijn[32] = {
    0, 1, 28, 2, 29, 14, 24, 3, 30, 22, 20, 15, 25, 17, 4, 8,
    31, 27, 13, 23, 21, 19, 16, 7, 26, 12, 18, 6, 11, 5, 10, 9
  };
  if (x==0) return 32;
  return debruijn[((x & -(int32_t)x) * 0x077CB531UL) >> 27];
}
static inline size_t mi_clz32(uint32_t x) {
  // de Bruijn multiplication, see <http://supertech.csail.mit.edu/papers/debruijn.pdf>
  static const uint8_t debruijn[32] = {
    31, 22, 30, 21, 18, 10, 29, 2, 20, 17, 15, 13, 9, 6, 28, 1,
    23, 19, 11, 3, 16, 14, 7, 24, 12, 4, 8, 25, 5, 26, 27, 0
  };
  if (x==0) return 32;
  x |= x >> 1;
  x |= x >> 2;
  x |= x >> 4;
  x |= x >> 8;
  x |= x >> 16;
  return debruijn[(uint32_t)(x * 0x07C4ACDDUL) >> 27];
}

static inline size_t mi_clz(uintptr_t x) {
  if (x==0) return MI_INTPTR_BITS;
#if (MI_INTPTR_BITS <= 32)
  return mi_clz32((uint32_t)x);
#else
  size_t count = mi_clz32((uint32_t)(x >> 32));
  if (count < 32) return count;
  return (32 + mi_clz32((uint32_t)x));
#endif
}
static inline size_t mi_ctz(uintptr_t x) {
  if (x==0) return MI_INTPTR_BITS;
#if (MI_INTPTR_BITS <= 32)
  return mi_ctz32((uint32_t)x);
#else
  size_t count = mi_ctz32((uint32_t)x);
  if (count < 32) return count;
  return (32 + mi_ctz32((uint32_t)(x>>32)));
#endif
}

#endif

// "bit scan reverse": Return index of the highest bit (or MI_INTPTR_BITS if `x` is zero)
static inline size_t mi_bsr(uintptr_t x) {
  return (x==0 ? MI_INTPTR_BITS : MI_INTPTR_BITS - 1 - mi_clz(x));
}


// ---------------------------------------------------------------------------------
// Provide our own `_mi_memcpy` for potential performance optimizations.
//
// For now, only on Windows with msvc/clang-cl we optimize to `rep movsb` if
// we happen to run on x86/x64 cpu's that have "fast short rep movsb" (FSRM) support
// (AMD Zen3+ (~2020) or Intel Ice Lake+ (~2017). See also issue #201 and pr #253.
// ---------------------------------------------------------------------------------

#if !MI_TRACK_ENABLED && defined(_WIN32) && (defined(_M_IX86) || defined(_M_X64))
#include <intrin.h>
extern bool _mi_cpu_has_fsrm;
static inline void _mi_memcpy(void* dst, const void* src, size_t n) {
  if (_mi_cpu_has_fsrm) {
    __movsb((unsigned char*)dst, (const unsigned char*)src, n);
  }
  else {
    memcpy(dst, src, n);
  }
}
static inline void _mi_memzero(void* dst, size_t n) {
  if (_mi_cpu_has_fsrm) {
    __stosb((unsigned char*)dst, 0, n);
  }
  else {
    memset(dst, 0, n);
  }
}
#else
static inline void _mi_memcpy(void* dst, const void* src, size_t n) {
  memcpy(dst, src, n);
}
static inline void _mi_memzero(void* dst, size_t n) {
  memset(dst, 0, n);
}
#endif

// -------------------------------------------------------------------------------
// The `_mi_memcpy_aligned` can be used if the pointers are machine-word aligned
// This is used for example in `mi_realloc`.
// -------------------------------------------------------------------------------

#if (defined(__GNUC__) && (__GNUC__ >= 4)) || defined(__clang__)
// On GCC/CLang we provide a hint that the pointers are word aligned.
static inline void _mi_memcpy_aligned(void* dst, const void* src, size_t n) {
  mi_assert_internal(((uintptr_t)dst % MI_INTPTR_SIZE == 0) && ((uintptr_t)src % MI_INTPTR_SIZE == 0));
  void* adst = __builtin_assume_aligned(dst, MI_INTPTR_SIZE);
  const void* asrc = __builtin_assume_aligned(src, MI_INTPTR_SIZE);
  _mi_memcpy(adst, asrc, n);
}

static inline void _mi_memzero_aligned(void* dst, size_t n) {
  mi_assert_internal((uintptr_t)dst % MI_INTPTR_SIZE == 0);
  void* adst = __builtin_assume_aligned(dst, MI_INTPTR_SIZE);
  _mi_memzero(adst, n);
}
#else
// Default fallback on `_mi_memcpy`
static inline void _mi_memcpy_aligned(void* dst, const void* src, size_t n) {
  mi_assert_internal(((uintptr_t)dst % MI_INTPTR_SIZE == 0) && ((uintptr_t)src % MI_INTPTR_SIZE == 0));
  _mi_memcpy(dst, src, n);
}

static inline void _mi_memzero_aligned(void* dst, size_t n) {
  mi_assert_internal((uintptr_t)dst % MI_INTPTR_SIZE == 0);
  _mi_memzero(dst, n);
}
#endif


#endif<|MERGE_RESOLUTION|>--- conflicted
+++ resolved
@@ -327,20 +327,11 @@
   }
 }
 
-<<<<<<< HEAD
 // Align upwards for a pointer
 static inline void* _mi_align_up_ptr(void* p, size_t alignment) {
   return (void*)_mi_align_up((uintptr_t)p, alignment);
 }
 
-=======
-// Align a pointer upwards
-static inline void* mi_align_up_ptr(void* p, size_t alignment) {
-  return (void*)_mi_align_up((uintptr_t)p, alignment);
-}
-
-
->>>>>>> 0f6d8293
 // Divide upwards: `s <= _mi_divide_up(s,d)*d < s+d`.
 static inline uintptr_t _mi_divide_up(uintptr_t size, size_t divider) {
   mi_assert_internal(divider != 0);
@@ -491,30 +482,8 @@
   return (segment->page_kind == MI_PAGE_HUGE);
 }
 
-static inline bool mi_page_is_huge(const mi_page_t* page) {
-  bool huge = mi_segment_is_huge(_mi_page_segment(page));
-  mi_assert_internal((huge && page->xblock_size == MI_HUGE_BLOCK_SIZE) || (!huge && page->xblock_size <= MI_LARGE_OBJ_SIZE_MAX));
-  return huge;
-}
-
 // Get the block size of a page (special case for huge objects)
 static inline size_t mi_page_block_size(const mi_page_t* page) {
-<<<<<<< HEAD
-  const size_t bsize = page->xblock_size;
-  mi_assert_internal(bsize > 0);
-  if mi_likely(bsize < MI_HUGE_BLOCK_SIZE) {
-    mi_assert_internal(bsize <= MI_LARGE_OBJ_SIZE_MAX);
-    return bsize;
-  }
-  else {
-    mi_assert_internal(mi_page_is_huge(page));
-    size_t psize;
-    _mi_segment_page_start(_mi_page_segment(page), page, bsize, &psize, NULL);
-    return psize;
-  }
-}
-
-=======
   mi_assert_internal(page->block_size > 0);
   return page->block_size;
 }
@@ -525,7 +494,6 @@
   return page->is_huge;
 }
 
->>>>>>> 0f6d8293
 // Get the usable block size of a page without fixed padding.
 // This may still include internal padding due to alignment and rounding up size classes.
 static inline size_t mi_page_usable_block_size(const mi_page_t* page) {
