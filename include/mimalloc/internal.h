--- conflicted
+++ resolved
@@ -89,7 +89,7 @@
 // "options.c"
 void          _mi_fputs(mi_output_fun* out, void* arg, const char* prefix, const char* message);
 void          _mi_fprintf(mi_output_fun* out, void* arg, const char* fmt, ...);
-void          _mi_raw_message(const char* fmt, ...);  
+void          _mi_raw_message(const char* fmt, ...);
 void          _mi_message(const char* fmt, ...);
 void          _mi_warning_message(const char* fmt, ...);
 void          _mi_verbose_message(const char* fmt, ...);
@@ -131,7 +131,6 @@
 mi_heap_t*    _mi_heap_main_get(void);
 
 // os.c
-<<<<<<< HEAD
 void          _mi_os_init(void);                                            // called from process init
 void*         _mi_os_alloc(size_t size, mi_memid_t* memid);
 void*         _mi_os_zalloc(size_t size, mi_memid_t* memid);
@@ -169,39 +168,8 @@
 void*         _mi_os_get_aligned_hint(size_t try_alignment, size_t size);
 bool          _mi_os_use_large_page(size_t size, size_t alignment);
 size_t        _mi_os_large_page_size(void);
-
 void*         _mi_os_alloc_huge_os_pages(size_t pages, int numa_node, mi_msecs_t max_secs, size_t* pages_reserved, size_t* psize, mi_memid_t* memid);
-=======
-void        _mi_os_init(void);                                            // called from process init
-void*       _mi_os_alloc(size_t size, mi_memid_t* memid);
-void        _mi_os_free(void* p, size_t size, mi_memid_t memid);
-void        _mi_os_free_ex(void* p, size_t size, bool still_committed, mi_memid_t memid);
-
-size_t      _mi_os_page_size(void);
-size_t      _mi_os_good_alloc_size(size_t size);
-bool        _mi_os_has_overcommit(void);
-bool        _mi_os_has_virtual_reserve(void);
-
-bool        _mi_os_reset(void* addr, size_t size);
-bool        _mi_os_commit(void* p, size_t size, bool* is_zero);
-bool        _mi_os_commit_ex(void* addr, size_t size, bool* is_zero, size_t stat_size);
-bool        _mi_os_decommit(void* addr, size_t size);
-bool        _mi_os_protect(void* addr, size_t size);
-bool        _mi_os_unprotect(void* addr, size_t size);
-bool        _mi_os_purge(void* p, size_t size);
-bool        _mi_os_purge_ex(void* p, size_t size, bool allow_reset, size_t stat_size);
-
-void*       _mi_os_alloc_aligned(size_t size, size_t alignment, bool commit, bool allow_large, mi_memid_t* memid);
-void*       _mi_os_alloc_aligned_at_offset(size_t size, size_t alignment, size_t align_offset, bool commit, bool allow_large, mi_memid_t* memid);
-
-void*       _mi_os_get_aligned_hint(size_t try_alignment, size_t size);
-bool        _mi_os_use_large_page(size_t size, size_t alignment);
-size_t      _mi_os_large_page_size(void);
-void*       _mi_os_alloc_huge_os_pages(size_t pages, int numa_node, mi_msecs_t max_secs, size_t* pages_reserved, size_t* psize, mi_memid_t* memid);
->>>>>>> 5a58df65
-
-int         _mi_os_numa_node_count(void);
-int         _mi_os_numa_node(void);
+
 
 // arena.c
 mi_arena_id_t _mi_arena_id_none(void);
@@ -1100,141 +1068,6 @@
   return x;
 }
 
-<<<<<<< HEAD
-=======
-
-
-// -----------------------------------------------------------------------
-// Count bits: trailing or leading zeros (with MI_INTPTR_BITS on all zero)
-// -----------------------------------------------------------------------
-
-#if defined(__GNUC__)
-
-#include <limits.h>       // LONG_MAX
-#define MI_HAVE_FAST_BITSCAN
-static inline size_t mi_clz(size_t x) {
-  if (x==0) return MI_SIZE_BITS;
-  #if (SIZE_MAX == ULONG_MAX)
-    return __builtin_clzl(x);
-  #else
-    return __builtin_clzll(x);
-  #endif
-}
-static inline size_t mi_ctz(size_t x) {
-  if (x==0) return MI_SIZE_BITS;
-  #if (SIZE_MAX == ULONG_MAX)
-    return __builtin_ctzl(x);
-  #else
-    return __builtin_ctzll(x);
-  #endif
-}
-
-#elif defined(_MSC_VER)
-
-#include <limits.h>       // LONG_MAX
-#include <intrin.h>       // BitScanReverse64
-#define MI_HAVE_FAST_BITSCAN
-static inline size_t mi_clz(size_t x) {
-  if (x==0) return MI_SIZE_BITS;
-  unsigned long idx;
-  #if (SIZE_MAX == ULONG_MAX)
-    _BitScanReverse(&idx, x);
-  #else
-    _BitScanReverse64(&idx, x);
-  #endif
-  return ((MI_SIZE_BITS - 1) - idx);
-}
-static inline size_t mi_ctz(size_t x) {
-  if (x==0) return MI_SIZE_BITS;
-  unsigned long idx;
-  #if (SIZE_MAX == ULONG_MAX)
-    _BitScanForward(&idx, x);
-  #else
-    _BitScanForward64(&idx, x);
-  #endif
-  return idx;
-}
-
-#else
-
-static inline size_t mi_ctz_generic32(uint32_t x) {
-  // de Bruijn multiplication, see <http://supertech.csail.mit.edu/papers/debruijn.pdf>
-  static const uint8_t debruijn[32] = {
-    0, 1, 28, 2, 29, 14, 24, 3, 30, 22, 20, 15, 25, 17, 4, 8,
-    31, 27, 13, 23, 21, 19, 16, 7, 26, 12, 18, 6, 11, 5, 10, 9
-  };
-  if (x==0) return 32;
-  return debruijn[(uint32_t)((x & -(int32_t)x) * (uint32_t)(0x077CB531U)) >> 27];
-}
-
-static inline size_t mi_clz_generic32(uint32_t x) {
-  // de Bruijn multiplication, see <http://supertech.csail.mit.edu/papers/debruijn.pdf>
-  static const uint8_t debruijn[32] = {
-    31, 22, 30, 21, 18, 10, 29, 2, 20, 17, 15, 13, 9, 6, 28, 1,
-    23, 19, 11, 3, 16, 14, 7, 24, 12, 4, 8, 25, 5, 26, 27, 0
-  };
-  if (x==0) return 32;
-  x |= x >> 1;
-  x |= x >> 2;
-  x |= x >> 4;
-  x |= x >> 8;
-  x |= x >> 16;
-  return debruijn[(uint32_t)(x * (uint32_t)(0x07C4ACDDU)) >> 27];
-}
-
-static inline size_t mi_ctz(size_t x) {
-  if (x==0) return MI_SIZE_BITS;
-  #if (MI_SIZE_BITS <= 32)
-    return mi_ctz_generic32((uint32_t)x);
-  #else
-    const uint32_t lo = (uint32_t)x;
-    if (lo != 0) {
-      return mi_ctz_generic32(lo);
-    }
-    else {
-      return (32 + mi_ctz_generic32((uint32_t)(x>>32)));
-    }
-  #endif
-}
-
-static inline size_t mi_clz(size_t x) {
-  if (x==0) return MI_SIZE_BITS;
-  #if (MI_SIZE_BITS <= 32)
-    return mi_clz_generic32((uint32_t)x);
-  #else
-    const uint32_t hi = (uint32_t)(x>>32);
-    if (hi != 0) {
-      return mi_clz_generic32(hi);
-    }
-    else {
-      return 32 + mi_clz_generic32((uint32_t)x);
-    }
-  #endif
-}
-
-#endif
-
-// "bit scan reverse": Return index of the highest bit (or MI_SIZE_BITS if `x` is zero)
-static inline size_t mi_bsr(size_t x) {
-  return (x==0 ? MI_SIZE_BITS : MI_SIZE_BITS - 1 - mi_clz(x));
-}
-
-size_t _mi_popcount_generic(size_t x);
-
-static inline size_t mi_popcount(size_t x) {
-  if (x<=1) return x;
-  if (x==SIZE_MAX) return MI_SIZE_BITS;
-  #if defined(__GNUC__)
-    #if (SIZE_MAX == ULONG_MAX)
-      return __builtin_popcountl(x);
-    #else
-      return __builtin_popcountll(x);
-    #endif
-  #else
-    return _mi_popcount_generic(x);
-  #endif
-}
->>>>>>> 5a58df65
 
 // ---------------------------------------------------------------------------------
 // Provide our own `_mi_memcpy` for potential performance optimizations.
