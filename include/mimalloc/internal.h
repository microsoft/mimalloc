/* ----------------------------------------------------------------------------
Copyright (c) 2018-2023, Microsoft Research, Daan Leijen
This is free software; you can redistribute it and/or modify it under the
terms of the MIT license. A copy of the license can be found in the file
"LICENSE" at the root of this distribution.
-----------------------------------------------------------------------------*/
#pragma once
#ifndef MI_INTERNAL_H
#define MI_INTERNAL_H


// --------------------------------------------------------------------------
// This file contains the interal API's of mimalloc and various utility
// functions and macros.
// --------------------------------------------------------------------------

#include "types.h"
#include "track.h"
#include "bits.h"

#if (MI_DEBUG>0)
#define mi_trace_message(...)  _mi_trace_message(__VA_ARGS__)
#else
#define mi_trace_message(...)
#endif

#if defined(_MSC_VER)
#pragma warning(disable:4127)   // suppress constant conditional warning (due to MI_SECURE paths)
#pragma warning(disable:26812)  // unscoped enum warning
#define mi_decl_noinline        __declspec(noinline)
#define mi_decl_thread          __declspec(thread)
#define mi_decl_align(a)        __declspec(align(a))
#define mi_decl_weak
#define mi_decl_hidden
#elif (defined(__GNUC__) && (__GNUC__ >= 3)) || defined(__clang__) // includes clang and icc
#define mi_decl_noinline        __attribute__((noinline))
#define mi_decl_thread          __thread
#define mi_decl_align(a)        __attribute__((aligned(a)))
#define mi_decl_weak            __attribute__((weak))
#define mi_decl_hidden          __attribute__((visibility("hidden")))
#else
#define mi_decl_noinline
#define mi_decl_thread          __thread        // hope for the best :-)
#define mi_decl_align(a)
#define mi_decl_weak
#define mi_decl_hidden
#endif

#define mi_decl_cache_align     mi_decl_align(64)


#if defined(__EMSCRIPTEN__) && !defined(__wasi__)
#define __wasi__
#endif

#if defined(__cplusplus)
#define mi_decl_externc       extern "C"
#else
#define mi_decl_externc
#endif

// "libc.c"
#include <stdarg.h>
void          _mi_vsnprintf(char* buf, size_t bufsize, const char* fmt, va_list args);
void          _mi_snprintf(char* buf, size_t buflen, const char* fmt, ...);
char          _mi_toupper(char c);
int           _mi_strnicmp(const char* s, const char* t, size_t n);
void          _mi_strlcpy(char* dest, const char* src, size_t dest_size);
void          _mi_strlcat(char* dest, const char* src, size_t dest_size);
size_t        _mi_strlen(const char* s);
size_t        _mi_strnlen(const char* s, size_t max_len);
bool          _mi_getenv(const char* name, char* result, size_t result_size);

// "options.c"
void          _mi_fputs(mi_output_fun* out, void* arg, const char* prefix, const char* message);
void          _mi_fprintf(mi_output_fun* out, void* arg, const char* fmt, ...);
void          _mi_warning_message(const char* fmt, ...);
void          _mi_verbose_message(const char* fmt, ...);
void          _mi_trace_message(const char* fmt, ...);
void          _mi_output_message(const char* fmt, ...);
void          _mi_options_init(void);
long          _mi_option_get_fast(mi_option_t option);
void          _mi_error_message(int err, const char* fmt, ...);

// random.c
void          _mi_random_init(mi_random_ctx_t* ctx);
void          _mi_random_init_weak(mi_random_ctx_t* ctx);
void          _mi_random_reinit_if_weak(mi_random_ctx_t * ctx);
void          _mi_random_split(mi_random_ctx_t* ctx, mi_random_ctx_t* new_ctx);
uintptr_t     _mi_random_next(mi_random_ctx_t* ctx);
uintptr_t     _mi_heap_random_next(mi_heap_t* heap);
uintptr_t     _mi_os_random_weak(uintptr_t extra_seed);
static inline uintptr_t _mi_random_shuffle(uintptr_t x);

// init.c
<<<<<<< HEAD
extern mi_decl_cache_align const mi_page_t  _mi_page_empty;
void          _mi_process_load(void);
=======
extern mi_decl_cache_align mi_stats_t       _mi_stats_main;
extern mi_decl_hidden mi_decl_cache_align const mi_page_t  _mi_page_empty;
void        _mi_process_load(void);
>>>>>>> e10d0d2d
void mi_cdecl _mi_process_done(void);
bool          _mi_is_redirected(void);
bool          _mi_allocator_init(const char** message);
void          _mi_allocator_done(void);
bool          _mi_is_main_thread(void);
size_t        _mi_current_thread_count(void);
bool          _mi_preloading(void);           // true while the C runtime is not initialized yet
void          _mi_thread_done(mi_heap_t* heap);

mi_subproc_t* _mi_subproc(void);
mi_subproc_t* _mi_subproc_main(void);
mi_subproc_t* _mi_subproc_from_id(mi_subproc_id_t subproc_id);
mi_threadid_t _mi_thread_id(void) mi_attr_noexcept;
size_t        _mi_thread_seq_id(void) mi_attr_noexcept;
void          _mi_heap_guarded_init(mi_heap_t* heap);

// os.c
void          _mi_os_init(void);                                            // called from process init
void*         _mi_os_alloc(size_t size, mi_memid_t* memid);
void*         _mi_os_zalloc(size_t size, mi_memid_t* memid);
void          _mi_os_free(void* p, size_t size, mi_memid_t memid);
void          _mi_os_free_ex(void* p, size_t size, bool still_committed, mi_memid_t memid);

size_t        _mi_os_page_size(void);
size_t        _mi_os_guard_page_size(void);
size_t        _mi_os_good_alloc_size(size_t size);
bool          _mi_os_has_overcommit(void);
bool          _mi_os_has_virtual_reserve(void);
size_t        _mi_os_virtual_address_bits(void);

bool          _mi_os_reset(void* addr, size_t size);
bool          _mi_os_commit(void* p, size_t size, bool* is_zero);
bool          _mi_os_decommit(void* addr, size_t size);
bool          _mi_os_protect(void* addr, size_t size);
bool          _mi_os_unprotect(void* addr, size_t size);
bool          _mi_os_purge(void* p, size_t size);
bool          _mi_os_purge_ex(void* p, size_t size, bool allow_reset, size_t stats_size);
bool          _mi_os_commit_ex(void* addr, size_t size, bool* is_zero, size_t stat_size);

size_t        _mi_os_secure_guard_page_size(void);
bool          _mi_os_secure_guard_page_set_at(void* addr, bool is_pinned);
bool          _mi_os_secure_guard_page_set_before(void* addr, bool is_pinned);
bool          _mi_os_secure_guard_page_reset_at(void* addr);
bool          _mi_os_secure_guard_page_reset_before(void* addr);


void*         _mi_os_alloc_aligned(size_t size, size_t alignment, bool commit, bool allow_large, mi_memid_t* memid);
void*         _mi_os_alloc_aligned_at_offset(size_t size, size_t alignment, size_t align_offset, bool commit, bool allow_large, mi_memid_t* memid);

void*         _mi_os_get_aligned_hint(size_t try_alignment, size_t size);
bool          _mi_os_use_large_page(size_t size, size_t alignment);
size_t        _mi_os_large_page_size(void);

void*         _mi_os_alloc_huge_os_pages(size_t pages, int numa_node, mi_msecs_t max_secs, size_t* pages_reserved, size_t* psize, mi_memid_t* memid);

// arena.c
mi_arena_id_t _mi_arena_id_none(void);
mi_arena_t*   _mi_arena_from_id(mi_arena_id_t id);
bool          _mi_arena_memid_is_suitable(mi_memid_t memid, mi_arena_t* request_arena);

void*         _mi_arenas_alloc(mi_subproc_t* subproc, size_t size, bool commit, bool allow_pinned, mi_arena_t* req_arena, size_t tseq, mi_memid_t* memid);
void*         _mi_arenas_alloc_aligned(mi_subproc_t* subproc, size_t size, size_t alignment, size_t align_offset, bool commit, bool allow_pinned, mi_arena_t* req_arena, size_t tseq, mi_memid_t* memid);
void          _mi_arenas_free(void* p, size_t size, mi_memid_t memid);
bool          _mi_arenas_contain(const void* p);
void          _mi_arenas_collect(bool force_purge, bool visit_all, mi_tld_t* tld);
void          _mi_arenas_unsafe_destroy_all(mi_tld_t* tld);

mi_page_t*    _mi_arenas_page_alloc(mi_heap_t* heap, size_t block_size, size_t page_alignment);
void          _mi_arenas_page_free(mi_page_t* page);
void          _mi_arenas_page_abandon(mi_page_t* page);
void          _mi_arenas_page_unabandon(mi_page_t* page);
bool          _mi_arenas_page_try_reabandon_to_mapped(mi_page_t* page);

// arena-meta.c
void*         _mi_meta_zalloc( size_t size, mi_memid_t* memid );
void          _mi_meta_free(void* p, size_t size, mi_memid_t memid);
bool          _mi_meta_is_meta_page(void* p);

// "page-map.c"
bool          _mi_page_map_init(void);
void          _mi_page_map_register(mi_page_t* page);
void          _mi_page_map_unregister(mi_page_t* page);
void          _mi_page_map_unregister_range(void* start, size_t size);
mi_page_t*    _mi_safe_ptr_page(const void* p);

// "page.c"
void*         _mi_malloc_generic(mi_heap_t* heap, size_t size, bool zero, size_t huge_alignment)  mi_attr_noexcept mi_attr_malloc;

void          _mi_page_retire(mi_page_t* page) mi_attr_noexcept;       // free the page if there are no other pages with many free blocks
void          _mi_page_unfull(mi_page_t* page);
void          _mi_page_free(mi_page_t* page, mi_page_queue_t* pq);     // free the page
void          _mi_page_abandon(mi_page_t* page, mi_page_queue_t* pq);  // abandon the page, to be picked up by another thread...
void          _mi_heap_collect_retired(mi_heap_t* heap, bool force);

size_t        _mi_page_queue_append(mi_heap_t* heap, mi_page_queue_t* pq, mi_page_queue_t* append);
void          _mi_deferred_free(mi_heap_t* heap, bool force);

void          _mi_page_free_collect(mi_page_t* page,bool force);
void          _mi_page_init(mi_heap_t* heap, mi_page_t* page);

size_t        _mi_bin_size(uint8_t bin); // for stats
uint8_t       _mi_bin(size_t size);      // for stats

// "heap.c"
mi_heap_t*    _mi_heap_create(int heap_tag, bool allow_destroy, mi_arena_id_t arena_id, mi_tld_t* tld);
void          _mi_heap_init(mi_heap_t* heap, mi_arena_id_t arena_id, bool noreclaim, uint8_t tag, mi_tld_t* tld);
void          _mi_heap_destroy_pages(mi_heap_t* heap);
void          _mi_heap_collect_abandon(mi_heap_t* heap);
void          _mi_heap_set_default_direct(mi_heap_t* heap);
bool          _mi_heap_memid_is_suitable(mi_heap_t* heap, mi_memid_t memid);
void          _mi_heap_unsafe_destroy_all(void);
mi_heap_t*    _mi_heap_by_tag(mi_heap_t* heap, uint8_t tag);
void          _mi_heap_area_init(mi_heap_area_t* area, mi_page_t* page);
bool          _mi_heap_area_visit_blocks(const mi_heap_area_t* area, mi_page_t* page, mi_block_visit_fun* visitor, void* arg);
void          _mi_heap_page_reclaim(mi_heap_t* heap, mi_page_t* page);

// "stats.c"
void          _mi_stats_done(mi_stats_t* stats);
void          _mi_stats_merge_from(mi_stats_t* to, mi_stats_t* from);
mi_msecs_t    _mi_clock_now(void);
mi_msecs_t    _mi_clock_end(mi_msecs_t start);
mi_msecs_t    _mi_clock_start(void);

// "alloc.c"
void*         _mi_page_malloc_zero(mi_heap_t* heap, mi_page_t* page, size_t size, bool zero) mi_attr_noexcept;  // called from `_mi_malloc_generic`
void*         _mi_page_malloc(mi_heap_t* heap, mi_page_t* page, size_t size) mi_attr_noexcept;                  // called from `_mi_heap_malloc_aligned`
void*         _mi_page_malloc_zeroed(mi_heap_t* heap, mi_page_t* page, size_t size) mi_attr_noexcept;           // called from `_mi_heap_malloc_aligned`
void*         _mi_heap_malloc_zero(mi_heap_t* heap, size_t size, bool zero) mi_attr_noexcept;
void*         _mi_heap_malloc_zero_ex(mi_heap_t* heap, size_t size, bool zero, size_t huge_alignment) mi_attr_noexcept;     // called from `_mi_heap_malloc_aligned`
void*         _mi_heap_realloc_zero(mi_heap_t* heap, void* p, size_t newsize, bool zero) mi_attr_noexcept;
mi_block_t*   _mi_page_ptr_unalign(const mi_page_t* page, const void* p);
void          _mi_padding_shrink(const mi_page_t* page, const mi_block_t* block, const size_t min_size);

#if MI_DEBUG>1
bool          _mi_page_is_valid(mi_page_t* page);
#endif


// ------------------------------------------------------
// Branches
// ------------------------------------------------------

#if defined(__GNUC__) || defined(__clang__)
#define mi_unlikely(x)     (__builtin_expect(!!(x),false))
#define mi_likely(x)       (__builtin_expect(!!(x),true))
#elif (defined(__cplusplus) && (__cplusplus >= 202002L)) || (defined(_MSVC_LANG) && _MSVC_LANG >= 202002L)
#define mi_unlikely(x)     (x) [[unlikely]]
#define mi_likely(x)       (x) [[likely]]
#else
#define mi_unlikely(x)     (x)
#define mi_likely(x)       (x)
#endif

#ifndef __has_builtin
#define __has_builtin(x)  0
#endif


/* -----------------------------------------------------------
  Assertions
----------------------------------------------------------- */

#if (MI_DEBUG)
// use our own assertion to print without memory allocation
void _mi_assert_fail(const char* assertion, const char* fname, unsigned int line, const char* func);
#define mi_assert(expr)     ((expr) ? (void)0 : _mi_assert_fail(#expr,__FILE__,__LINE__,__func__))
#else
#define mi_assert(x)
#endif

#if (MI_DEBUG>1)
#define mi_assert_internal    mi_assert
#else
#define mi_assert_internal(x)
#endif

#if (MI_DEBUG>2)
#define mi_assert_expensive   mi_assert
#else
#define mi_assert_expensive(x)
#endif


/* -----------------------------------------------------------
  Inlined definitions
----------------------------------------------------------- */
#define MI_UNUSED(x)     (void)(x)
#if (MI_DEBUG>0)
#define MI_UNUSED_RELEASE(x)
#else
#define MI_UNUSED_RELEASE(x)  MI_UNUSED(x)
#endif

#define MI_INIT4(x)   x(),x(),x(),x()
#define MI_INIT8(x)   MI_INIT4(x),MI_INIT4(x)
#define MI_INIT16(x)  MI_INIT8(x),MI_INIT8(x)
#define MI_INIT32(x)  MI_INIT16(x),MI_INIT16(x)
#define MI_INIT64(x)  MI_INIT32(x),MI_INIT32(x)
#define MI_INIT128(x) MI_INIT64(x),MI_INIT64(x)
#define MI_INIT256(x) MI_INIT128(x),MI_INIT128(x)


#include <string.h>
// initialize a local variable to zero; use memset as compilers optimize constant sized memset's
#define _mi_memzero_var(x)  memset(&x,0,sizeof(x))

// Is `x` a power of two? (0 is considered a power of two)
static inline bool _mi_is_power_of_two(uintptr_t x) {
  return ((x & (x - 1)) == 0);
}

// Is a pointer aligned?
static inline bool _mi_is_aligned(void* p, size_t alignment) {
  mi_assert_internal(alignment != 0);
  return (((uintptr_t)p % alignment) == 0);
}

// Align upwards
static inline uintptr_t _mi_align_up(uintptr_t sz, size_t alignment) {
  mi_assert_internal(alignment != 0);
  uintptr_t mask = alignment - 1;
  if ((alignment & mask) == 0) {  // power of two?
    return ((sz + mask) & ~mask);
  }
  else {
    return (((sz + mask)/alignment)*alignment);
  }
}


// Align a pointer upwards
static inline uint8_t* _mi_align_up_ptr(void* p, size_t alignment) {
  return (uint8_t*)_mi_align_up((uintptr_t)p, alignment);
}


static inline uintptr_t _mi_align_down(uintptr_t sz, size_t alignment) {
  mi_assert_internal(alignment != 0);
  uintptr_t mask = alignment - 1;
  if ((alignment & mask) == 0) { // power of two?
    return (sz & ~mask);
  }
  else {
    return ((sz / alignment) * alignment);
  }
}

static inline void* mi_align_down_ptr(void* p, size_t alignment) {
  return (void*)_mi_align_down((uintptr_t)p, alignment);
}

// Divide upwards: `s <= _mi_divide_up(s,d)*d < s+d`.
static inline uintptr_t _mi_divide_up(uintptr_t size, size_t divider) {
  mi_assert_internal(divider != 0);
  return (divider == 0 ? size : ((size + divider - 1) / divider));
}


// clamp an integer
static inline size_t _mi_clamp(size_t sz, size_t min, size_t max) {
  if (sz < min) return min;
  else if (sz > max) return max;
  else return sz;
}

// Is memory zero initialized?
static inline bool mi_mem_is_zero(const void* p, size_t size) {
  for (size_t i = 0; i < size; i++) {
    if (((uint8_t*)p)[i] != 0) return false;
  }
  return true;
}

// Align a byte size to a size in _machine words_,
// i.e. byte size == `wsize*sizeof(void*)`.
static inline size_t _mi_wsize_from_size(size_t size) {
  mi_assert_internal(size <= SIZE_MAX - sizeof(uintptr_t));
  return (size + sizeof(uintptr_t) - 1) / sizeof(uintptr_t);
}

// Overflow detecting multiply
#if __has_builtin(__builtin_umul_overflow) || (defined(__GNUC__) && (__GNUC__ >= 5))
#include <limits.h>      // UINT_MAX, ULONG_MAX
#if defined(_CLOCK_T)    // for Illumos
#undef _CLOCK_T
#endif
static inline bool mi_mul_overflow(size_t count, size_t size, size_t* total) {
  #if (SIZE_MAX == ULONG_MAX)
    return __builtin_umull_overflow(count, size, (unsigned long *)total);
  #elif (SIZE_MAX == UINT_MAX)
    return __builtin_umul_overflow(count, size, (unsigned int *)total);
  #else
    return __builtin_umulll_overflow(count, size, (unsigned long long *)total);
  #endif
}
#else /* __builtin_umul_overflow is unavailable */
static inline bool mi_mul_overflow(size_t count, size_t size, size_t* total) {
  #define MI_MUL_COULD_OVERFLOW ((size_t)1 << (4*sizeof(size_t)))  // sqrt(SIZE_MAX)
  *total = count * size;
  // note: gcc/clang optimize this to directly check the overflow flag
  return ((size >= MI_MUL_COULD_OVERFLOW || count >= MI_MUL_COULD_OVERFLOW) && size > 0 && (SIZE_MAX / size) < count);
}
#endif

// Safe multiply `count*size` into `total`; return `true` on overflow.
static inline bool mi_count_size_overflow(size_t count, size_t size, size_t* total) {
  if (count==1) {  // quick check for the case where count is one (common for C++ allocators)
    *total = size;
    return false;
  }
  else if mi_unlikely(mi_mul_overflow(count, size, total)) {
    #if MI_DEBUG > 0
    _mi_error_message(EOVERFLOW, "allocation request is too large (%zu * %zu bytes)\n", count, size);
    #endif
    *total = SIZE_MAX;
    return true;
  }
  else return false;
}


/*----------------------------------------------------------------------------------------
  Heap functions
------------------------------------------------------------------------------------------- */

extern mi_decl_hidden const mi_heap_t _mi_heap_empty;  // read-only empty heap, initial value of the thread local default heap

static inline bool mi_heap_is_backing(const mi_heap_t* heap) {
  return (heap->tld->heap_backing == heap);
}

static inline bool mi_heap_is_initialized(mi_heap_t* heap) {
  mi_assert_internal(heap != NULL);
  return (heap != NULL && heap != &_mi_heap_empty);
}

<<<<<<< HEAD
=======
static inline uintptr_t _mi_ptr_cookie(const void* p) {
  extern mi_decl_hidden mi_heap_t _mi_heap_main;
  mi_assert_internal(_mi_heap_main.cookie != 0);
  return ((uintptr_t)p ^ _mi_heap_main.cookie);
}

/* -----------------------------------------------------------
  Pages
----------------------------------------------------------- */

>>>>>>> e10d0d2d
static inline mi_page_t* _mi_heap_get_free_small_page(mi_heap_t* heap, size_t size) {
  mi_assert_internal(size <= (MI_SMALL_SIZE_MAX + MI_PADDING_SIZE));
  const size_t idx = _mi_wsize_from_size(size);
  mi_assert_internal(idx < MI_PAGES_DIRECT);
  return heap->pages_free_direct[idx];
}


//static inline uintptr_t _mi_ptr_cookie(const void* p) {
//  extern mi_heap_t _mi_heap_main;
//  mi_assert_internal(_mi_heap_main.cookie != 0);
//  return ((uintptr_t)p ^ _mi_heap_main.cookie);
//}


/* -----------------------------------------------------------
  The page map maps addresses to `mi_page_t` pointers
----------------------------------------------------------- */

#if MI_PAGE_MAP_FLAT

// flat page-map committed on demand, using one byte per slice (64 KiB).
// single indirection and low commit, but large initial virtual reserve (4 GiB with 48 bit virtual addresses)
// used by default on <= 40 bit virtual address spaces.
extern uint8_t* _mi_page_map;

static inline size_t _mi_page_map_index(const void* p) {
  return (size_t)((uintptr_t)p >> MI_ARENA_SLICE_SHIFT);
}

static inline mi_page_t* _mi_ptr_page_ex(const void* p, bool* valid) {
  const size_t idx = _mi_page_map_index(p);
  const size_t ofs = _mi_page_map[idx];
  if (valid != NULL) { *valid = (ofs != 0); }
  return (mi_page_t*)((((uintptr_t)p >> MI_ARENA_SLICE_SHIFT) + 1 - ofs) << MI_ARENA_SLICE_SHIFT);
}

static inline mi_page_t* _mi_checked_ptr_page(const void* p) {
  bool valid;
  mi_page_t* const page = _mi_ptr_page_ex(p, &valid);
  return (valid ? page : NULL);
}

static inline mi_page_t* _mi_unchecked_ptr_page(const void* p) {
  return _mi_ptr_page_ex(p, NULL);
}

#else

// 2-level page map:
// double indirection, but low commit and low virtual reserve.
//
// the page-map is usually 4 MiB and points to sub maps of 64 KiB.
// the page-map is committed on-demand (in 64 KiB parts) (and sub-maps are committed on-demand as well)
// one sub page-map = 64 KiB => covers 2^(16-3) * 2^16 = 2^29 = 512 MiB address space
// the page-map needs 48-(16+13) = 19 bits => 2^19 sub map pointers = 4 MiB size.
#define MI_PAGE_MAP_SUB_SHIFT     (13)
#define MI_PAGE_MAP_SUB_COUNT     (MI_ZU(1) << MI_PAGE_MAP_SUB_SHIFT)
#define MI_PAGE_MAP_SHIFT         (MI_MAX_VABITS - MI_PAGE_MAP_SUB_SHIFT - MI_ARENA_SLICE_SHIFT)
#define MI_PAGE_MAP_COUNT         (MI_ZU(1) << MI_PAGE_MAP_SHIFT)

extern mi_page_t*** _mi_page_map;

static inline size_t _mi_page_map_index(const void* p, size_t* sub_idx) {
  const size_t u = (size_t)((uintptr_t)p / MI_ARENA_SLICE_SIZE);
  if (sub_idx != NULL) { *sub_idx = u % MI_PAGE_MAP_SUB_COUNT; }
  return (u / MI_PAGE_MAP_SUB_COUNT);
}

static inline mi_page_t* _mi_unchecked_ptr_page(const void* p) {
  size_t sub_idx;
  const size_t idx = _mi_page_map_index(p, &sub_idx);
  return _mi_page_map[idx][sub_idx];
}

static inline mi_page_t* _mi_checked_ptr_page(const void* p) {
  size_t sub_idx;
  const size_t idx = _mi_page_map_index(p, &sub_idx);
  mi_page_t** const sub = _mi_page_map[idx];
  if mi_unlikely(sub == NULL) return NULL;
  return sub[sub_idx];
}

#endif


static inline mi_page_t* _mi_ptr_page(const void* p) {
  mi_assert_internal(p==NULL || mi_is_in_heap_region(p));
  #if MI_DEBUG || defined(__APPLE__)
  return _mi_checked_ptr_page(p);
  #else
  return _mi_unchecked_ptr_page(p);
  #endif
}


// Get the block size of a page
static inline size_t mi_page_block_size(const mi_page_t* page) {
  mi_assert_internal(page->block_size > 0);
  return page->block_size;
}

// Page start
static inline uint8_t* mi_page_start(const mi_page_t* page) {
  return page->page_start;
}

static inline size_t mi_page_size(const mi_page_t* page) {
  return mi_page_block_size(page) * page->reserved;
}

static inline uint8_t* mi_page_area(const mi_page_t* page, size_t* size) {
  if (size) { *size = mi_page_size(page); }
  return mi_page_start(page);
}

static inline size_t mi_page_info_size(void) {
  return _mi_align_up(sizeof(mi_page_t), MI_MAX_ALIGN_SIZE);
}

static inline bool mi_page_contains_address(const mi_page_t* page, const void* p) {
  size_t psize;
  uint8_t* start = mi_page_area(page, &psize);
  return (start <= (uint8_t*)p && (uint8_t*)p < start + psize);
}

static inline bool mi_page_is_in_arena(const mi_page_t* page) {
  return (page->memid.memkind == MI_MEM_ARENA);
}

static inline bool mi_page_is_singleton(const mi_page_t* page) {
  return (page->reserved == 1);
}

// Get the usable block size of a page without fixed padding.
// This may still include internal padding due to alignment and rounding up size classes.
static inline size_t mi_page_usable_block_size(const mi_page_t* page) {
  return mi_page_block_size(page) - MI_PADDING_SIZE;
}

// This may change if we locate page info outside the page data slices
static inline uint8_t* mi_page_slice_start(const mi_page_t* page) {
  return (uint8_t*)page;
}

// This gives the offset relative to the start slice of a page. This may change if we ever
// locate page info outside the page-data itself.
static inline size_t mi_page_slice_offset_of(const mi_page_t* page, size_t offset_relative_to_page_start) {
  return (page->page_start - mi_page_slice_start(page)) + offset_relative_to_page_start;
}

static inline size_t mi_page_committed(const mi_page_t* page) {
  return (page->slice_committed == 0 ? mi_page_size(page) : page->slice_committed - (page->page_start - mi_page_slice_start(page)));
}

static inline mi_heap_t* mi_page_heap(const mi_page_t* page) {
  return page->heap;
}

static inline void mi_page_set_heap(mi_page_t* page, mi_heap_t* heap) {
  if (heap != NULL) {
    page->heap = heap;
    page->heap_tag = heap->tag;
    mi_atomic_store_release(&page->xthread_id, heap->tld->thread_id);
  }
  else {
    page->heap = NULL;
    mi_atomic_store_release(&page->xthread_id,0);
  }
}


// Thread free flag helpers
static inline mi_block_t* mi_tf_block(mi_thread_free_t tf) {
  return (mi_block_t*)(tf & ~1);
}
static inline bool mi_tf_is_owned(mi_thread_free_t tf) {
  return ((tf & 1) == 1);
}
static inline mi_thread_free_t mi_tf_create(mi_block_t* block, bool owned) {
  return (mi_thread_free_t)((uintptr_t)block | (owned ? 1 : 0));
}


// Thread id of thread that owns this page
static inline mi_threadid_t mi_page_thread_id(const mi_page_t* page) {
  return mi_atomic_load_relaxed(&((mi_page_t*)page)->xthread_id);
}

// Thread free access
static inline mi_block_t* mi_page_thread_free(const mi_page_t* page) {
  return mi_tf_block(mi_atomic_load_relaxed(&((mi_page_t*)page)->xthread_free));
}

// Owned?
static inline bool mi_page_is_owned(const mi_page_t* page) {
  return mi_tf_is_owned(mi_atomic_load_relaxed(&((mi_page_t*)page)->xthread_free));
}


//static inline mi_thread_free_t mi_tf_set_delayed(mi_thread_free_t tf, mi_delayed_t delayed) {
//  return mi_tf_make(mi_tf_block(tf),delayed);
//}
//static inline mi_thread_free_t mi_tf_set_block(mi_thread_free_t tf, mi_block_t* block) {
//  return mi_tf_make(block, mi_tf_delayed(tf));
//}

// are all blocks in a page freed?
// note: needs up-to-date used count, (as the `xthread_free` list may not be empty). see `_mi_page_collect_free`.
static inline bool mi_page_all_free(const mi_page_t* page) {
  mi_assert_internal(page != NULL);
  return (page->used == 0);
}

// are there any available blocks?
static inline bool mi_page_has_any_available(const mi_page_t* page) {
  mi_assert_internal(page != NULL && page->reserved > 0);
  return (page->used < page->reserved || (mi_page_thread_free(page) != NULL));
}

// are there immediately available blocks, i.e. blocks available on the free list.
static inline bool mi_page_immediate_available(const mi_page_t* page) {
  mi_assert_internal(page != NULL);
  return (page->free != NULL);
}


// is the page not yet used up to its reserved space?
static inline bool mi_page_is_expandable(const mi_page_t* page) {
  mi_assert_internal(page != NULL);
  mi_assert_internal(page->capacity <= page->reserved);
  return (page->capacity < page->reserved);
}


static inline bool mi_page_is_full(mi_page_t* page) {
  bool full = (page->reserved == page->used);
  mi_assert_internal(!full || page->free == NULL);
  return full;
}

// is more than 7/8th of a page in use?
static inline bool mi_page_is_mostly_used(const mi_page_t* page) {
  if (page==NULL) return true;
  uint16_t frac = page->reserved / 8U;
  return (page->reserved - page->used <= frac);
}

// is more than (n-1)/n'th of a page in use?
static inline bool mi_page_is_used_at_frac(const mi_page_t* page, uint16_t n) {
  if (page==NULL) return true;
  uint16_t frac = page->reserved / n;
  return (page->reserved - page->used <= frac);
}

static inline bool mi_page_is_abandoned(const mi_page_t* page) {
  // note: the xheap field of an abandoned heap is set to the subproc (for fast reclaim-on-free)
  return (mi_atomic_load_relaxed(&((mi_page_t*)page)->xthread_id) <= 1);
}

static inline bool mi_page_is_abandoned_mapped(const mi_page_t* page) {
  return (mi_atomic_load_relaxed(&((mi_page_t*)page)->xthread_id) == 1);
}

static inline void mi_page_set_abandoned_mapped(mi_page_t* page) {
  mi_atomic_or_relaxed(&page->xthread_id, (uintptr_t)1);
}

static inline void mi_page_clear_abandoned_mapped(mi_page_t* page) {
  mi_atomic_and_relaxed(&page->xthread_id, ~(uintptr_t)1);
}


static inline bool mi_page_is_huge(const mi_page_t* page) {
  return (page->block_size > MI_LARGE_MAX_OBJ_SIZE ||
          (mi_memkind_is_os(page->memid.memkind) && page->memid.mem.os.base < (void*)page));
}

static inline mi_page_queue_t* mi_page_queue(const mi_heap_t* heap, size_t size) {
  mi_page_queue_t* const pq = &((mi_heap_t*)heap)->pages[_mi_bin(size)];
  if (size <= MI_LARGE_MAX_OBJ_SIZE) { mi_assert_internal(pq->block_size <= MI_LARGE_MAX_OBJ_SIZE); }
  return pq;
}


// Unown a page that is currently owned
static inline void _mi_page_unown_unconditional(mi_page_t* page) {
  mi_assert_internal(mi_page_is_owned(page));
  mi_assert_internal(mi_page_thread_id(page)==0);
  const uintptr_t old = mi_atomic_and_acq_rel(&page->xthread_free, ~((uintptr_t)1));
  mi_assert_internal((old&1)==1); MI_UNUSED(old);
}


// get ownership if it is not yet owned
static inline bool mi_page_try_claim_ownership(mi_page_t* page) {
  const uintptr_t old = mi_atomic_or_acq_rel(&page->xthread_free, 1);
  return ((old&1)==0);
}

// release ownership of a page. This may free the page if all blocks were concurrently
// freed in the meantime. Returns true if the page was freed.
static inline bool _mi_page_unown(mi_page_t* page) {
  mi_assert_internal(mi_page_is_owned(page));
  mi_assert_internal(mi_page_is_abandoned(page));
  mi_thread_free_t tf_new;
  mi_thread_free_t tf_old = mi_atomic_load_relaxed(&page->xthread_free);
  do {
    mi_assert_internal(mi_tf_is_owned(tf_old));
    while mi_unlikely(mi_tf_block(tf_old) != NULL) {
      _mi_page_free_collect(page, false);  // update used
      if (mi_page_all_free(page)) {        // it may become free just before unowning it
        _mi_arenas_page_unabandon(page);
        _mi_arenas_page_free(page);
        return true;
      }
      tf_old = mi_atomic_load_relaxed(&page->xthread_free);
    }
    mi_assert_internal(mi_tf_block(tf_old)==NULL);
    tf_new = mi_tf_create(NULL, false);
  } while (!mi_atomic_cas_weak_acq_rel(&page->xthread_free, &tf_old, tf_new));
  return false;
}

//-----------------------------------------------------------
// Page flags
//-----------------------------------------------------------
static inline mi_page_flags_t mi_page_flags(const mi_page_t* page) {
  return mi_atomic_load_relaxed(&((mi_page_t*)page)->xflags);
}

static inline void mi_page_flags_set(mi_page_t* page, bool set, mi_page_flags_t newflag) {
  if (set) {
    mi_atomic_or_relaxed(&page->xflags, newflag);
  }
  else {
    mi_atomic_and_relaxed(&page->xflags, ~newflag);
  }
}

static inline bool mi_page_is_in_full(const mi_page_t* page) {
  return ((mi_page_flags(page) & MI_PAGE_IN_FULL_QUEUE) != 0);
}

static inline void mi_page_set_in_full(mi_page_t* page, bool in_full) {
  mi_page_flags_set(page, in_full, MI_PAGE_IN_FULL_QUEUE);
}

static inline bool mi_page_has_aligned(const mi_page_t* page) {
  return ((mi_page_flags(page) & MI_PAGE_HAS_ALIGNED) != 0);
}

static inline void mi_page_set_has_aligned(mi_page_t* page, bool has_aligned) {
  mi_page_flags_set(page, has_aligned, MI_PAGE_HAS_ALIGNED);
}

/* -------------------------------------------------------------------
  Guarded objects
------------------------------------------------------------------- */
#if MI_GUARDED

// we always align guarded pointers in a block at an offset
// the block `next` field is then used as a tag to distinguish regular offset aligned blocks from guarded ones
#define MI_BLOCK_TAG_ALIGNED   ((mi_encoded_t)(0))
#define MI_BLOCK_TAG_GUARDED   (~MI_BLOCK_TAG_ALIGNED)

static inline bool mi_block_ptr_is_guarded(const mi_block_t* block, const void* p) {
  const ptrdiff_t offset = (uint8_t*)p - (uint8_t*)block;
  return (offset >= (ptrdiff_t)(sizeof(mi_block_t)) && block->next == MI_BLOCK_TAG_GUARDED);
}

static inline bool mi_heap_malloc_use_guarded(mi_heap_t* heap, size_t size) {
  // this code is written to result in fast assembly as it is on the hot path for allocation
  const size_t count = heap->guarded_sample_count - 1;  // if the rate was 0, this will underflow and count for a long time..
  if mi_likely(count != 0) {
    // no sample
    heap->guarded_sample_count = count;
    return false;
  }
  else if (size >= heap->guarded_size_min && size <= heap->guarded_size_max) {
    // use guarded allocation
    heap->guarded_sample_count = heap->guarded_sample_rate;  // reset
    return (heap->guarded_sample_rate != 0);
  }
  else {
    // failed size criteria, rewind count (but don't write to an empty heap)
    if (heap->guarded_sample_rate != 0) { heap->guarded_sample_count = 1; }
    return false;
  }
}

mi_decl_restrict void* _mi_heap_malloc_guarded(mi_heap_t* heap, size_t size, bool zero) mi_attr_noexcept;

#endif


/* -------------------------------------------------------------------
Encoding/Decoding the free list next pointers

This is to protect against buffer overflow exploits where the
free list is mutated. Many hardened allocators xor the next pointer `p`
with a secret key `k1`, as `p^k1`. This prevents overwriting with known
values but might be still too weak: if the attacker can guess
the pointer `p` this  can reveal `k1` (since `p^k1^p == k1`).
Moreover, if multiple blocks can be read as well, the attacker can
xor both as `(p1^k1) ^ (p2^k1) == p1^p2` which may reveal a lot
about the pointers (and subsequently `k1`).

Instead mimalloc uses an extra key `k2` and encodes as `((p^k2)<<<k1)+k1`.
Since these operations are not associative, the above approaches do not
work so well any more even if the `p` can be guesstimated. For example,
for the read case we can subtract two entries to discard the `+k1` term,
but that leads to `((p1^k2)<<<k1) - ((p2^k2)<<<k1)` at best.
We include the left-rotation since xor and addition are otherwise linear
in the lowest bit. Finally, both keys are unique per page which reduces
the re-use of keys by a large factor.

We also pass a separate `null` value to be used as `NULL` or otherwise
`(k2<<<k1)+k1` would appear (too) often as a sentinel value.
------------------------------------------------------------------- */

static inline bool mi_is_in_same_page(const void* p, const void* q) {
  mi_page_t* page = _mi_ptr_page(p);
  return mi_page_contains_address(page,q);
  // return (_mi_ptr_page(p) == _mi_ptr_page(q));
}

static inline void* mi_ptr_decode(const void* null, const mi_encoded_t x, const uintptr_t* keys) {
  void* p = (void*)(mi_rotr(x - keys[0], keys[0]) ^ keys[1]);
  return (p==null ? NULL : p);
}

static inline mi_encoded_t mi_ptr_encode(const void* null, const void* p, const uintptr_t* keys) {
  uintptr_t x = (uintptr_t)(p==NULL ? null : p);
  return mi_rotl(x ^ keys[1], keys[0]) + keys[0];
}

static inline uint32_t mi_ptr_encode_canary(const void* null, const void* p, const uintptr_t* keys) {
  const uint32_t x = (uint32_t)(mi_ptr_encode(null,p,keys));
  // make the lowest byte 0 to prevent spurious read overflows which could be a security issue (issue #951)
  #if MI_BIG_ENDIAN
  return (x & 0x00FFFFFF);
  #else
  return (x & 0xFFFFFF00);
  #endif
}

static inline mi_block_t* mi_block_nextx( const void* null, const mi_block_t* block, const uintptr_t* keys ) {
  mi_track_mem_defined(block,sizeof(mi_block_t));
  mi_block_t* next;
  #ifdef MI_ENCODE_FREELIST
  next = (mi_block_t*)mi_ptr_decode(null, block->next, keys);
  #else
  MI_UNUSED(keys); MI_UNUSED(null);
  next = (mi_block_t*)block->next;
  #endif
  mi_track_mem_noaccess(block,sizeof(mi_block_t));
  return next;
}

static inline void mi_block_set_nextx(const void* null, mi_block_t* block, const mi_block_t* next, const uintptr_t* keys) {
  mi_track_mem_undefined(block,sizeof(mi_block_t));
  #ifdef MI_ENCODE_FREELIST
  block->next = mi_ptr_encode(null, next, keys);
  #else
  MI_UNUSED(keys); MI_UNUSED(null);
  block->next = (mi_encoded_t)next;
  #endif
  mi_track_mem_noaccess(block,sizeof(mi_block_t));
}

static inline mi_block_t* mi_block_next(const mi_page_t* page, const mi_block_t* block) {
  #ifdef MI_ENCODE_FREELIST
  mi_block_t* next = mi_block_nextx(page,block,page->keys);
  // check for free list corruption: is `next` at least in the same page?
  // TODO: check if `next` is `page->block_size` aligned?
  if mi_unlikely(next!=NULL && !mi_is_in_same_page(block, next)) {
    _mi_error_message(EFAULT, "corrupted free list entry of size %zub at %p: value 0x%zx\n", mi_page_block_size(page), block, (uintptr_t)next);
    next = NULL;
  }
  return next;
  #else
  MI_UNUSED(page);
  return mi_block_nextx(page,block,NULL);
  #endif
}

static inline void mi_block_set_next(const mi_page_t* page, mi_block_t* block, const mi_block_t* next) {
  #ifdef MI_ENCODE_FREELIST
  mi_block_set_nextx(page,block,next, page->keys);
  #else
  MI_UNUSED(page);
  mi_block_set_nextx(page,block,next,NULL);
  #endif
}

/* -----------------------------------------------------------
  arena blocks
----------------------------------------------------------- */

// Blocks needed for a given byte size
static inline size_t mi_slice_count_of_size(size_t size) {
  return _mi_divide_up(size, MI_ARENA_SLICE_SIZE);
}

// Byte size of a number of blocks
static inline size_t mi_size_of_slices(size_t bcount) {
  return (bcount * MI_ARENA_SLICE_SIZE);
}


/* -----------------------------------------------------------
  memory id's
----------------------------------------------------------- */

static inline mi_memid_t _mi_memid_create(mi_memkind_t memkind) {
  mi_memid_t memid;
  _mi_memzero_var(memid);
  memid.memkind = memkind;
  return memid;
}

static inline mi_memid_t _mi_memid_none(void) {
  return _mi_memid_create(MI_MEM_NONE);
}

static inline mi_memid_t _mi_memid_create_os(void* base, size_t size, bool committed, bool is_zero, bool is_large) {
  mi_memid_t memid = _mi_memid_create(MI_MEM_OS);
  memid.mem.os.base = base;
  memid.mem.os.size = size;
  memid.initially_committed = committed;
  memid.initially_zero = is_zero;
  memid.is_pinned = is_large;
  return memid;
}

static inline mi_memid_t _mi_memid_create_meta(void* mpage, size_t block_idx, size_t block_count) {
  mi_memid_t memid = _mi_memid_create(MI_MEM_META);
  memid.mem.meta.meta_page = mpage;
  memid.mem.meta.block_index = (uint32_t)block_idx;
  memid.mem.meta.block_count = (uint32_t)block_count;
  memid.initially_committed = true;
  memid.initially_zero = true;
  memid.is_pinned = true;
  return memid;
}


// -------------------------------------------------------------------
// Fast "random" shuffle
// -------------------------------------------------------------------

static inline uintptr_t _mi_random_shuffle(uintptr_t x) {
  if (x==0) { x = 17; }   // ensure we don't get stuck in generating zeros
#if (MI_INTPTR_SIZE>=8)
  // by Sebastiano Vigna, see: <http://xoshiro.di.unimi.it/splitmix64.c>
  x ^= x >> 30;
  x *= 0xbf58476d1ce4e5b9UL;
  x ^= x >> 27;
  x *= 0x94d049bb133111ebUL;
  x ^= x >> 31;
#elif (MI_INTPTR_SIZE==4)
  // by Chris Wellons, see: <https://nullprogram.com/blog/2018/07/31/>
  x ^= x >> 16;
  x *= 0x7feb352dUL;
  x ^= x >> 15;
  x *= 0x846ca68bUL;
  x ^= x >> 16;
#endif
  return x;
}

// -------------------------------------------------------------------
// Optimize numa node access for the common case (= one node)
// -------------------------------------------------------------------

int    _mi_os_numa_node_get(void);
size_t _mi_os_numa_node_count_get(void);

extern mi_decl_hidden _Atomic(size_t) _mi_numa_node_count;
static inline int _mi_os_numa_node(void) {
  if mi_likely(mi_atomic_load_relaxed(&_mi_numa_node_count) == 1) { return 0; }
  else return _mi_os_numa_node_get();
}
static inline size_t _mi_os_numa_node_count(void) {
  const size_t count = mi_atomic_load_relaxed(&_mi_numa_node_count);
  if mi_likely(count > 0) { return count; }
  else return _mi_os_numa_node_count_get();
}


// ---------------------------------------------------------------------------------
// Provide our own `_mi_memcpy` for potential performance optimizations.
//
// For now, only on Windows with msvc/clang-cl we optimize to `rep movsb` if
// we happen to run on x86/x64 cpu's that have "fast short rep movsb" (FSRM) support
// (AMD Zen3+ (~2020) or Intel Ice Lake+ (~2017). See also issue #201 and pr #253.
// ---------------------------------------------------------------------------------

#if !MI_TRACK_ENABLED && defined(_WIN32) && (defined(_M_IX86) || defined(_M_X64))
#include <intrin.h>
extern bool _mi_cpu_has_fsrm;
extern bool _mi_cpu_has_erms;
static inline void _mi_memcpy(void* dst, const void* src, size_t n) {
  if ((_mi_cpu_has_fsrm && n <= 128) || (_mi_cpu_has_erms && n > 128)) {
    __movsb((unsigned char*)dst, (const unsigned char*)src, n);
  }
  else {
    memcpy(dst, src, n);
  }
}
static inline void _mi_memset(void* dst, int val, size_t n) {
  if ((_mi_cpu_has_fsrm && n <= 128) || (_mi_cpu_has_erms && n > 128)) {
    __stosb((unsigned char*)dst, (uint8_t)val, n);
  }
  else {
    memset(dst, val, n);
  }
}
#else
static inline void _mi_memcpy(void* dst, const void* src, size_t n) {
  memcpy(dst, src, n);
}
static inline void _mi_memset(void* dst, int val, size_t n) {
  memset(dst, val, n);
}
#endif

// -------------------------------------------------------------------------------
// The `_mi_memcpy_aligned` can be used if the pointers are machine-word aligned
// This is used for example in `mi_realloc`.
// -------------------------------------------------------------------------------

#if (defined(__GNUC__) && (__GNUC__ >= 4)) || defined(__clang__)
// On GCC/CLang we provide a hint that the pointers are word aligned.
static inline void _mi_memcpy_aligned(void* dst, const void* src, size_t n) {
  mi_assert_internal(((uintptr_t)dst % MI_INTPTR_SIZE == 0) && ((uintptr_t)src % MI_INTPTR_SIZE == 0));
  void* adst = __builtin_assume_aligned(dst, MI_INTPTR_SIZE);
  const void* asrc = __builtin_assume_aligned(src, MI_INTPTR_SIZE);
  _mi_memcpy(adst, asrc, n);
}

static inline void _mi_memset_aligned(void* dst, int val, size_t n) {
  mi_assert_internal((uintptr_t)dst % MI_INTPTR_SIZE == 0);
  void* adst = __builtin_assume_aligned(dst, MI_INTPTR_SIZE);
  _mi_memset(adst, val, n);
}
#else
// Default fallback on `_mi_memcpy`
static inline void _mi_memcpy_aligned(void* dst, const void* src, size_t n) {
  mi_assert_internal(((uintptr_t)dst % MI_INTPTR_SIZE == 0) && ((uintptr_t)src % MI_INTPTR_SIZE == 0));
  _mi_memcpy(dst, src, n);
}

static inline void _mi_memset_aligned(void* dst, int val, size_t n) {
  mi_assert_internal((uintptr_t)dst % MI_INTPTR_SIZE == 0);
  _mi_memset(dst, val, n);
}
#endif

static inline void _mi_memzero(void* dst, size_t n) {
  _mi_memset(dst, 0, n);
}

static inline void _mi_memzero_aligned(void* dst, size_t n) {
  _mi_memset_aligned(dst, 0, n);
}


#endif  // MI_INTERNAL_H<|MERGE_RESOLUTION|>--- conflicted
+++ resolved
@@ -93,14 +93,9 @@
 static inline uintptr_t _mi_random_shuffle(uintptr_t x);
 
 // init.c
-<<<<<<< HEAD
-extern mi_decl_cache_align const mi_page_t  _mi_page_empty;
+extern mi_decl_hidden mi_decl_cache_align const mi_page_t  _mi_page_empty;
 void          _mi_process_load(void);
-=======
-extern mi_decl_cache_align mi_stats_t       _mi_stats_main;
-extern mi_decl_hidden mi_decl_cache_align const mi_page_t  _mi_page_empty;
-void        _mi_process_load(void);
->>>>>>> e10d0d2d
+
 void mi_cdecl _mi_process_done(void);
 bool          _mi_is_redirected(void);
 bool          _mi_allocator_init(const char** message);
@@ -437,19 +432,6 @@
   return (heap != NULL && heap != &_mi_heap_empty);
 }
 
-<<<<<<< HEAD
-=======
-static inline uintptr_t _mi_ptr_cookie(const void* p) {
-  extern mi_decl_hidden mi_heap_t _mi_heap_main;
-  mi_assert_internal(_mi_heap_main.cookie != 0);
-  return ((uintptr_t)p ^ _mi_heap_main.cookie);
-}
-
-/* -----------------------------------------------------------
-  Pages
------------------------------------------------------------ */
-
->>>>>>> e10d0d2d
 static inline mi_page_t* _mi_heap_get_free_small_page(mi_heap_t* heap, size_t size) {
   mi_assert_internal(size <= (MI_SMALL_SIZE_MAX + MI_PADDING_SIZE));
   const size_t idx = _mi_wsize_from_size(size);
@@ -474,7 +456,7 @@
 // flat page-map committed on demand, using one byte per slice (64 KiB).
 // single indirection and low commit, but large initial virtual reserve (4 GiB with 48 bit virtual addresses)
 // used by default on <= 40 bit virtual address spaces.
-extern uint8_t* _mi_page_map;
+extern mi_decl_hidden uint8_t* _mi_page_map;
 
 static inline size_t _mi_page_map_index(const void* p) {
   return (size_t)((uintptr_t)p >> MI_ARENA_SLICE_SHIFT);
@@ -511,7 +493,7 @@
 #define MI_PAGE_MAP_SHIFT         (MI_MAX_VABITS - MI_PAGE_MAP_SUB_SHIFT - MI_ARENA_SLICE_SHIFT)
 #define MI_PAGE_MAP_COUNT         (MI_ZU(1) << MI_PAGE_MAP_SHIFT)
 
-extern mi_page_t*** _mi_page_map;
+extern mi_decl_hidden mi_page_t*** _mi_page_map;
 
 static inline size_t _mi_page_map_index(const void* p, size_t* sub_idx) {
   const size_t u = (size_t)((uintptr_t)p / MI_ARENA_SLICE_SIZE);
