--- conflicted
+++ resolved
@@ -115,12 +115,8 @@
 void       _mi_arena_free(void* p, size_t size, size_t alignment, size_t align_offset, size_t memid, bool all_committed, mi_stats_t* stats);
 void*      _mi_arena_alloc(size_t size, bool* commit, bool* large, bool* is_pinned, bool* is_zero, mi_arena_id_t req_arena_id, size_t* memid, mi_os_tld_t* tld);
 void*      _mi_arena_alloc_aligned(size_t size, size_t alignment, size_t align_offset, bool* commit, bool* large, bool* is_pinned, bool* is_zero, mi_arena_id_t req_arena_id, size_t* memid, mi_os_tld_t* tld);
-<<<<<<< HEAD
-bool       _mi_arena_memid_is_suitable(size_t memid, mi_arena_id_t req_arena_id);
-=======
 bool       _mi_arena_memid_is_suitable(size_t arena_memid, mi_arena_id_t request_arena_id);
 bool       _mi_arena_is_os_allocated(size_t arena_memid);
->>>>>>> 176b6e6a
 
 // "segment-cache.c"
 void*      _mi_segment_cache_pop(size_t size, mi_commit_mask_t* commit_mask, mi_commit_mask_t* decommit_mask, bool large_allowed, bool* large, bool* is_pinned, bool* is_zero, mi_arena_id_t req_arena_id, size_t* memid, mi_os_tld_t* tld);
