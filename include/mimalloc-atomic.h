--- conflicted
+++ resolved
@@ -230,7 +230,6 @@
 #elif (defined(__GNUC__) || defined(__clang__)) && \
       (defined(__x86_64__) || defined(__i386__) || defined(__arm__) || defined(__aarch64__))
 #if defined(__x86_64__) || defined(__i386__)
-<<<<<<< HEAD
   static inline void mi_atomic_yield(void) {
     __asm__ volatile ("pause" ::: "memory");
   }
@@ -238,15 +237,6 @@
   static inline void mi_atomic_yield(void) {
     __asm__ volatile("yield");
   }
-=======
-static inline void mi_atomic_yield(void) {
-  asm volatile ("pause" ::: "memory");
-}
-#elif defined(__arm__) || defined(__aarch64__)
-static inline void mi_atomic_yield(void) {
-  asm volatile("yield");
-}
->>>>>>> 76a68cd7
 #endif
 #elif defined(__wasi__)
 #include <sched.h>
