--- conflicted
+++ resolved
@@ -113,14 +113,10 @@
 mi_page_t* _mi_segment_page_alloc(mi_heap_t* heap, size_t block_size, size_t page_alignment, mi_segments_tld_t* tld, mi_os_tld_t* os_tld);
 void       _mi_segment_page_free(mi_page_t* page, bool force, mi_segments_tld_t* tld);
 void       _mi_segment_page_abandon(mi_page_t* page, mi_segments_tld_t* tld);
-<<<<<<< HEAD
 bool       _mi_segment_try_reclaim_abandoned( mi_heap_t* heap, bool try_all, mi_segments_tld_t* tld);
 void       _mi_segment_thread_collect(mi_segments_tld_t* tld);
-=======
-uint8_t*   _mi_segment_page_start(const mi_segment_t* segment, const mi_page_t* page, size_t block_size, size_t* page_size, size_t* pre_size); // page start for any page
 
 #if MI_HUGE_PAGE_ABANDON
->>>>>>> e7dac7c4
 void       _mi_segment_huge_page_free(mi_segment_t* segment, mi_page_t* page, mi_block_t* block);
 #else
 void       _mi_segment_huge_page_reset(mi_segment_t* segment, mi_page_t* page, mi_block_t* block);
