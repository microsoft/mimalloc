/* ----------------------------------------------------------------------------
Copyright (c) 2018-2021, Microsoft Research, Daan Leijen
This is free software; you can redistribute it and/or modify it under the
terms of the MIT license. A copy of the license can be found in the file
"LICENSE" at the root of this distribution.
-----------------------------------------------------------------------------*/
#pragma once
#ifndef MIMALLOC_TYPES_H
#define MIMALLOC_TYPES_H

#include <stddef.h>   // ptrdiff_t
#include <stdint.h>   // uintptr_t, uint16_t, etc
#include "mimalloc-atomic.h"  // _Atomic

#ifdef _MSC_VER
#pragma warning(disable:4214) // bitfield is not int
#endif 

// Minimal alignment necessary. On most platforms 16 bytes are needed
// due to SSE registers for example. This must be at least `sizeof(void*)`
#ifndef MI_MAX_ALIGN_SIZE
#define MI_MAX_ALIGN_SIZE  16   // sizeof(max_align_t)
#endif

// ------------------------------------------------------
// Variants
// ------------------------------------------------------

// Define NDEBUG in the release version to disable assertions.
// #define NDEBUG

// Define MI_STAT as 1 to maintain statistics; set it to 2 to have detailed statistics (but costs some performance).
// #define MI_STAT 1

// Define MI_SECURE to enable security mitigations
// #define MI_SECURE 1  // guard page around metadata
// #define MI_SECURE 2  // guard page around each mimalloc page
// #define MI_SECURE 3  // encode free lists (detect corrupted free list (buffer overflow), and invalid pointer free)
// #define MI_SECURE 4  // checks for double free. (may be more expensive)

#if !defined(MI_SECURE)
#define MI_SECURE 0
#endif

// Define MI_DEBUG for debug mode
// #define MI_DEBUG 1  // basic assertion checks and statistics, check double free, corrupted free list, and invalid pointer free.
// #define MI_DEBUG 2  // + internal assertion checks
// #define MI_DEBUG 3  // + extensive internal invariant checking (cmake -DMI_DEBUG_FULL=ON)
#if !defined(MI_DEBUG)
#if !defined(NDEBUG) || defined(_DEBUG)
#define MI_DEBUG 2
#else
#define MI_DEBUG 0
#endif
#endif

// Reserve extra padding at the end of each block to be more resilient against heap block overflows.
// The padding can detect byte-precise buffer overflow on free.
#if !defined(MI_PADDING) && (MI_DEBUG>=1)
#define MI_PADDING  1
#endif

<<<<<<< HEAD
#if !defined(MI_PADDING_EXTRA)   // use extra padding bytes?
#define MI_PADDING_EXTRA   (128)
=======
#if !defined(MI_DEBUG_TRACE)         // store stack trace at each allocation
#define MI_DEBUG_TRACE  MI_DEBUG     
>>>>>>> 8c04558a
#endif

#if !defined(MI_DEBUG_TRACE_LEN)     
#define MI_DEBUG_TRACE_LEN  (7)      // store up to N frames if tracing is enabled
#endif

<<<<<<< HEAD
#if !defined(MI_DEBUG_TRACE_LEN)     // store stack trace at each allocation
#define MI_DEBUG_TRACE_LEN  (8)      // store up to N frames 
=======
#if !defined(MI_PADDING_EXTRA)       // use extra padding bytes? (so a stack trace can be preserved or next block corruption prevented)
#if MI_DEBUG_TRACE > 0
#define MI_PADDING_EXTRA    (128)      
#else
#define MI_PADDING_EXTRA    (0)      
#endif
>>>>>>> 8c04558a
#endif


// Encoded free lists allow detection of corrupted free lists
// and can detect buffer overflows, modify after free, and double `free`s.
#if (MI_SECURE>=3 || MI_DEBUG>=1 || MI_PADDING > 0)
#define MI_ENCODE_FREELIST  1
#endif


// ------------------------------------------------------
// Platform specific values
// ------------------------------------------------------

// ------------------------------------------------------
// Size of a pointer.
// We assume that `sizeof(void*)==sizeof(intptr_t)`
// and it holds for all platforms we know of.
//
// However, the C standard only requires that:
//  p == (void*)((intptr_t)p))
// but we also need:
//  i == (intptr_t)((void*)i)
// or otherwise one might define an intptr_t type that is larger than a pointer...
// ------------------------------------------------------

#if INTPTR_MAX > INT64_MAX
# define MI_INTPTR_SHIFT (4)  // assume 128-bit  (as on arm CHERI for example)
#elif INTPTR_MAX == INT64_MAX
# define MI_INTPTR_SHIFT (3)
#elif INTPTR_MAX == INT32_MAX
# define MI_INTPTR_SHIFT (2)
#else
#error platform pointers must be 32, 64, or 128 bits
#endif

#if SIZE_MAX == UINT64_MAX
# define MI_SIZE_SHIFT (3)
typedef int64_t  mi_ssize_t;
#elif SIZE_MAX == UINT32_MAX
# define MI_SIZE_SHIFT (2)
typedef int32_t  mi_ssize_t;
#else
#error platform objects must be 32 or 64 bits
#endif

#if (SIZE_MAX/2) > LONG_MAX
# define MI_ZU(x)  x##ULL
# define MI_ZI(x)  x##LL
#else
# define MI_ZU(x)  x##UL
# define MI_ZI(x)  x##L
#endif

#define MI_INTPTR_SIZE  (1<<MI_INTPTR_SHIFT)
#define MI_INTPTR_BITS  (MI_INTPTR_SIZE*8)

#define MI_SIZE_SIZE  (1<<MI_SIZE_SHIFT)
#define MI_SIZE_BITS  (MI_SIZE_SIZE*8)

#define MI_KiB     (MI_ZU(1024))
#define MI_MiB     (MI_KiB*MI_KiB)
#define MI_GiB     (MI_MiB*MI_KiB)


// ------------------------------------------------------
// Main internal data-structures
// ------------------------------------------------------

// Main tuning parameters for segment and page sizes
// Sizes for 64-bit (usually divide by two for 32-bit)
#define MI_SEGMENT_SLICE_SHIFT            (13 + MI_INTPTR_SHIFT)         // 64KiB  (32KiB on 32-bit)

#if MI_INTPTR_SIZE > 4
#define MI_SEGMENT_SHIFT                  (10 + MI_SEGMENT_SLICE_SHIFT)  // 64MiB
#else
#define MI_SEGMENT_SHIFT                  ( 7 + MI_SEGMENT_SLICE_SHIFT)  // 4MiB on 32-bit
#endif

#define MI_SMALL_PAGE_SHIFT               (MI_SEGMENT_SLICE_SHIFT)       // 64KiB
#define MI_MEDIUM_PAGE_SHIFT              ( 3 + MI_SMALL_PAGE_SHIFT)     // 512KiB


// Derived constants
#define MI_SEGMENT_SIZE                   (MI_ZU(1)<<MI_SEGMENT_SHIFT)
#define MI_SEGMENT_ALIGN                  MI_SEGMENT_SIZE
#define MI_SEGMENT_MASK                   (MI_SEGMENT_SIZE - 1)
#define MI_SEGMENT_SLICE_SIZE             (MI_ZU(1)<< MI_SEGMENT_SLICE_SHIFT)
#define MI_SLICES_PER_SEGMENT             (MI_SEGMENT_SIZE / MI_SEGMENT_SLICE_SIZE) // 1024

#define MI_SMALL_PAGE_SIZE                (MI_ZU(1)<<MI_SMALL_PAGE_SHIFT)
#define MI_MEDIUM_PAGE_SIZE               (MI_ZU(1)<<MI_MEDIUM_PAGE_SHIFT)

#define MI_SMALL_OBJ_SIZE_MAX             (MI_SMALL_PAGE_SIZE/4)   // 8KiB on 64-bit
#define MI_MEDIUM_OBJ_SIZE_MAX            (MI_MEDIUM_PAGE_SIZE/4)  // 128KiB on 64-bit
#define MI_MEDIUM_OBJ_WSIZE_MAX           (MI_MEDIUM_OBJ_SIZE_MAX/MI_INTPTR_SIZE)   
#define MI_LARGE_OBJ_SIZE_MAX             (MI_SEGMENT_SIZE/2)      // 32MiB on 64-bit
#define MI_LARGE_OBJ_WSIZE_MAX            (MI_LARGE_OBJ_SIZE_MAX/MI_INTPTR_SIZE)
#define MI_HUGE_OBJ_SIZE_MAX              (2*MI_INTPTR_SIZE*MI_SEGMENT_SIZE)        // (must match MI_REGION_MAX_ALLOC_SIZE in memory.c)

// Maximum number of size classes. (spaced exponentially in 12.5% increments)
#define MI_BIN_HUGE  (73U)

#if (MI_MEDIUM_OBJ_WSIZE_MAX >= 655360)
#error "define more bins"
#endif

// Maximum slice offset (7)
#define MI_MAX_SLICE_OFFSET               ((MI_MEDIUM_PAGE_SIZE / MI_SEGMENT_SLICE_SIZE) - 1)

// Used as a special value to encode block sizes in 32 bits.
#define MI_HUGE_BLOCK_SIZE                ((uint32_t)MI_HUGE_OBJ_SIZE_MAX)

// blocks up to this size are always allocated aligned
#define MI_MAX_ALIGN_GUARANTEE  (8*MI_MAX_ALIGN_SIZE)  




// ------------------------------------------------------
// Mimalloc pages contain allocated blocks
// ------------------------------------------------------

// The free lists use encoded next fields
// (Only actually encodes when MI_ENCODED_FREELIST is defined.)
typedef uintptr_t  mi_encoded_t;

// thread id's
typedef size_t     mi_threadid_t;

// free lists contain blocks
typedef struct mi_block_s {
  mi_encoded_t next;
} mi_block_t;


// The delayed flags are used for efficient multi-threaded free-ing
typedef enum mi_delayed_e {
  MI_USE_DELAYED_FREE   = 0, // push on the owning heap thread delayed list
  MI_DELAYED_FREEING    = 1, // temporary: another thread is accessing the owning heap
  MI_NO_DELAYED_FREE    = 2, // optimize: push on page local thread free queue if another block is already in the heap thread delayed free list
  MI_NEVER_DELAYED_FREE = 3  // sticky, only resets on page reclaim
} mi_delayed_t;


// The `in_full` and `has_aligned` page flags are put in a union to efficiently
// test if both are false (`full_aligned == 0`) in the `mi_free` routine.
#if !MI_TSAN
typedef union mi_page_flags_s {
  uint8_t full_aligned;
  struct {
    uint8_t in_full : 1;
    uint8_t has_aligned : 1;
  } x;
} mi_page_flags_t;
#else
// under thread sanitizer, use a byte for each flag to suppress warning, issue #130
typedef union mi_page_flags_s {
  uint16_t full_aligned;
  struct {
    uint8_t in_full;
    uint8_t has_aligned;
  } x;
} mi_page_flags_t;
#endif

// Thread free list.
// We use the bottom 2 bits of the pointer for mi_delayed_t flags
typedef uintptr_t mi_thread_free_t;

// A page contains blocks of one specific size (`block_size`).
// Each page has three list of free blocks:
// `free` for blocks that can be allocated,
// `local_free` for freed blocks that are not yet available to `mi_malloc`
// `thread_free` for freed blocks by other threads
// The `local_free` and `thread_free` lists are migrated to the `free` list
// when it is exhausted. The separate `local_free` list is necessary to
// implement a monotonic heartbeat. The `thread_free` list is needed for
// avoiding atomic operations in the common case.
//
//
// `used - |thread_free|` == actual blocks that are in use (alive)
// `used - |thread_free| + |free| + |local_free| == capacity`
//
// We don't count `freed` (as |free|) but use `used` to reduce
// the number of memory accesses in the `mi_page_all_free` function(s).
//
// Notes: 
// - Access is optimized for `mi_free` and `mi_page_alloc` (in `alloc.c`)
// - Using `uint16_t` does not seem to slow things down
// - The size is 8 words on 64-bit which helps the page index calculations
//   (and 10 words on 32-bit, and encoded free lists add 2 words. Sizes 10 
//    and 12 are still good for address calculation)
// - To limit the structure size, the `xblock_size` is 32-bits only; for 
//   blocks > MI_HUGE_BLOCK_SIZE the size is determined from the segment page size
// - `thread_free` uses the bottom bits as a delayed-free flags to optimize
//   concurrent frees where only the first concurrent free adds to the owning
//   heap `thread_delayed_free` list (see `alloc.c:mi_free_block_mt`).
//   The invariant is that no-delayed-free is only set if there is
//   at least one block that will be added, or as already been added, to 
//   the owning heap `thread_delayed_free` list. This guarantees that pages
//   will be freed correctly even if only other threads free blocks.
typedef struct mi_page_s {
  // "owned" by the segment
  uint32_t              slice_count;       // slices in this page (0 if not a page)
  uint32_t              slice_offset;      // distance from the actual page data slice (0 if a page)
  uint8_t               is_reset : 1;        // `true` if the page memory was reset
  uint8_t               is_committed : 1;    // `true` if the page virtual memory is committed
  uint8_t               is_zero_init : 1;    // `true` if the page was zero initialized

  // layout like this to optimize access in `mi_malloc` and `mi_free`
  uint16_t              capacity;          // number of blocks committed, must be the first field, see `segment.c:page_clear`
  uint16_t              reserved;          // number of blocks reserved in memory
  mi_page_flags_t       flags;             // `in_full` and `has_aligned` flags (8 bits)
  uint8_t               is_zero : 1;         // `true` if the blocks in the free list are zero initialized
  uint8_t               retire_expire : 7;   // expiration count for retired blocks

  mi_block_t*           free;              // list of available free blocks (`malloc` allocates from this list)
  #ifdef MI_ENCODE_FREELIST
  uintptr_t             keys[2];           // two random keys to encode the free lists (see `_mi_block_next`)
  #endif
  uint32_t              used;              // number of blocks in use (including blocks in `local_free` and `thread_free`)
  uint32_t              xblock_size;       // size available in each block (always `>0`) 

  mi_block_t* local_free;                  // list of deferred free blocks by this thread (migrates to `free`)
  _Atomic(mi_thread_free_t) xthread_free;  // list of deferred free blocks freed by other threads
  _Atomic(uintptr_t)        xheap;

  struct mi_page_s* next;                  // next page owned by this thread with the same `block_size`
  struct mi_page_s* prev;                  // previous page owned by this thread with the same `block_size`

  // 64-bit 9 words, 32-bit 12 words, (+2 for secure)
  #if MI_INTPTR_SIZE==8
  uintptr_t padding[1];
  #endif
} mi_page_t;



typedef enum mi_page_kind_e {
  MI_PAGE_SMALL,    // small blocks go into 64KiB pages inside a segment
  MI_PAGE_MEDIUM,   // medium blocks go into medium pages inside a segment
  MI_PAGE_LARGE,    // larger blocks go into a page of just one block
  MI_PAGE_HUGE,     // huge blocks (> 16 MiB) are put into a single page in a single segment.
} mi_page_kind_t;

typedef enum mi_segment_kind_e {
  MI_SEGMENT_NORMAL, // MI_SEGMENT_SIZE size with pages inside.
  MI_SEGMENT_HUGE,   // > MI_LARGE_SIZE_MAX segment with just one huge page inside.
} mi_segment_kind_t;

// ------------------------------------------------------
// A segment holds a commit mask where a bit is set if
// the corresponding MI_COMMIT_SIZE area is committed.
// The MI_COMMIT_SIZE must be a multiple of the slice
// size. If it is equal we have the most fine grained 
// decommit (but in practice 2x seems to perform better).
// ------------------------------------------------------

#define MI_COMMIT_SIZE              (MI_SEGMENT_SLICE_SIZE)   
#define MI_COMMIT_MASK_BITS         (MI_SEGMENT_SIZE / MI_COMMIT_SIZE)  
#define MI_COMMIT_MASK_FIELD_BITS    MI_SIZE_BITS
#define MI_COMMIT_MASK_FIELD_COUNT  (MI_COMMIT_MASK_BITS / MI_COMMIT_MASK_FIELD_BITS)

#if (MI_COMMIT_MASK_BITS != (MI_COMMIT_MASK_FIELD_COUNT * MI_COMMIT_MASK_FIELD_BITS))
#error "the segment size must be exactly divisible by the (commit size * size_t bits)"
#endif

typedef struct mi_commit_mask_s {
  size_t mask[MI_COMMIT_MASK_FIELD_COUNT];
} mi_commit_mask_t;

typedef mi_page_t  mi_slice_t;
typedef int64_t    mi_msecs_t;


// Segments are large allocated memory blocks (8mb on 64 bit) from
// the OS. Inside segments we allocated fixed size _pages_ that
// contain blocks.
typedef struct mi_segment_s {
  size_t            memid;              // memory id for arena allocation
  bool              mem_is_pinned;      // `true` if we cannot decommit/reset/protect in this memory (i.e. when allocated using large OS pages)    
  bool              mem_is_large;       // in large/huge os pages?
  bool              mem_is_committed;   // `true` if the whole segment is eagerly committed

  bool              allow_decommit;     
  mi_msecs_t        decommit_expire;
  mi_commit_mask_t  decommit_mask;
  mi_commit_mask_t  commit_mask;

  _Atomic(struct mi_segment_s*) abandoned_next;

  // from here is zero initialized
  struct mi_segment_s* next;            // the list of freed segments in the cache (must be first field, see `segment.c:mi_segment_init`)
  
  size_t            abandoned;          // abandoned pages (i.e. the original owning thread stopped) (`abandoned <= used`)
  size_t            abandoned_visits;   // count how often this segment is visited in the abandoned list (to force reclaim it it is too long)
  size_t            used;               // count of pages in use
  uintptr_t         cookie;             // verify addresses in debug mode: `mi_ptr_cookie(segment) == segment->cookie`  

  size_t            segment_slices;      // for huge segments this may be different from `MI_SLICES_PER_SEGMENT`
  size_t            segment_info_slices; // initial slices we are using segment info and possible guard pages.

  // layout like this to optimize access in `mi_free`
  mi_segment_kind_t kind;
  _Atomic(mi_threadid_t) thread_id;      // unique id of the thread owning this segment
  size_t            slice_entries;       // entries in the `slices` array, at most `MI_SLICES_PER_SEGMENT`
  mi_slice_t        slices[MI_SLICES_PER_SEGMENT];
} mi_segment_t;


// ------------------------------------------------------
// Heaps
// Provide first-class heaps to allocate from.
// A heap just owns a set of pages for allocation and
// can only be allocate/reallocate from the thread that created it.
// Freeing blocks can be done from any thread though.
// Per thread, the segments are shared among its heaps.
// Per thread, there is always a default heap that is
// used for allocation; it is initialized to statically
// point to an empty heap to avoid initialization checks
// in the fast path.
// ------------------------------------------------------

// Thread local data
typedef struct mi_tld_s mi_tld_t;

// Pages of a certain block size are held in a queue.
typedef struct mi_page_queue_s {
  mi_page_t* first;
  mi_page_t* last;
  size_t     block_size;
} mi_page_queue_t;

#define MI_BIN_FULL  (MI_BIN_HUGE+1)

// Random context
typedef struct mi_random_cxt_s {
  uint32_t input[16];
  uint32_t output[16];
  int      output_available;
} mi_random_ctx_t;


// In debug mode there is a padding structure at the end of the blocks to check for buffer overflows
#if (MI_PADDING)
typedef struct mi_padding_s {
  #if MI_PADDING_EXTRA > 0
  uint32_t canary_lo; 
  uint8_t  extra[MI_PADDING_EXTRA];
  #endif
  uint32_t canary;                   // encoded block value to check validity of the delat (in case of overflow)
  uint32_t delta;                    // padding bytes before the block. (mi_usable_size(p) - delta == exact allocated bytes)
  #if (MI_DEBUG_TRACE > 0)
  void* strace[MI_DEBUG_TRACE_LEN];  // stack trace at allocation time
  #endif
} mi_padding_t;
#define MI_PADDING_MINSIZE  (8)  // 2*sizeof(uint32_t)
#define MI_PADDING_SIZE     (sizeof(mi_padding_t))
#else
#define MI_PADDING_MINSIZE  (0)
#define MI_PADDING_SIZE     (0)
#endif

// add 2 more for minimal padding (MI_PADDING && !MI_DEBUG_TRACE && MI_PADDING_EXTRA==0)
// see `init.c` where all are initialized with an empty page and the check at `heap_malloc_small`.
#define MI_PAGES_DIRECT   (MI_SMALL_WSIZE_MAX + 1 + 2)


// A heap owns a set of pages.
struct mi_heap_s {
  mi_tld_t*             tld;
  mi_page_t*            pages_free_direct[MI_PAGES_DIRECT];  // optimize: array where every entry points a page with possibly free blocks in the corresponding queue for that size.
  mi_page_queue_t       pages[MI_BIN_FULL + 1];              // queue of pages for each size class (or "bin")
  _Atomic(mi_block_t*)  thread_delayed_free;
  mi_threadid_t         thread_id;                           // thread this heap belongs too
  uintptr_t             cookie;                              // random cookie to verify pointers (see `_mi_ptr_cookie`)
  uintptr_t             keys[2];                             // two random keys used to encode the `thread_delayed_free` list
  mi_random_ctx_t       random;                              // random number context used for secure allocation
  size_t                page_count;                          // total number of pages in the `pages` queues.
  size_t                page_retired_min;                    // smallest retired index (retired pages are fully free, but still in the page queues)
  size_t                page_retired_max;                    // largest retired index into the `pages` array.
  mi_heap_t*            next;                                // list of heaps per thread
  bool                  no_reclaim;                          // `true` if this heap should not reclaim abandoned pages
};



// ------------------------------------------------------
// Debug
// ------------------------------------------------------

#define MI_DEBUG_UNINIT     (0xD0)
#define MI_DEBUG_FREED      (0xDF)
#define MI_DEBUG_PADDING    (0xDE)

#if (MI_DEBUG)
// use our own assertion to print without memory allocation
void _mi_assert_fail(const char* assertion, const char* fname, unsigned int line, const char* func );
#define mi_assert(expr)     ((expr) ? (void)0 : _mi_assert_fail(#expr,__FILE__,__LINE__,__func__))
#else
#define mi_assert(x)
#endif

#if (MI_DEBUG>1)
#define mi_assert_internal    mi_assert
#else
#define mi_assert_internal(x)
#endif

#if (MI_DEBUG>2)
#define mi_assert_expensive   mi_assert
#else
#define mi_assert_expensive(x)
#endif

// ------------------------------------------------------
// Statistics
// ------------------------------------------------------

#ifndef MI_STAT
#if (MI_DEBUG>0)
#define MI_STAT 2
#else
#define MI_STAT 0
#endif
#endif

typedef struct mi_stat_count_s {
  int64_t allocated;
  int64_t freed;
  int64_t peak;
  int64_t current;
} mi_stat_count_t;

typedef struct mi_stat_counter_s {
  int64_t total;
  int64_t count;
} mi_stat_counter_t;

typedef struct mi_stats_s {
  mi_stat_count_t segments;
  mi_stat_count_t pages;
  mi_stat_count_t reserved;
  mi_stat_count_t committed;
  mi_stat_count_t reset;
  mi_stat_count_t page_committed;
  mi_stat_count_t segments_abandoned;
  mi_stat_count_t pages_abandoned;
  mi_stat_count_t threads;
  mi_stat_count_t normal;
  mi_stat_count_t huge;
  mi_stat_count_t large;
  mi_stat_count_t malloc;
  mi_stat_count_t segments_cache;
  mi_stat_counter_t pages_extended;
  mi_stat_counter_t mmap_calls;
  mi_stat_counter_t commit_calls;
  mi_stat_counter_t page_no_retire;
  mi_stat_counter_t searches;
  mi_stat_counter_t normal_count;
  mi_stat_counter_t huge_count;
  mi_stat_counter_t large_count;
#if MI_STAT>1
  mi_stat_count_t normal_bins[MI_BIN_HUGE+1];
#endif
} mi_stats_t;


void _mi_stat_increase(mi_stat_count_t* stat, size_t amount);
void _mi_stat_decrease(mi_stat_count_t* stat, size_t amount);
void _mi_stat_counter_increase(mi_stat_counter_t* stat, size_t amount);

#if (MI_STAT)
#define mi_stat_increase(stat,amount)         _mi_stat_increase( &(stat), amount)
#define mi_stat_decrease(stat,amount)         _mi_stat_decrease( &(stat), amount)
#define mi_stat_counter_increase(stat,amount) _mi_stat_counter_increase( &(stat), amount)
#else
#define mi_stat_increase(stat,amount)         (void)0
#define mi_stat_decrease(stat,amount)         (void)0
#define mi_stat_counter_increase(stat,amount) (void)0
#endif

#define mi_heap_stat_counter_increase(heap,stat,amount)  mi_stat_counter_increase( (heap)->tld->stats.stat, amount)
#define mi_heap_stat_increase(heap,stat,amount)  mi_stat_increase( (heap)->tld->stats.stat, amount)
#define mi_heap_stat_decrease(heap,stat,amount)  mi_stat_decrease( (heap)->tld->stats.stat, amount)

// ------------------------------------------------------
// Thread Local data
// ------------------------------------------------------

// A "span" is is an available range of slices. The span queues keep
// track of slice spans of at most the given `slice_count` (but more than the previous size class).
typedef struct mi_span_queue_s {
  mi_slice_t* first;
  mi_slice_t* last;
  size_t      slice_count;
} mi_span_queue_t;

#define MI_SEGMENT_BIN_MAX (35)     // 35 == mi_segment_bin(MI_SLICES_PER_SEGMENT)

// OS thread local data
typedef struct mi_os_tld_s {
  size_t                region_idx;   // start point for next allocation
  mi_stats_t*           stats;        // points to tld stats
} mi_os_tld_t;


// Segments thread local data
typedef struct mi_segments_tld_s {
  mi_span_queue_t     spans[MI_SEGMENT_BIN_MAX+1];  // free slice spans inside segments
  size_t              count;        // current number of segments;
  size_t              peak_count;   // peak number of segments
  size_t              current_size; // current size of all segments
  size_t              peak_size;    // peak size of all segments
  size_t              cache_count;  // number of segments in the cache
  size_t              cache_size;   // total size of all segments in the cache
  mi_segment_t*       cache;        // (small) cache of segments
  mi_stats_t*         stats;        // points to tld stats
  mi_os_tld_t*        os;           // points to os stats
} mi_segments_tld_t;

// Thread local data
struct mi_tld_s {
  unsigned long long  heartbeat;     // monotonic heartbeat count
  bool                recurse;       // true if deferred was called; used to prevent infinite recursion.
  mi_heap_t*          heap_backing;  // backing heap of this thread (cannot be deleted)
  mi_heap_t*          heaps;         // list of heaps in this thread (so we can abandon all when the thread terminates)
  mi_segments_tld_t   segments;      // segment tld
  mi_os_tld_t         os;            // os tld
  mi_stats_t          stats;         // statistics
};

#endif<|MERGE_RESOLUTION|>--- conflicted
+++ resolved
@@ -60,30 +60,20 @@
 #define MI_PADDING  1
 #endif
 
-<<<<<<< HEAD
-#if !defined(MI_PADDING_EXTRA)   // use extra padding bytes?
-#define MI_PADDING_EXTRA   (128)
-=======
 #if !defined(MI_DEBUG_TRACE)         // store stack trace at each allocation
 #define MI_DEBUG_TRACE  MI_DEBUG     
->>>>>>> 8c04558a
 #endif
 
 #if !defined(MI_DEBUG_TRACE_LEN)     
 #define MI_DEBUG_TRACE_LEN  (7)      // store up to N frames if tracing is enabled
 #endif
 
-<<<<<<< HEAD
-#if !defined(MI_DEBUG_TRACE_LEN)     // store stack trace at each allocation
-#define MI_DEBUG_TRACE_LEN  (8)      // store up to N frames 
-=======
 #if !defined(MI_PADDING_EXTRA)       // use extra padding bytes? (so a stack trace can be preserved or next block corruption prevented)
 #if MI_DEBUG_TRACE > 0
 #define MI_PADDING_EXTRA    (128)      
 #else
 #define MI_PADDING_EXTRA    (0)      
 #endif
->>>>>>> 8c04558a
 #endif
 
 
