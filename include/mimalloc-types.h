--- conflicted
+++ resolved
@@ -287,10 +287,6 @@
   uintptr_t             keys[2];           // two random keys to encode the free lists (see `_mi_block_next`)
   #endif
 
-<<<<<<< HEAD
-  mi_block_t* local_free;                  // list of deferred free blocks by this thread (migrates to `free`)
-=======
->>>>>>> 18cf94df
   _Atomic(mi_thread_free_t) xthread_free;  // list of deferred free blocks freed by other threads
   _Atomic(uintptr_t)        xheap;
 
